/*
 * Copyright (C) 2008 The Android Open Source Project
 *
 * Licensed under the Apache License, Version 2.0 (the "License");
 * you may not use this file except in compliance with the License.
 * You may obtain a copy of the License at
 *
 *      http://www.apache.org/licenses/LICENSE-2.0
 *
 * Unless required by applicable law or agreed to in writing, software
 * distributed under the License is distributed on an "AS IS" BASIS,
 * WITHOUT WARRANTIES OR CONDITIONS OF ANY KIND, either express or implied.
 * See the License for the specific language governing permissions and
 * limitations under the License.
 */

package com.android.tools.layoutlib.create;

import java.io.IOException;
import java.util.ArrayList;
import java.util.HashSet;
import java.util.List;
import java.util.Map;
import java.util.Set;


/**
 * Entry point for the layoutlib_create tool.
 * <p/>
 * The tool does not currently rely on any external configuration file.
 * Instead the configuration is mostly done via the {@link CreateInfo} class.
 * <p/>
 * For a complete description of the tool and its implementation, please refer to
 * the "README.txt" file at the root of this project.
 * <p/>
 * For a quick test, invoke this as follows:
 * <pre>
 * $ make layoutlib
 * </pre>
 * which does:
 * <pre>
 * $ make layoutlib_create &lt;bunch of framework jars&gt;
 * $ java -jar out/host/linux-x86/framework/layoutlib_create.jar \
 *        out/host/common/obj/JAVA_LIBRARIES/temp_layoutlib_intermediates/javalib.jar \
 *        out/target/common/obj/JAVA_LIBRARIES/core_intermediates/classes.jar \
 *        out/target/common/obj/JAVA_LIBRARIES/framework_intermediates/classes.jar
 * </pre>
 */
public class Main {

    public static class Options {
        public boolean generatePublicAccess = true;
        public boolean listAllDeps = false;
        public boolean listOnlyMissingDeps = false;
    }

    public static final Options sOptions = new Options();

    public static void main(String[] args) {

        Log log = new Log();

        ArrayList<String> osJarPath = new ArrayList<String>();
        String[] osDestJar = { null };

        if (!processArgs(log, args, osJarPath, osDestJar)) {
            log.error("Usage: layoutlib_create [-v] [-p] output.jar input.jar ...");
            log.error("Usage: layoutlib_create [-v] [--list-deps|--missing-deps] input.jar ...");
            System.exit(1);
        }

        if (sOptions.listAllDeps || sOptions.listOnlyMissingDeps) {
            System.exit(listDeps(osJarPath, log));

        } else {
            System.exit(createLayoutLib(osDestJar[0], osJarPath, log));
        }


        System.exit(1);
    }

    private static int createLayoutLib(String osDestJar, ArrayList<String> osJarPath, Log log) {
        log.info("Output: %1$s", osDestJar);
        for (String path : osJarPath) {
            log.info("Input :      %1$s", path);
        }

        try {
            CreateInfo info = new CreateInfo();
            Set<String> excludeClasses = getExcludedClasses(info);
            AsmGenerator agen = new AsmGenerator(log, osDestJar, info);

            AsmAnalyzer aa = new AsmAnalyzer(log, osJarPath, agen,
                    new String[] {                          // derived from
                        "android.view.View",
                        "android.app.Fragment"
                    },
                    new String[] {                          // include classes
                        "android.*", // for android.R
                        "android.util.*",
                        "com.android.internal.util.*",
                        "android.view.*",
                        "android.widget.*",
                        "com.android.internal.widget.*",
                        "android.text.**",
                        "android.graphics.*",
                        "android.graphics.drawable.*",
                        "android.content.*",
                        "android.content.res.*",
                        "org.apache.harmony.xml.*",
                        "com.android.internal.R**",
                        "android.pim.*", // for datepicker
                        "android.os.*",  // for android.os.Handler
                        "android.database.ContentObserver", // for Digital clock
<<<<<<< HEAD
=======
                        "com.android.i18n.phonenumbers.*",  // for TextView with autolink attribute
>>>>>>> feef9887
                    },
                    excludeClasses);
            aa.analyze();
            agen.generate();

            // Throw an error if any class failed to get renamed by the generator
            //
            // IMPORTANT: if you're building the platform and you get this error message,
            // it means the renameClasses[] array in AsmGenerator needs to be updated: some
            // class should have been renamed but it was not found in the input JAR files.
            Set<String> notRenamed = agen.getClassesNotRenamed();
            if (notRenamed.size() > 0) {
                // (80-column guide below for error formatting)
                // 01234567890123456789012345678901234567890123456789012345678901234567890123456789
                log.error(
                  "ERROR when running layoutlib_create: the following classes are referenced\n" +
                  "by tools/layoutlib/create but were not actually found in the input JAR files.\n" +
                  "This may be due to some platform classes having been renamed.");
                for (String fqcn : notRenamed) {
                    log.error("- Class not found: %s", fqcn.replace('/', '.'));
                }
                for (String path : osJarPath) {
                    log.info("- Input JAR : %1$s", path);
                }
                return 1;
            }

            return 0;
        } catch (IOException e) {
            log.exception(e, "Failed to load jar");
        } catch (LogAbortException e) {
            e.error(log);
        }

        return 1;
    }

    private static Set<String> getExcludedClasses(CreateInfo info) {
        String[] refactoredClasses = info.getJavaPkgClasses();
        Set<String> excludedClasses = new HashSet<String>(refactoredClasses.length);
        for (int i = 0; i < refactoredClasses.length; i+=2) {
            excludedClasses.add(refactoredClasses[i]);
        }
        return excludedClasses;

    }

    private static int listDeps(ArrayList<String> osJarPath, Log log) {
        DependencyFinder df = new DependencyFinder(log);
        try {
            List<Map<String, Set<String>>> result = df.findDeps(osJarPath);
            if (sOptions.listAllDeps) {
                df.printAllDeps(result);
            } else if (sOptions.listOnlyMissingDeps) {
                df.printMissingDeps(result);
            }
        } catch (IOException e) {
            log.exception(e, "Failed to load jar");
        }

        return 0;
    }

    /**
     * Returns true if args where properly parsed.
     * Returns false if program should exit with command-line usage.
     * <p/>
     * Note: the String[0] is an output parameter wrapped in an array, since there is no
     * "out" parameter support.
     */
    private static boolean processArgs(Log log, String[] args,
            ArrayList<String> osJarPath, String[] osDestJar) {
        boolean needs_dest = true;
        for (int i = 0; i < args.length; i++) {
            String s = args[i];
            if (s.equals("-v")) {
                log.setVerbose(true);
            } else if (s.equals("-p")) {
                sOptions.generatePublicAccess = false;
            } else if (s.equals("--list-deps")) {
                sOptions.listAllDeps = true;
                needs_dest = false;
            } else if (s.equals("--missing-deps")) {
                sOptions.listOnlyMissingDeps = true;
                needs_dest = false;
            } else if (!s.startsWith("-")) {
                if (needs_dest && osDestJar[0] == null) {
                    osDestJar[0] = s;
                } else {
                    osJarPath.add(s);
                }
            } else {
                log.error("Unknow argument: %s", s);
                return false;
            }
        }

        if (osJarPath.isEmpty()) {
            log.error("Missing parameter: path to input jar");
            return false;
        }
        if (needs_dest && osDestJar[0] == null) {
            log.error("Missing parameter: path to output jar");
            return false;
        }

        sOptions.generatePublicAccess = false;

        return true;
    }
}<|MERGE_RESOLUTION|>--- conflicted
+++ resolved
@@ -113,10 +113,7 @@
                         "android.pim.*", // for datepicker
                         "android.os.*",  // for android.os.Handler
                         "android.database.ContentObserver", // for Digital clock
-<<<<<<< HEAD
-=======
                         "com.android.i18n.phonenumbers.*",  // for TextView with autolink attribute
->>>>>>> feef9887
                     },
                     excludeClasses);
             aa.analyze();
