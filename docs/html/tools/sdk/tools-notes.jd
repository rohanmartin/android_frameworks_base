page.title=SDK Tools
excludeFromSuggestions=true
@jd:body

<p>SDK Tools is a downloadable component for the Android SDK. It includes the
complete set of development and debugging tools for the Android SDK.</p>

<p>If you are new to the Android SDK, the <a
href="{@docRoot}sdk/index.html">SDK starter package</a> installs the
latest revision of the SDK Tools in the <code>&lt;sdk&gt;/tools</code> directory.</p>

<p>If you are already using the SDK and you want to update to the latest version
of the SDK Tools, use the <em>Android SDK Manager</em> to get the
update, rather than downloading a new SDK starter package. For more information
about how to update, see <a
href="{@docRoot}sdk/exploring.html#UpdatingComponents">Exploring the SDK</a>.</p>


<h2 id="notes">Revisions</h2>

<p>The sections below provide notes about successive releases of
the SDK Tools, as denoted by revision number. To determine what revision of the SDK
Tools you are using, refer to the "Installed Packages" listing in the Android SDK Manager. </p>

<p>For a summary of all known issues in SDK Tools, see <a
href="http://tools.android.com/knownissues">http://tools.android.com/knownissues</a>.</p>



<div class="toggle-content opened">
  <p><a href="#" onclick="return toggleContent(this)">
    <img src="{@docRoot}assets/images/triangle-opened.png" class="toggle-content-img"
<<<<<<< HEAD
=======
      alt=""/>SDK Tools, Revision 22.3</a> <em>(October 2013)</em>
  </p>

  <div class="toggle-content-toggleme">

    <dl>
    <dt>Dependencies:</dt>
    <dd>
      <ul>
        <li>Android SDK Platform-tools revision 18 or later.</li>
        <li>If you are developing in Eclipse with ADT, note that this version of SDK Tools is
          designed for use with ADT 22.3.0 and later. If you haven't already, update your
        <a href="{@docRoot}tools/sdk/eclipse-adt.html">ADT Plugin</a> to 22.3.0.</li>
        <li>If you are developing outside Eclipse, you must have
          <a href="http://ant.apache.org/">Apache Ant</a> 1.8 or later.</li>
      </ul>
    </dd>

    <dt>General Notes:</dt>
    <dd>
      <ul>
        <li>Added support for Android 4.4 (API level 19).</li>
        <li>Fixed a number of minor bugs in the SDK and build system.</li>
      </ul>
    </dd>
    </dl>
  </div>
</div>

<div class="toggle-content closed">
  <p><a href="#" onclick="return toggleContent(this)">
    <img src="{@docRoot}assets/images/triangle-closed.png" class="toggle-content-img"
>>>>>>> bac61807
      alt=""/>SDK Tools, Revision 22.2.1</a> <em>(September 2013)</em>
  </p>

  <div class="toggle-content-toggleme">

    <dl>
    <dt>Dependencies:</dt>
    <dd>
      <ul>
        <li>Android SDK Platform-tools revision 16 or later.</li>
        <li>If you are developing in Eclipse with ADT, note that this version of SDK Tools is
          designed for use with ADT 22.2.1 and later. If you haven't already, update your
        <a href="{@docRoot}tools/sdk/eclipse-adt.html">ADT Plugin</a> to 22.2.1.</li>
        <li>If you are developing outside Eclipse, you must have
          <a href="http://ant.apache.org/">Apache Ant</a> 1.8 or later.</li>
      </ul>
    </dd>

    <dt>General Notes:</dt>
    <dd>
      <ul>
        <li>Fixed problem with templates that causes the new project wizard to hang.
         (<a href="http://b.android.com/60149">Issue 60149</a>)</li>
        <li>Fixed crash when using the lint command line tool because of mis-matched library
          dependency. (<a href="http://b.android.com/60190">Issue 60190</a>)</li>
      </ul>
    </dd>
    </dl>
  </div>
</div>

<div class="toggle-content closed">
  <p><a href="#" onclick="return toggleContent(this)">
    <img src="{@docRoot}assets/images/triangle-closed.png" class="toggle-content-img"
      alt=""/>SDK Tools, Revision 22.2</a> <em>(September 2013)</em>
  </p>

  <div class="toggle-content-toggleme">

    <dl>
    <dt>Dependencies:</dt>
    <dd>
      <ul>
        <li>Android SDK Platform-tools revision 16 or later.</li>
        <li>If you are developing in Eclipse with ADT, note that this version of SDK Tools is
          designed for use with ADT 22.2 and later. If you haven't already, update your
        <a href="{@docRoot}tools/sdk/eclipse-adt.html">ADT Plugin</a> to 22.2.</li>
        <li>If you are developing outside Eclipse, you must have
          <a href="http://ant.apache.org/">Apache Ant</a> 1.8 or later.</li>
      </ul>
    </dd>

    <dt>General Notes:</dt>
    <dd>
      <ul>
        <li>Updated build tools to allow use of RenderScript on older versions of Android
         using new features in the
         <a href="{@docRoot}tools/support-library/features.html#v8">Support Library</a>.</li>
        <li>Moved the Systrace tool to the {@code &gt;sdk&lt;/platform-tools/} directory. </li>
        <li>Modified <a href="{@docRoot}tools/help/gltracer.html">Tracer for OpenGL ES</a> to
          support OpenGL ES 3.0.</li>
        <li>Lint
          <ul>
            <li>Fixed problem with lint not detecting custom namespaces.
              (<a href="http://b.android.com/55673">Issue 55673</a>)</li>
            <li>Fixed problem with the XML report including invalid characters.
              (<a href="http://b.android.com/56205">Issue 56205</a>)</li>
            <li>Fixed command-line execution of lint to work in headless mode to support execution
              by build servers. (<a href="http://b.android.com/55820">Issue 55820</a>)</li>
          </ul>
        </li>
        <li>Improved support for path names with spaces in the Windows command-line tools.</li>
      </ul>
    </dd>
    </dl>
  </div>
</div>


<div class="toggle-content closed">
  <p><a href="#" onclick="return toggleContent(this)">
    <img src="{@docRoot}assets/images/triangle-closed.png" class="toggle-content-img"
      alt=""/>SDK Tools, Revision 22.0.5</a> <em>(July 2013)</em>
  </p>

  <div class="toggle-content-toggleme">

    <dl>
    <dt>Dependencies:</dt>
    <dd>
      <ul>
        <li>Android SDK Platform-tools revision 16 or later.</li>
        <li>If you are developing in Eclipse with the
          <a href="{@docRoot}tools/sdk/eclipse-adt.html">ADT Plugin</a>, note that this version of
          SDK Tools is designed for use with ADT 22.0.5 and later. If you haven't already, update
          ADT to 22.0.5.</li>
        <li>If you are using <a href="{@docRoot}sdk/installing/studio.html">Android Studio</a>,
          note that this version of the SDK Tools is designed to work with Android Studio
          0.2.x and later.</li>
        <li>If you are developing without an integrated development environment (IDE), you must have
          <a href="http://ant.apache.org/">Apache Ant</a> 1.8 or later.</li>
      </ul>
    </dd>

    <dt>General Notes:</dt>
    <dd>
      <ul>
        <li>Fixed RenderScript compilation issue for Windows platforms with ant.</li>
        <li>Updated <a href="{@docRoot}tools/help/systrace.html">Systrace</a> to work with the
          Android 4.3 platform image.</li>
        <li>Fixed packaging of RenderScript compiler.</li>
        <li>Build tools 18.0.0 is obsolete and 18.0.1 should be used instead.</li>
      </ul>
    </dd>
    </dl>
  </div>
</div>


<div class="toggle-content closed">
  <p><a href="#" onclick="return toggleContent(this)">
    <img src="{@docRoot}assets/images/triangle-closed.png" class="toggle-content-img"
      alt=""/>SDK Tools, Revision 22.0.4</a> <em>(July 2013)</em>
  </p>

  <div class="toggle-content-toggleme">

    <dl>
    <dt>Dependencies:</dt>
    <dd>
      <ul>
        <li>Android SDK Platform-tools revision 16 or later.</li>
        <li>If you are developing in Eclipse with the
          <a href="{@docRoot}tools/sdk/eclipse-adt.html">ADT Plugin</a>, note that this version of
          SDK Tools is designed for use with ADT 22.0.4 and later. If you haven't already, update
          ADT to 22.0.4.</li>
        <li>If you are using <a href="{@docRoot}sdk/installing/studio.html">Android Studio</a>,
          note that this version of the SDK Tools is designed to work with Android Studio
          0.2.x and later.</li>
        <li>If you are developing without an integrated development environment (IDE), you must have
          <a href="http://ant.apache.org/">Apache Ant</a> 1.8 or later.</li>
      </ul>
    </dd>

    <dt>General Notes:</dt>
    <dd>
      <ul>
        <li>Fixed problem with compiling RenderScript code.</li>
      </ul>
    </dd>
    </dl>
  </div>
</div>


<div class="toggle-content closed">
  <p><a href="#" onclick="return toggleContent(this)">
    <img src="{@docRoot}assets/images/triangle-closed.png" class="toggle-content-img"
      alt=""/>SDK Tools, Revision 22.0.1</a> <em>(May 2013)</em>
  </p>

  <div class="toggle-content-toggleme">

    <dl>
    <dt>Dependencies:</dt>
    <dd>
      <ul>
        <li>Android SDK Platform-tools revision 16 or later.</li>
        <li>If you are developing in Eclipse with ADT, note that this version of SDK Tools is
          designed for use with ADT 22.0.1 and later. If you haven't already, update your
        <a href="{@docRoot}tools/sdk/eclipse-adt.html">ADT Plugin</a> to 22.0.1.</li>
        <li>If you are developing outside Eclipse, you must have
          <a href="http://ant.apache.org/">Apache Ant</a> 1.8 or later.</li>
      </ul>
    </dd>

    <dt>General Notes:</dt>
    <dd>
      <ul>
        <li>Fixed issue with Lint ServiceCast check and fully qualified class names.
          (<a href="http://code.google.com/p/android/issues/detail?id=55403">Issue 55403</a>)</li>
        <li>Fixed crash issue with Lint ArraySizeDetector check.
          (<a href="http://code.google.com/p/android/issues/detail?id=54887">Issue 54887</a>)</li>
        <li>Fixed a problem with the monkeyrunner tool failing to import standard python classes.
          (<a href="http://code.google.com/p/android/issues/detail?id=55632">Issue 55632</a>)</li>
        <li>Fixed a problem with DDMS monitor not opening heap and network statistics views due to
          a class not found exception.
          (<a href="http://code.google.com/p/android/issues/detail?id=55394">Issue 55394</a>)</li>
      </ul>

    </dd>
    </dl>
  </div>
</div>


<div class="toggle-content closed">
  <p><a href="#" onclick="return toggleContent(this)">
    <img src="{@docRoot}assets/images/triangle-closed.png" class="toggle-content-img"
      alt=""/>SDK Tools, Revision 22</a> <em>(May 2013)</em>
  </p>

  <div class="toggle-content-toggleme">

    <dl>
    <dt>Dependencies:</dt>
    <dd>
      <ul>
        <li>Android SDK Platform-tools revision 16 or later.</li>
        <li>If you are developing in Eclipse with ADT, note that this version of SDK Tools is
          designed for use with ADT 22.0.0 and later. If you haven't already, update your
        <a href="{@docRoot}tools/sdk/eclipse-adt.html">ADT Plugin</a> to 22.0.0.</li>
        <li>If you are developing outside Eclipse, you must have
          <a href="http://ant.apache.org/">Apache Ant</a> 1.8 or later.</li>
    </ul>
    </dd>

    <dt>General Notes:</dt>
    <dd>
      <ul>
        <li>Changed the structure of the SDK by adding a new build tool SDK Component, which is
          based on the existing platform-tools component. This change decouples the build tools
          versions from the IDE versions, allowing updates to the tools without requiring an
          IDE update.</li>
        <li>Updated tools to allow libraries to share the same package name as the applications
          that use them.</li>
        <li>Updated {@code draw9patch} tool to allow easier changing of markers.</li>
        <li>Added new Lint checks, including checks for layout consistency,
          {@link android.widget.RelativeLayout} siblings, {@link android.os.Parcel} creator,
          JavaScript interfaces, {@link android.app.Service} casting, quantity strings, manifest
          typos, orientation tags in layouts, overlapping names for 9-patches and images, and class
          existence checks.</li>
        <li>Updated build tools to sign applications using the BouncyCastle library instead of
          relying on Sun JVM specific APIs.</li>
        <li>Released some of the Android tools into <a href="http://www.maven.org">Maven
          Central</a> to assist third-party tool developers. The following tools are available
          in the repository: {@code manifest-merger}, {@code common/sdk_common}, {@code ddmlib},
          {@code dvlib}, {@code layoutlib_api}, {@code sdklib}, and {@code lint}.</li>
      </ul>
    </dd>

    <dt>Bug fixes:</dt>
    <dd>
      <ul>
        <li>Fixed a number of minor bugs in the SDK and build system.</li>
    </ul>
    </dd>
    </dl>
  </div>
</div>

<div class="toggle-content closed">
  <p><a href="#" onclick="return toggleContent(this)">
    <img src="{@docRoot}assets/images/triangle-closed.png" class="toggle-content-img"
      alt=""/>SDK Tools, Revision 21.1</a> <em>(February 2013)</em>
  </p>

  <div class="toggle-content-toggleme">

    <dl>
    <dt>Dependencies:</dt>
    <dd>
      <ul>
        <li>Android SDK Platform-tools revision 16 or later.</li>
        <li>If you are developing in Eclipse with ADT, note that this version of SDK Tools is
          designed for use with ADT 21.1.0 and later. If you haven't already, update your
        <a href="{@docRoot}tools/sdk/eclipse-adt.html">ADT Plugin</a> to 21.1.0.</li>
        <li>If you are developing outside Eclipse, you must have
          <a href="http://ant.apache.org/">Apache Ant</a> 1.8 or later.</li>
    </ul>
    </dd>

    <dt>General Notes:</dt>
    <dd>
      <ul>
        <li>Improved error reporting in {@code dx} when dex merging fails in the build
          system.</li>
        <li>Added more than 15 new Lint checks, including checks for overriding older APIs, XML
          resource problems, graphic asset issues and manifest tags.</li>
        <li>Added new aapt feature to compile resources.</li>
      </ul>
    </dd>
    </dl>
  </div>
</div>

<div class="toggle-content closed">
  <p><a href="#" onclick="return toggleContent(this)">
    <img src="{@docRoot}assets/images/triangle-closed.png" class="toggle-content-img"
      alt=""/>SDK Tools, Revision 21.0.1</a> <em>(December 2012)</em>
  </p>

  <div class="toggle-content-toggleme">

    <dl>
    <dt>Dependencies:</dt>
    <dd>
      <ul>
        <li>Android SDK Platform-tools revision 16 or later.</li>
        <li>If you are developing in Eclipse with ADT, note that this version of SDK Tools is
          designed for use with ADT 21.0.1 and later. If you haven't already, update your
        <a href="{@docRoot}tools/sdk/eclipse-adt.html">ADT Plugin</a> to 21.0.1.</li>
        <li>If you are developing outside Eclipse, you must have
          <a href="http://ant.apache.org/">Apache Ant</a> 1.8 or later.</li>
    </ul>
    </dd>

    <dt>General Notes:</dt>
    <dd>
      <ul>
        <li>Build
          <ul>
            <li>Updated build to detect and handle package name conflicts between an application and
              the libraries it depends on. Libraries cannot share package names unless all of them
              share the same package name.
              (<a href="http://code.google.com/p/android/issues/detail?id=40152">Issue 40152</a>,
               <a href="http://code.google.com/p/android/issues/detail?id=40273">Issue 40273</a>)
            </li>
            <li>Added a flag to disable dex merging to deal with cases where merging could generate
              a broken dex file. If this happens to your project, add the following setting to your
              {@code project.properties} file: {@code dex.disable.merger=true} This setting
              causes the build system to revert to the older, slower dex processing that does not
              pre-dex libraries.</li>
          </ul>
        </li>

        <li>RenderScript
          <ul>
            <li>Added support for
              <a href="{@docRoot}guide/topics/renderscript/compute.html#filterscript">Filterscript</a>
              compilation.</li>
            <li>Added new project setting to control the RenderScript compilation target separately
              from an Android project. Adding the following line to a {@code project.properties}
              file causes RenderScript code to be compiled for Android API Level 17, while the
              containing application can target a different (lower) API level:
              <pre>renderscript.target = 17</pre>
              Previously, the RenderScript compilation target was tied to the
              {@code android:minSdkVersion} setting in the manifest.
              (<a href="http://code.google.com/p/android/issues/detail?id=40487">Issue 40487</a>)
            </li>
          </ul>
        </li>

      </ul>
    </dd>


    <dt>Bug fixes:</dt>
    <dd>
      <ul>
        <li>Lint
          <ul>
            <li>Corrected check for {@code 0px} values in style XML elements.
              (<a href="http://code.google.com/p/android/issues/detail?id=39601">Issue 39601</a>)
              </li>
            <li>Fixed incorrect flagging of formatting strings.
              (<a href="http://code.google.com/p/android/issues/detail?id=39758">Issue 39758</a>)
              </li>
            <li>Fixed problem where {@code tools:ignore} directive in the manifest file was ignored
              by the Lint tool.
              (<a href="http://code.google.com/p/android/issues/detail?id=40136">Issue 40136</a>)
              </li>
            <li>Fixed problem with flagging a wakelock release inside a conditional.
              (<a href="http://code.google.com/p/android/issues/detail?id=40424">Issue 40424</a>)
              </li>
            <li>Fixed incorrect reporting of missing {@code layout_width} and {@code layout_height}
              XML fields.
              (<a href="http://code.google.com/p/android/issues/detail?id=38958">Issue 38958</a>)
              </li>
            <li>Fixed handling of custom namespace attributes.</li>
            <li>Added fixes for filtering out library project warnings.</li>
            <li>Removed warnings about missing classes before a build.</li>
          </ul>
        </li>

        <li>Fixed problem with UI Automator Viewer execution script where Android tools directory
          is not set.</li>
        <li>Fixed problem with the SDK Manager so that it auto-selects the most recently released
          platform on startup.</li>
        <li>Fixed Java finding script to look for the currently supported version of Java (1.6 or
          higher).</li>
        <li>Fixed the SDK Manager launcher in the ADT bundle so that it can properly launch the
          SDK Manager program when it is placed at the root of the bundle.</li>
      </ul>
    </dd>
    </dl>
  </div>
</div>

<div class="toggle-content closed">
  <p><a href="#" onclick="return toggleContent(this)">
    <img src="{@docRoot}assets/images/triangle-closed.png" class="toggle-content-img"
      alt=""/>SDK Tools, Revision 21</a> <em>(November 2012)</em>
  </p>

  <div class="toggle-content-toggleme">

    <dl>
    <dt>Dependencies:</dt>
    <dd>
      <ul>
        <li>Android SDK Platform-tools revision 16 or later.</li>
        <li>If you are developing in Eclipse with ADT, note that this version of SDK Tools is designed
        for use with ADT 21.0.0 and later. If you haven't already, update your
        <a href="{@docRoot}tools/sdk/eclipse-adt.html">ADT Plugin</a> to 21.0.0.</li>
        <li>If you are developing outside Eclipse, you must have
          <a href="http://ant.apache.org/">Apache Ant</a> 1.8 or later.</li>
      </ul>
    </dd>

    <dt>General Notes:</dt>
    <dd>
      <ul>
        <li>Build System
          <ul>
            <li>Added a flag that sets <em>jumbo mode</em> for DEX files, which allows a larger
              number of strings in the DEX files. Enable this mode by adding the following line to
              the {@code project.properties} file of your project:
              <pre>set dex.force.jumbo=true</pre></li>
            <li>Improved the build time by pre-dexing libraries (both JAR files and library
              projects).</li>
            <li>Updated the build to generate {@code R} resource classes for library projects
              with only the IDs needed by the libraries, reducing the risk of hitting DEX file
              limits for fields and methods.</li>
            <li>Improved the build so that several editing features (code completion, resource
              chooser, go to declaration) properly handle library project resources.</li>
          </ul>
        </li>
        <li>Lint
          <ul>
            <li>Added over 25 new lint rules for resources, locale settings, layout
              files, incorrect use of {@link android.util.SparseArray} and
              {@link android.os.PowerManager.WakeLock} and manifest issues.</li>
            <li>Updated reporting to include errors in library projects if the library project is
              in the list of projects to be checked.</li>
            <li>Added a new {@code lint} target to the Ant build system for easier
              integration with continuous build systems.</li>
            <li>Added new {@code --sources} and {@code --classpath} arguments to point to sources
              with different directory structures.</li>
            <li>Improved the XML export function to support the <a
              href="https://wiki.jenkins-ci.org/display/JENKINS/Android+Lint+Plugin">Jenkins Lint
              plugin</a>.
            </li>
            <li>Added support for class file flow analysis.</li>
          </ul>
        </li>
        <li>Android Virtual Devices (AVD)
          <ul>
            <li>Added new <strong>Device Definitions</strong> tab in the AVD Manager for configuring
              standard size and Nexus virtual devices.</li>
            <li>Improved emulators so that they launch with a skin that is dynamically generated and
              reflects the actual hardware configured in the AVD Manager.</li>
            <li>Improved support for developing Android apps on MIPS-based devices with new MIPS
              System Images for Android Virtual Devices.</li>
          </ul>
        </li>
        <li>Added {@code jobb} tool for creating and encrypting
          <a href="{@docRoot}google/play/expansion-files.html">APK Expansion Files</a>.
          (<a href="{@docRoot}tools/help/jobb.html">more info</a>)
        <li>Improved the Android JUnit test runner to allow a test to be run on all connected
          devices simultaneously.</li>
      </ul>
    </dd>

    <dt>Bug fixes:</dt>
    <dd>
      <ul>
        <li>Fixed manifest merger to properly adapt library classes in the merged manifest.</li>
      </ul>
    </dd>

    </dl>
  </div>
</div>

<div class="toggle-content closed">
  <p><a href="#" onclick="return toggleContent(this)">
    <img src="{@docRoot}assets/images/triangle-closed.png" class="toggle-content-img"
      alt=""/>SDK Tools, Revision 20.0.3</a> <em>(August 2012)</em>
  </p>

  <div class="toggle-content-toggleme">

    <dl>
    <dt>Dependencies:</dt>
    <dd>
      <ul>
        <li>Android SDK Platform-tools revision 12 or later.</li>
        <li>If you are developing in Eclipse with ADT, note that this version of SDK Tools is designed
        for use with ADT 20.0.3 and later. If you haven't already, update your
        <a href="{@docRoot}tools/sdk/eclipse-adt.html">ADT Plugin</a> to 20.0.3.</li>
        <li>If you are developing outside Eclipse, you must have
          <a href="http://ant.apache.org/">Apache Ant</a> 1.8 or later.</li>
    </ul>
    </dd>
    <dt>Bug fixes:</dt>
    <dd>
      <ul>
        <li>Fixed problem with cached download lists in SDK Manager.</li>
      </ul>
    </dd>
    </dl>
  </div>
</div>


<div class="toggle-content closed">
  <p><a href="#" onclick="return toggleContent(this)">
    <img src="{@docRoot}assets/images/triangle-closed.png" class="toggle-content-img"
      alt=""/>SDK Tools, Revision 20.0.1</a> <em>(July 2012)</em>
  </p>

  <div class="toggle-content-toggleme">

    <dl>
    <dt>Dependencies:</dt>
    <dd>
      <ul>
        <li>Android SDK Platform-tools revision 12 or later.</li>
        <li>If you are developing in Eclipse with ADT, note that this version of SDK Tools is designed
        for use with ADT 20.0.1 and later. If you haven't already, update your
        <a href="{@docRoot}tools/sdk/eclipse-adt.html">ADT Plugin</a> to 20.0.1.</li>
        <li>If you are developing outside Eclipse, you must have
          <a href="http://ant.apache.org/">Apache Ant</a> 1.8 or later.</li>
    </ul>
    </dd>
    <dt>Bug fixes:</dt>
    <dd>
      <ul>
        <li>Fixed wrong check on build state that forced repetitive Java code recompilation.</li>
        <li>Fixed problems with running more than one emulator and running multiple emulators
with GPU acceleration.</li>
        <li>Improved resize algorithm for better rendering on scaled emulator windows.</li>
        <li>Fixed a bug in the {@code lint} check for unprotected broadcast receivers to ignore
unprotected receivers for default Android actions.</li>
        <li>Fixed build issue for projects using RenderScript.</li>
        <li>Fixed memory leak in the emulator.</li>
      </ul>
    </dd>
    </dl>
  </div>
</div>

<div class="toggle-content closed">
  <p><a href="#" onclick="return toggleContent(this)">
    <img src="{@docRoot}assets/images/triangle-closed.png" class="toggle-content-img"
      alt=""/>SDK Tools, Revision 20</a> <em>(June 2012)</em>
  </p>

  <div class="toggle-content-toggleme">
  <dl>
    <dt>Dependencies:</dt>
    <dd>
      <ul>
        <li>Android SDK Platform-tools revision 12 or later.</li>
        <li>If you are developing in Eclipse with ADT, note that this version of SDK Tools is designed for
        use with ADT 20.0.0 and later. If you haven't already, we highly recommend updating your
        <a href="{@docRoot}tools/sdk/eclipse-adt.html">ADT Plugin</a> to 20.0.0.</li>
        <li>If you are developing outside Eclipse, you must have
          <a href="http://ant.apache.org/">Apache Ant</a> 1.8 or later.</li>
    </ul>
    </dd>
    <dt>General notes:</dt>
    <dd>
      <ul>
        <li>Added new Device Monitor application, grouping Android debugging tools into a
single application, including ddms, traceview, hierarchyviewer and Tracer for GLES. (<a
href="{@docRoot}tools/help/gltracer.html">more info</a>)</li>
        <li>Added new System Trace new tool for tracing Android system activity. This tool allow you
to capture a slice of system activity, plus additional information tagged from the <strong>Settings
&gt; Developer Options &gt; Monitoring: Enable traces</strong> or with specific calls added to your
application code.</li>
        </li>
        <li>Build System
          <ul>
            <li>Added automatic merging of library project manifest files into the including
project's manifest. Enable this feature with the {@code manifestmerger.enabled} property.</li>
            <li>Added automatic ProGuard support for the {@code aapt -G} flag. This change causes
the build system to generate a temporary ProGuard {@code keep-rules} file containing classes that
are referenced from XML files (such as custom views) and pass this to ProGuard at shrink time. This
can make the resulting APK much smaller when using just a small portion of a large library project
(such as the Android Support library), since the catch-all rules to keep all custom views from the
default ProGuard configuration file have also been removed.</li>
            <li>Added two ProGuard configuration files for use in projects: {@code
proguard-android-optimize.txt} which enables optimizations and {@code proguard-android.txt} which
disables them.</li>
          </ul>
        </li>
        <li>SDK Manager
          <ul>
            <li>Improved caching to reduce downloading of repository definitions.</li>
            <li>Added <strong>Tools > Manage Add-on Sites</strong> option to improve performance by
            allowing temporary deactivation of third-party sites if they are loading slowly.</li>
            <li>Added settings for the SDK Manager download cache (<strong>SDK Manager > Tools >
Options</strong>).</li>
          </ul>
        </li>
      </ul>
    </dd>
    <dt>Bug fixes:</dt>
    <dd>
      <ul>
        <li>Build
          <ul>
            <li>Fixed problem where test projects did not have access to the full classpath of tested
projects, including Library Projects and third-party jars.</li>
            <li>Fixed deployment logic so that applications with embedded tests can now be deployed
and tested like test applications, including code coverage information.</li>
            <li>Fixed Ant support for testing projects with libraries.</li>
          </ul>
        </li>
      </ul>
    </dd>
    </dl>
  </div>
</div>

<div class="toggle-content closed">
  <p><a href="#" onclick="return toggleContent(this)">
    <img src="{@docRoot}assets/images/triangle-closed.png" class="toggle-content-img"
      alt=""/>SDK Tools, Revision 19</a> <em>(April 2012)</em>
  </p>

  <div class="toggle-content-toggleme">
    <p class="note"><strong>Note:</strong> This update of SDK Tools is only available through
the <a href="{@docRoot}sdk/exploring.html">Android SDK Manager</a>. Use this tool to
download and install this update.</p>

    <dl>
    <dt>Dependencies:</dt>
    <dd>
      <ul>
        <li>Android SDK Platform-tools revision 9 or later.</li>
        <li>If you are developing in Eclipse with ADT, note that this version of SDK Tools is designed for
        use with ADT 18.0.0 and later. If you haven't already, we highly recommend updating your
        <a href="{@docRoot}tools/sdk/eclipse-adt.html">ADT Plugin</a> to 18.0.0.</li>
        <li>If you are developing outside Eclipse, you must have
          <a href="http://ant.apache.org/">Apache Ant</a> 1.8 or later.</li>
    </ul>
    </dd>
    <dt>Bug fixes:</dt>
    <dd>
      <ul>
        <li>Fixed an issue that prevented some developers from running the emulator with GPU
acceleration.</li>
      </ul>
    </dd>
    </dl>
  </div>
</div>

<div class="toggle-content closed">
  <p><a href="#" onclick="return toggleContent(this)">
    <img src="{@docRoot}assets/images/triangle-closed.png" class="toggle-content-img"
      alt=""/>SDK Tools, Revision 18</a> <em>(April 2012)</em>
  </p>

  <div class="toggle-content-toggleme">
    <p class="caution"><strong>Important:</strong> To download the new Android
    4.0 system components from the Android SDK Manager, you must first update the
    SDK tools to revision 14 or later and restart the Android SDK Manager. If you do not,
    the Android 4.0 system components will not be available for download.</p>

    <dl>
    <dt>Dependencies:</dt>
    <dd>
      <ul>
        <li>Android SDK Platform-tools revision 9 or later.</li>
        <li>If you are developing in Eclipse with ADT, note that this version of SDK Tools is designed for
        use with ADT 18.0.0 and later. If you haven't already, we highly recommend updating your
        <a href="{@docRoot}tools/sdk/eclipse-adt.html">ADT Plugin</a> to 18.0.0.</li>
        <li>If you are developing outside Eclipse, you must have
          <a href="http://ant.apache.org/">Apache Ant</a> 1.8 or later.</li>
    </ul>
    </dd>
    <dt>General notes:</dt>
    <dd>
      <ul>
        <li>Updated the SdkController app to encapsulate both sensor and multitouch emulation
          functionality.</li>
      </ul>
    </dd>
    <dt>Bug fixes:</dt>
    <dd>
      <ul>
        <li>Fixed Ant issues where some jar libraries in the {@code libs/} folder are not picked up
in some cases.</li>
      </ul>
    </dd>
    </dl>
  </div>
</div>

<div class="toggle-content closed">
  <p><a href="#" onclick="return toggleContent(this)">
    <img src="{@docRoot}assets/images/triangle-closed.png" class="toggle-content-img"
      alt=""/>SDK Tools, Revision 17</a> <em>(March 2012)</em>
  </p>

  <div class="toggle-content-toggleme">
    <p class="caution"><strong>Important:</strong> To download the new Android
    4.0 system components from the Android SDK Manager, you must first update the
    SDK tools to revision 14 or later and restart the Android SDK Manager. If you do not,
    the Android 4.0 system components will not be available for download.</p>

    <dl>
    <dt>Dependencies:</dt>
    <dd>
      <ul>
        <li>Android SDK Platform-tools revision 9 or later.</li>
        <li>If you are developing in Eclipse with ADT, note that this version of SDK Tools is designed for
        use with ADT 17.0.0 and later. If you haven't already, we highly recommend updating your
        <a href="{@docRoot}tools/sdk/eclipse-adt.html">ADT Plugin</a> to 17.0.0.</li>
        <li>If you are developing outside Eclipse, you must have
          <a href="http://ant.apache.org/">Apache Ant</a> 1.8 or later.</li>
    </ul>
    </dd>
    <dt>General notes:</dt>
    <dd>
      <ul>
        <li>Emulator
          <ul>
            <li>Added support for hardware accelerated graphics rendering. This feature requires an
API Level 15, Revision 3 or later system image.
(<a href="{@docRoot}tools/devices/emulator.html#accel-graphics">more info</a>)
            </li>
            <li>Added support for running Android x86 system images in virtualization mode on
Windows and Mac OS X.
(<a href="{@docRoot}tools/devices/emulator.html#accel-vm">more info</a>)
              <p class="note"><strong>Note:</strong> Use the Android SDK Manager to download and
install x86 system images. Android x86 system images are not available for all API levels.</p>
            </li>
            <li>Added experimental support for multi-touch input by enabing the emulator to receive
              touch input from a USB-tethered physical Android device.
              (<a href="http://tools.android.com/tips/hardware-emulation">more info</a>)</li>
          </ul>
        </li>
        <li>Added viewing of live detailed network usage of an app in DDMS. (<a
    href="http://tools.android.com/recent/detailednetworkusageinddms">more info</a>)</li>
        <li>ProGuard
          <ul>
            <li>Updated the bundled ProGuard tool to version 4.7. In addition to many new features,
this update fixes the {@code Conversion to Dalvik format failed with error 1} error some users have
experienced.</li>
            <li>Updated the default {@code proguard.cfg} file with better default flags for
              Android.</li>
            <li>Split the ProGuard configuration file has been in half, with project specific flags
kept in project and the generic Android flags distributed (and updated) with the tools
themselves.</li>
          </ul>
        </li>
        <li>Build
          <ul>
            <li>Added a feature that allows you to run some code only in debug mode. Builds now
generate a class called {@code BuildConfig} containing a {@code DEBUG} constant that is
automatically set according to your build type. You can check the ({@code BuildConfig.DEBUG})
constant in your code to run debug-only functions.</li>
            <li>Fixed issue when a project and its libraries include the same jar file in their libs
              folder. (<a href="http://tools.android.com/recent/dealingwithdependenciesinandroidprojects">more
              info</a>)</li>
            <li>Added support for custom views with custom attributes in libraries. Layouts using
custom attributes must use the namespace URI {@code http://schemas.android.com/apk/res-auto} instead
of the URI that includes the app package name. This URI is replaced with the app specific one at
build time.</li>
          </ul>
        </li>
        <li>Lint
          <ul>
            <li>Updated Lint to check Android application code. Lint rules which previously
performed pattern based searches in the application code (such as the unused resource check) have
been rewritten to use the more accurate Java-style parse trees.</li>
            <li>Added support for checking library projects. This change means that rules such as
the unused resource check properly handle resources declared in a library project and referenced in
a downstream project.</li>
            <li>Added ability to suppress Lint warnings in Java code with the new
{@code @SuppressLint} annotation, and in XML files with the new tools: namespace and
ignore attribute. (<a
    href="http://tools.android.com/recent/ignoringlintwarnings">more info</a>)</li>
            <li>New Lint checks:
              <ul>
                <li>Added check for Android API calls that require a version of Android higher than
                  the minimum supported version. You can use the new {@code @TargetApi} annotation
                  to suppress warnings when the code is wrapped in a system version condition.
                  (<a href="http://tools.android.com/recent/lintapicheck">more info</a>)</li>
                <li>Added over 20 new Lint rules, including checks for
                  <a href="http://tools.android.com/recent/lintperformancechecks">performance</a>,
                  XML layouts, manifest and file handling.</li>
              </ul>
            </li>
          </ul>
        </li>
      </ul>
    </dd>
    </dl>
  </div>
</div>

<div class="toggle-content closed">
  <p><a href="#" onclick="return toggleContent(this)">
    <img src="{@docRoot}assets/images/triangle-closed.png" class="toggle-content-img"
      alt=""/>SDK Tools, Revision 16</a> <em>(December 2011)</em>
  </p>

  <div class="toggle-content-toggleme">
    <p class="caution"><strong>Important:</strong> To download the new Android
    4.0 system components from the Android SDK Manager, you must first update the
    SDK tools to revision 14 or later and restart the Android SDK Manager. If you do not,
    the Android 4.0 system components will not be available for download.</p>

<dl>
<dt>Dependencies:</dt>
<dd>
  <ul>
    <li>Android SDK Platform-tools revision 9 or later.</li>
    <li>If you are developing in Eclipse with ADT, note that this version of SDK Tools is designed for use
    with ADT 16.0.0 and later. If you haven't already, we highly recommend updating your
    <a href="{@docRoot}tools/sdk/eclipse-adt.html">ADT Plugin</a> to 16.0.0.</li>
    <li>If you are developing outside Eclipse, you must have <a href="http://ant.apache.org/">Apache
    Ant</a> 1.8 or later.</li>
</ul>
</dd>
<dt>General notes:</dt>
<dd>
  <ul>
    <li>Added Lint tools to detect common errors in Android projects.
      (<a href="http://tools.android.com/recent/lint">more info</a>)</li>
    <li>Added sensor emulation support, which allows the emulator to read sensor data from a
      physical Android device.
      (<a href="http://tools.android.com/recent/sensoremulation">more info</a>)</li>
    <li>Added support for using a webcam to emulate a camera on Mac OS X.</li>
  </ul>
</dd>
<dt>Bug fixes:</dt>
<dd>
  <ul>
    <li>Snapshots now work for Android 4.0 system images.</li>
    <li>Fixed several small issues for the build file.
    (<a href="http://code.google.com/p/android/issues/detail?id=21023">Issue 21023</a>,
    <a href="http://code.google.com/p/android/issues/detail?id=21267">Issue 21267</a>,
    <a href="http://code.google.com/p/android/issues/detail?id=21465">Issue 21465</a>,
    <a href="http://code.google.com/p/android/issues/detail?id=21525">Issue 21525</a>).</li>
  </ul>
</dd>
</dl>
</div>
</div>

<div class="toggle-content closed">
  <p><a href="#" onclick="return toggleContent(this)">
    <img src="{@docRoot}assets/images/triangle-closed.png" class="toggle-content-img"
      alt=""/>SDK Tools, Revision 15</a> <em>(October 2011)</em>
  </p>

  <div class="toggle-content-toggleme">
    <p class="caution"><strong>Important:</strong> To download the new Android
    4.0 system components from the Android SDK Manager, you must first update the
    SDK tools to revision 14 or later and restart the Android SDK Manager. If you do not,
    the Android 4.0 system components will not be available for download.</p>
  <dl>
<dt>Dependencies:</dt>
<dd>
  <ul><li>Android SDK Platform-tools revision 9 or later.</li>
  <li>If you are developing in Eclipse with ADT, note that this version of SDK Tools is designed for use
  with ADT 15.0.0 and later. If you haven't already, we highly recommend updating your <a
  href="{@docRoot}tools/sdk/eclipse-adt.html">ADT Plugin</a> to 15.0.0.</li>
  <li>If you are developing outside Eclipse, you must have <a href="http://ant.apache.org/">Apache
  Ant</a> 1.8 or later.</li>
</ul>

<dt>Bug fixes:</dt>
<dd>
  <ul>
    <li>Fixed emulator crash on Linux due to improper webcam detection
    (<a href="http://code.google.com/p/android/issues/detail?id=20952">Issue 20952</a>).</li>
    <li>Fixed emulator issue when using the <code>-wipe-data</code> argument.</li>
    <li>Fixed build issue when using RenderScript in projects that target API levels 11-13
    (<a href="http://code.google.com/p/android/issues/detail?id=21006">Issue 21006</a>).</li>
    <li>Fixed issue when creating an AVD using the GoogleTV addon
    (<a href="http://code.google.com/p/android/issues/detail?id=20963">Issue 20963</a>).</li>
    <li>Fixed <code>ant test</code>
    (<a href="http://code.google.com/p/android/issues/detail?id=20979">Issue 20979</a>).</li>
    <li>Fixed <code>android update project</code>
    (<a href="http://code.google.com/p/android/issues/detail?id=20535">Issue 20535</a>).</li>
    <li>Fixed scrolling issue in the new Logcat panel of DDMS.</li>
    <li>Fixed issue with MonkeyRunner
    (<a href="http://code.google.com/p/android/issues/detail?id=20964">Issue 20964</a>).</li>
    <li>Fixed issues in the SDK Manager
    (<a href="http://code.google.com/p/android/issues/detail?id=20939">Issue 20939</a>,
    <a href="http://code.google.com/p/android/issues/detail?id=20607">Issue 20607</a>).</li>
  </ul>
</dd>
</dl>
</div>
</div>

<div class="toggle-content closed">
  <p><a href="#" onclick="return toggleContent(this)">
    <img src="{@docRoot}assets/images/triangle-closed.png" class="toggle-content-img"
      alt=""/>SDK Tools, Revision 14</a> <em>(October 2011)</em>
  </p>

  <div class="toggle-content-toggleme">
    <p class="note"><strong>Important:</strong> To download the new Android
    4.0 system components from the Android SDK Manager, you must first update the
    SDK tools to revision 14 and restart the Android SDK Manager. If you do not,
    the Android 4.0 system components will not be available for download.</p>
  <dl>
<dt>Dependencies:</dt>
<dd>
  <ul><li>Android SDK Platform-tools revision 8 or later.</li>
  <li>If you are developing in Eclipse with ADT, note that this version of SDK Tools is designed for use
  with ADT 14.0.0 and later. If you haven't already, we highly recommend updating your <a
  href="{@docRoot}tools/sdk/eclipse-adt.html">ADT Plugin</a> to 14.0.0.</li>
  <li>If you are developing outside Eclipse, you must have <a href="http://ant.apache.org/">Apache
  Ant</a> 1.8 or later.</li>
</ul>

<dt>General notes:</dt>
<dd>
  <ul>
    <li>Added webcam support to Android 4.0 or later platforms to emulate rear-facing cameras when
    one webcam is present, and to emulate both rear-facing and front-facing cameras when two
    webcams are present. Webcam support is for Windows and Linux only.
    Mac support will come in a later release.</li>
    <li>Changed <code>default.properties</code> to <code>project.properties</code> and
    <code>build.properties</code> to <code>ant.properties</code>. Any existing
    projects that you build with Ant must be updated with the <code>android update project</code>
    command.</li>
    <li>Changed Ant <code>build.xml</code> file to support improvements to the
    build system and added and modified Ant commands to support these changes. For a list of Ant
commands, see the
<a href="{@docRoot}tools/building/building-cmdline.html#AntReference">Ant Command
Reference</a>.</li>
    <li>Changed how library projects are built.</li>
    <li>Improved incremental builds, so that resource compilation runs less frequently. Builds no
    longer run when you edit strings or layouts (unless you add a new <code>id</code>) and no longer
    run once for each library project.</li>
    <li>Introduced a "PNG crunch cache" that only runs on modified PNG files, instead of
    crunching all existing PNG files, all the time.</li>
    <li>Revamped the SDK Manager UI (<a href="http://tools.android.com/recent/newsdkmanager">more
info</a>).</li>
  </ul>
  <p>For a complete overview of the build system changes and what you need to do to support them,
see the <a href="http://tools.android.com/recent/buildchangesinrevision14">Android Tools Project
site</a>.</p>
</dd>
</dl>
</div>
</div>

<div class="toggle-content closed">
  <p><a href="#" onclick="return toggleContent(this)">
    <img src="{@docRoot}assets/images/triangle-closed.png" class="toggle-content-img"
      alt=""/>SDK Tools, Revision 13</a> <em>(September 2011)</em>
  </p>

  <div class="toggle-content-toggleme">
  <dl>
<dt>Dependencies:</dt>
<dd>
<p>If you are developing in Eclipse with ADT, note that this version of SDK Tools is designed for use with
ADT 12.0.0 and later. If you haven't already, we highly recommend updating your <a
href="{@docRoot}tools/sdk/eclipse-adt.html">ADT Plugin</a> to 12.0.0.</p>

<p>If you are developing outside Eclipse, you must have <a href="http://ant.apache.org/">Apache
Ant</a> 1.8 or later.</p>

<dt>General notes:</dt>
<dd>
  <ul>
    <li>Fix compilation issue in Ant (<code>dex</code> step) when paths have spaces.</li>
    <li>Fix issue in emulator installation when paths have spaces.</li>
    <li>Fix issue when AVD paths have spaces.</li>
    <li>Fix rendering issue when using emulator scaling (<a href="http://code.google.com/p/android/issues/detail?id=18299">see more</a>).</li>
  </ul>
</dd>
</dl>
</div>
</div>


<div class="toggle-content closed">
  <p><a href="#" onclick="return toggleContent(this)">
    <img src="{@docRoot}assets/images/triangle-closed.png" class="toggle-content-img"
      alt=""/>SDK Tools, Revision 12</a> <em>(July 2011)</em>
  </p>

  <div class="toggle-content-toggleme">
  <dl>
<dt>Dependencies:</dt>
<dd>
<p>If you are developing in Eclipse with ADT, note that this version of SDK Tools is designed for use with
ADT 12.0.0 and later. If you haven't already, we highly recommend updating your <a
href="{@docRoot}tools/sdk/eclipse-adt.html">ADT Plugin</a> to 12.0.0.</p>

<p>If you are developing outside Eclipse, you must have <a href="http://ant.apache.org/">Apache
Ant</a> 1.8 or later.</p>

<dt>General notes:</dt>
<dd>
  <ul>
    <li>The AVD manager and emulator can now use system images
    compiled for ARM v7 and x86 CPUs.</li>
  </ul>
</dd>
</dl>
</div>
</div>

<div class="toggle-content closed">
  <p><a href="#" onclick="return toggleContent(this)">
    <img src="{@docRoot}assets/images/triangle-closed.png" class="toggle-content-img"
      alt=""/>SDK Tools, Revision 11</a> <em>(May 2011)</em>
  </p>

  <div class="toggle-content-toggleme">
  <dl>
<dt>Dependencies:</dt>
<dd>
<p>If you are developing in Eclipse with ADT, note that this version of SDK Tools is designed for use with
ADT 10.0.1 and later. If you haven't already, we highly recommend updating your <a
href="{@docRoot}tools/sdk/eclipse-adt.html">ADT Plugin</a> to 10.0.1.</p>

<p>If you are developing outside Eclipse, you must have <a href="http://ant.apache.org/">Apache
Ant</a> 1.8 or later.</p>

<dt>General notes:</dt>
<dd>
  <ul>
    <li>Miscellaneous emulator changes to support Android 3.1.</li>
  </ul>
</dd>
</dl>
</div>
</div>


<div class="toggle-content closed">
  <p><a href="#" onclick="return toggleContent(this)">
    <img src="{@docRoot}assets/images/triangle-closed.png" class="toggle-content-img"
      alt=""/>SDK Tools, Revision 10</a> <em>(February 2011)</em>
  </p>

  <div class="toggle-content-toggleme">
  <dl>
<dt>Dependencies:</dt>
<dd>
<p>If you are developing in Eclipse with ADT, note that this version of SDK Tools is
designed for use with ADT 10.0.0 and later. After installing SDK Tools r10, we
highly recommend updating your ADT Plugin to 10.0.0.</p>

<p>If you are developing outside Eclipse, you must have <a href="http://ant.apache.org/">Apache
Ant</a> 1.8 or later.</p>

<dt>General notes:</dt>
<dd>
  <ul>
    <li>The tools now automatically generate Java Programming Language source files (in the
<code>gen</code> directory) and
    bytecode (in the <code>res/raw</code> directory) from your native <code>.rs</code> files</li>
  </ul>
</dd>
</dl>
</div>
</div>



<div class="toggle-content closed">
  <p><a href="#" onclick="return toggleContent(this)">
    <img src="{@docRoot}assets/images/triangle-closed.png" class="toggle-content-img"
      alt=""/>SDK Tools, Revision 9</a> <em>(January 2011)</em>
  </p>

  <div class="toggle-content-toggleme">
  <dl>
<dt>Dependencies:</dt>
<dd>
<p>If you are developing in Eclipse with ADT, note that this version of SDK Tools is
designed for use with ADT 9.0.0 and later. After installing SDK Tools r9, we
highly recommend updating your ADT Plugin to 9.0.0.</p>

<p>If you are developing outside Eclipse, you must have <a href="http://ant.apache.org/">Apache
Ant</a> 1.8 or later.</p>

<dt>Upgrading to SDK Tools r9:</dt>
<dd>
<p>If you are upgrading to SDK Tools r9 from SDK Tools r7 or earlier, the default installed location
for the <code>adb</code> tool has changed from <code>&lt;<em>SDK</em>&gt;/tools/adb</code> to
<code>&lt;<em>SDK</em>&gt;/platform-tools/adb</code>. This means that you should
add the new location to your PATH and modify any custom build scripts to
reference the new location. Copying the <code>adb</code> executable from the new
location to the old is not recommended, since subsequent updates to the SDK
Tools will delete the file.</p>
</dd>

<dt>General notes:</dt>
<dd>
  <ul>
    <li>The default ProGuard configuration, <code>proguard.cfg</code>, now ignores the following classes:
      <ul>
        <li>classes that extend {@link android.preference.Preference}</li>
        <li>classes that extend {@link android.app.backup.BackupAgentHelper}</li>
      </ul>
    </li>
    <li>Ant lib rules now allow you to override <code>java.encoding</code>, <code>java.source</code>,
    and <code>java.target</code> properties.</li>
    <li>The default encoding for the <code>javac</code> Ant task is now UTF-8.</li>
    <li>The LogCat view in DDMS now properly displays UTF-8 characters.</li>
    <li>The SDK Manager is more reliable on Windows. For details on the improvements, see the
    <a href="http://tools.android.com/recent/sdkmanagerfixes">Android Tools Project Site</a>. </li>
    <li>Early look at the new snapshot feature: To improve startup time for the emulator, you can
enable snapshots for the system state. The emulator will then restore to the state when it last
closed almost instantly. <strong>Note:</strong> The snapshot feature is still under active
development and might not always perform as expected.</li>
    <li>Fixed the missing JAR file error that prevented <code>draw9patch</code> from running.</li>
    <li>Fixed the Windows launch scripts <code>hierarchyviewer</code> and <code>ddms</code> to support
    the new location of <code>adb</code>.</li>
    <li>Known issues with emulator performance: Because the Android emulator must simulate the ARM
instruction set architecture on your computer, emulator performance is  slow. We're working hard to
resolve the performance issues and it will improve in future releases.</li>
  </ul>
</dd>
</dl>
</div>
</div>

<div class="toggle-content closed">
  <p><a href="#" onclick="return toggleContent(this)">
    <img src="{@docRoot}assets/images/triangle-closed.png" class="toggle-content-img"
      alt=""/>SDK Tools, Revision 8</a> <em>(December 2010)</em>
  </p>

  <div class="toggle-content-toggleme">
<dl>
<dt>Dependencies:</dt>
<dd>
<p>If you are developing in Eclipse with ADT, note that this version of SDK Tools is
designed for use with ADT 8.0.0 and later. After installing SDK Tools r8, we
highly recommend updating your ADT Plugin to 8.0.0.</p>

<p>If you are developing outside Eclipse, you must have <a href="http://ant.apache.org/">Apache
Ant</a> 1.8 or later.</p>

<p>Also note that SDK Tools r8 requires a new SDK component called
<em>Platform-tools</em>. The new Platform-tools component lets all SDK platforms
(Android 2.1, Android 2.2, and so on) use the same (latest) version of build
tools such as <code>adb</code>, <code>aapt</code>, <code>aidl</code>, and
<code>dx</code>. To download the Platform-tools component, use the Android SDK
Manager, as described in <a href="{@docRoot}sdk/exploring.html">Exploring the
SDK</a></p>

<dt>Upgrading from SDK Tools r7:</dt>
<dd>
<p>If you are upgrading to SDK Tools r8 from an earlier version, note that the
the default installed location for the <code>adb</code> tool has changed from
<code>&lt;<em>SDK</em>&gt;/tools/adb</code> to
<code>&lt;<em>SDK</em>&gt;/platform-tools/adb</code>. This means that you should
add the new location to your PATH and modify any custom build scripts to
reference the new location. Copying the <code>adb</code> executable from the new
location to the old is not recommended, since subsequent updates to the SDK
Tools will delete the file.</p>
</dd>

<dt>General notes:</dt>
<dd>
<ul>
<li>All SDK platforms now support Library Projects.</li>
<li>Support for a true debug build. Developers no longer need to add the
<code>android:debuggable</code> attribute to the
<code>&lt;application&gt;</code> tag in the manifest &mdash; the build tools add
the attribute automatically. In Eclipse/ADT, all incremental builds are assumed
to be debug builds, so the tools insert <code>android:debuggable="true"</code>.
When exporting a signed release build, the tools do not add the attribute. In
Ant, a <code>ant debug</code> command automatically inserts the
<code>android:debuggable="true"</code> attribute, while <code>ant release</code>
does not. If <code>android:debuggable="true"</code> is manually set, then
<code>ant release</code> will actually do a debug build, rather than a release
build.</li>
<li>Automatic ProGuard support in release builds. Developers generate a ProGuard
configuration file using the <code>android</code> tool &mdash; the build tools
then automatically run ProGuard against the project sources during the build.
For more information, see the <a
href="{@docRoot}tools/help/proguard.html">ProGuard</a>
documentation. </li>
<li>New overridable Ant javac properties: <code>java.encoding</code>,
<code>java.source</code>, and <code>java.target</code> (default values are
"ascii", "1.5", and "1.5", respectively).</li>
<li>New UI for the HierarchyViewer tool.</li>
</ul>
</dd>
</dl>
</div>
</div>

<div class="toggle-content closed">
  <p><a href="#" onclick="return toggleContent(this)">
    <img src="{@docRoot}assets/images/triangle-closed.png" class="toggle-content-img"
      alt=""/>SDK Tools, Revision 7</a> <em>(September 2010)</em>
  </p>

  <div class="toggle-content-toggleme">
<dl>
<dt>Dependencies:</dt>
<dd>
<p>If you are developing in Eclipse with ADT, note that this version of SDK Tools is
designed for use with ADT 0.9.8 and later. After installing SDK Tools r7, we
highly recommend updating your ADT Plugin to 0.9.8.</p>
</dd>

<dt>General notes:</dt>
<dd>
<ul>
<li>Added support for library projects that depend on other library projects.</li>
<li>Adds support for aidl files in library projects.</li>
<li>Adds support for extension targets in Ant build to perform tasks between the
normal tasks: <code>-pre-build</code>, <code>-pre-compile</code>, and
<code>-post-compile</code>.</li>
<li>Adds support for "headless" SDK update. See <code>android -h update sdk</code>
for more information.</li>
<li>Fixes location control in DDMS to work in any locale not using '.' as a
decimal point.</li>
</ul>
</ul>
</dd>
</dl>
</div>
</div>

<div class="toggle-content closed">
  <p><a href="#" onclick="return toggleContent(this)">
    <img src="{@docRoot}assets/images/triangle-closed.png" class="toggle-content-img"
      alt=""/>SDK Tools, Revision 6</a> <em>(May 2010)</em>
  </p>

  <div class="toggle-content-toggleme">
<dl>
<dt>Dependencies:</dt>
<dd>
<p>If you are developing in Eclipse with ADT, note that this version of SDK Tools is
designed for use with ADT 0.9.7 and later. After installing SDK Tools r6, we
highly recommend updating your ADT Plugin to 0.9.7.</p>
</dd>

<dt>Library projects:</dt>
<dd>
<p>The SDK Tools now support the use of <em>library projects</em> during
development, a capability that lets you store shared Android application
code and resources in a separate development project. You can then reference the
library project from other Android projects and, at build time, the tools
compile the shared code and resources as part of the dependent applications.
More information about this feature is available in the <a
href="{@docRoot}tools/projects/index.html#LibraryProjects">Creating and Managing Projects</a> document.</p>
<p>If you are developing in Eclipse, <a href="eclipse-adt.html">ADT</a>
provides the equivalent library project support.</p>
</dd>
</dl>
</div>
</div>

<div class="toggle-content closed">
  <p><a href="#" onclick="return toggleContent(this)">
    <img src="{@docRoot}assets/images/triangle-closed.png" class="toggle-content-img"
      alt=""/>SDK Tools, Revision 5</a> <em>(March 2010)</em>
  </p>

  <div class="toggle-content-toggleme">
<dl>
<dt>Dependencies:</dt>
<dd><ul>
<li>If you are developing in Eclipse with ADT, note that this version of SDK Tools is
designed for use with ADT 0.9.6 and later. After installing SDK Tools r5, we
highly recommend updating your ADT Plugin to 0.9.6.</li>
<li>For Mac OS platforms, OS X 10.4.x (Tiger) is no longer
officially supported. </li>
</ul>
</dd>

<dt>SDK and AVD Manager:</dt>
<dd>
<ul>
<li>Fixes SSL download for the standalone version of the SDK Updater.</li>
<li>Fixes issue with 64-bit JVM on Windows.</li>
<li>Adds support for platform samples components.</li>
<li>Improves support for dependency between components.</li>
<li>AVDs now sorted by API level.</li>
<li>The AVD creation dialog now enforces a minimum SD card size of 9MB.</li>
<li>Prevents deletion of running AVDs.</li>
<li>Settings are now automatically saved, no need to click "Apply".</li>
</ul>
</dd>

<dt>Emulator:</dt>
<dd>
<ul>
<li>Emulator now requires SD card to be 9MB or more.</li>
</ul>
</dd>

<dt>Layoutopt:</dt>
<dd>
<ul>
<li>Fixes <code>layoutopt.bat</code> to execute correctly on Windows.</li>
</ul>
</dd>
</dl>
</div>
</div>

<div class="toggle-content closed">
  <p><a href="#" onclick="return toggleContent(this)">
    <img src="{@docRoot}assets/images/triangle-closed.png" class="toggle-content-img"
      alt=""/>SDK Tools, Revision 4</a> <em>(December 2009)</em>
  </p>

  <div class="toggle-content-toggleme">
<dl>
<dt>Dependencies:</dt>
<dd><p>This version of SDK Tools is compatible with ADT 0.9.5 and later, but not
compatible with earlier versions. If you are developing in Eclipse with ADT, you
<strong>must</strong> update your ADT plugin to version 0.9.5 or higher if you
install SDK Tools r4 in your SDK. </p></dd>

<dt>General notes:</dt>
<dd>
<ul>
<li>Launcher script now forces GDK_NATIVE_WINDOW=true (linux only), to fix a
compatibility issue between GTK and SWT.</li>
</ul>
</dd>

<dt>Android SDK and AVD Manager:</dt>
<dd>
<ul>
<li>AVD Launch dialog now shows scale value.</li>
<li>Fixes potential NPE in SDK Manager on AVD launch, for older AVD with no
skin name specified.</li>
<li>Fixes XML validation issue in on older Java versions.</li>
<li>No longer forces the use of Java 1.5 on Mac OS X.</li>
</ul>
</dd>

<dt>Emulator:</dt>
<dd>
<ul>
<li>No longer limits the size of the system partition.</li>
</ul>
</dd>

<dt>Ant build tools:</dt>
<dd>
<ul>
<li>.apk packaging now properly ignores vi swap files as well as hidden files.</li>
</ul>
</dd>
</dl>
</div>
</div>

<div class="toggle-content closed">
  <p><a href="#" onclick="return toggleContent(this)">
    <img src="{@docRoot}assets/images/triangle-closed.png" class="toggle-content-img"
      alt=""/>SDK Tools, Revision 3</a> <em>(October 2009)</em>
  </p>

  <div class="toggle-content-toggleme">
<dl>
<dt>Dependencies:</dt>
<dd><p>This version of SDK Tools is compatible with ADT 0.9.4 and later, but not
compatible with earlier versions. If you are developing in Eclipse with ADT, you
<strong>must</strong> update your ADT plugin to version 0.9.4 or higher if you
install SDK Tools r3 in your SDK.</p>
</dd>

<dt>Android tool:</dt>
<dd>
<ul>
<li>Adds new <code>android create test-project</code> and <code>android update
test-project</code> commands to allow for greater flexibility in the location of the
main and test projects.</li>
</ul>
</dd>

<dt>DDMS:</dt>
<dd>
<ul>
<li>Adds a button to dump HPROF file for running applications (app must be able
to write to the sdcard).</li>
<li>Button to start/stop profiling of a running application (app must be able to
write to the sdcard). Upon stop, Traceview will automatically be launched to
display the trace.</li>
<li>Fixed DDMS, Traceview, and the AVD Mananger/SDK Updater to run on Mac OS X
10.6.</li>
<li>Fixed screenshot support for devices running 32-bit framebuffer.</li>
</ul>
</dd>

<dt>Android SDK and AVD Manager:</dt>
<dd>
<ul>
<li>Provides a new UI that lets you set options for controlling
the emulator skin, screen size/density, and scale factor used when launching
an AVD.</li>
<li>Provides improved AVD creation UI, which lets you customize the hardware
properties of your AVDs.</li>
<li>Now enforces dependencies between platforms and tools components, and
between SDK add-ons and platforms.</li>
</ul>
</dd>

<dt>Layoutopt, a new tool for optimizing layouts:</dt>

<dd><p>The SDK Tools r3 package includes <code>layoutopt</code>, a new command-line
tool that helps you optimize your layout hierarchies. When run against your
layout files, the tool analyzes their hierarchies and notifies you of
inefficiencies and other potential issues. The tool also provides simple
solutions for the issues it finds. For usage, see <a
href="/tools/help/layoutopt.html">layoutopt</a>.</p>
</dd>
</dl>
</div>
</div><|MERGE_RESOLUTION|>--- conflicted
+++ resolved
@@ -30,8 +30,6 @@
 <div class="toggle-content opened">
   <p><a href="#" onclick="return toggleContent(this)">
     <img src="{@docRoot}assets/images/triangle-opened.png" class="toggle-content-img"
-<<<<<<< HEAD
-=======
       alt=""/>SDK Tools, Revision 22.3</a> <em>(October 2013)</em>
   </p>
 
@@ -64,7 +62,6 @@
 <div class="toggle-content closed">
   <p><a href="#" onclick="return toggleContent(this)">
     <img src="{@docRoot}assets/images/triangle-closed.png" class="toggle-content-img"
->>>>>>> bac61807
       alt=""/>SDK Tools, Revision 22.2.1</a> <em>(September 2013)</em>
   </p>
 
