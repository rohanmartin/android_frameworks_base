/*
 * Copyright (C) 2014 The Android Open Source Project
 *
 * Licensed under the Apache License, Version 2.0 (the "License");
 * you may not use this file except in compliance with the License.
 * You may obtain a copy of the License at
 *
 *      http://www.apache.org/licenses/LICENSE-2.0
 *
 * Unless required by applicable law or agreed to in writing, software
 * distributed under the License is distributed on an "AS IS" BASIS,
 * WITHOUT WARRANTIES OR CONDITIONS OF ANY KIND, either express or implied.
 * See the License for the specific language governing permissions and
 * limitations under the License.
 */

package android.media.session;

import android.annotation.IntDef;
import android.annotation.NonNull;
import android.annotation.Nullable;
import android.app.Activity;
import android.app.PendingIntent;
import android.content.Context;
import android.content.Intent;
import android.content.pm.ParceledListSlice;
import android.media.AudioAttributes;
import android.media.MediaDescription;
import android.media.MediaMetadata;
import android.media.Rating;
import android.media.VolumeProvider;
import android.net.Uri;
import android.os.Bundle;
import android.os.Handler;
import android.os.Looper;
import android.os.Message;
import android.os.Parcel;
import android.os.Parcelable;
import android.os.RemoteException;
import android.os.ResultReceiver;
import android.os.UserHandle;
import android.service.media.MediaBrowserService;
import android.text.TextUtils;
import android.util.Log;
import android.view.KeyEvent;

import java.lang.annotation.Retention;
import java.lang.annotation.RetentionPolicy;
import java.lang.ref.WeakReference;
import java.util.List;

/**
 * Allows interaction with media controllers, volume keys, media buttons, and
 * transport controls.
 * <p>
 * A MediaSession should be created when an app wants to publish media playback
 * information or handle media keys. In general an app only needs one session
 * for all playback, though multiple sessions can be created to provide finer
 * grain controls of media.
 * <p>
 * Once a session is created the owner of the session may pass its
 * {@link #getSessionToken() session token} to other processes to allow them to
 * create a {@link MediaController} to interact with the session.
 * <p>
 * To receive commands, media keys, and other events a {@link Callback} must be
 * set with {@link #setCallback(Callback)} and {@link #setActive(boolean)
 * setActive(true)} must be called.
 * <p>
 * When an app is finished performing playback it must call {@link #release()}
 * to clean up the session and notify any controllers.
 * <p>
 * MediaSession objects are thread safe.
 */
public final class MediaSession {
    private static final String TAG = "MediaSession";

    /**
     * Set this flag on the session to indicate that it can handle media button
     * events.
     */
    public static final int FLAG_HANDLES_MEDIA_BUTTONS = 1 << 0;

    /**
     * Set this flag on the session to indicate that it handles transport
     * control commands through its {@link Callback}.
     */
    public static final int FLAG_HANDLES_TRANSPORT_CONTROLS = 1 << 1;

    /**
     * System only flag for a session that needs to have priority over all other
     * sessions. This flag ensures this session will receive media button events
     * regardless of the current ordering in the system.
     *
     * @hide
     */
    public static final int FLAG_EXCLUSIVE_GLOBAL_PRIORITY = 1 << 16;

    /** @hide */
    @Retention(RetentionPolicy.SOURCE)
    @IntDef(flag = true, value = {
            FLAG_HANDLES_MEDIA_BUTTONS,
            FLAG_HANDLES_TRANSPORT_CONTROLS,
            FLAG_EXCLUSIVE_GLOBAL_PRIORITY })
    public @interface SessionFlags { }

    private final Object mLock = new Object();
    private final int mMaxBitmapSize;

    private final MediaSession.Token mSessionToken;
    private final MediaController mController;
    private final ISession mBinder;
    private final CallbackStub mCbStub;

    private CallbackMessageHandler mCallback;
    private VolumeProvider mVolumeProvider;
    private PlaybackState mPlaybackState;

    private boolean mActive = false;

    /**
     * Creates a new session. The session will automatically be registered with
     * the system but will not be published until {@link #setActive(boolean)
     * setActive(true)} is called. You must call {@link #release()} when
     * finished with the session.
     *
     * @param context The context to use to create the session.
     * @param tag A short name for debugging purposes.
     */
    public MediaSession(@NonNull Context context, @NonNull String tag) {
        this(context, tag, UserHandle.myUserId());
    }

    /**
     * Creates a new session as the specified user. To create a session as a
     * user other than your own you must hold the
     * {@link android.Manifest.permission#INTERACT_ACROSS_USERS_FULL}
     * permission.
     *
     * @param context The context to use to create the session.
     * @param tag A short name for debugging purposes.
     * @param userId The user id to create the session as.
     * @hide
     */
    public MediaSession(@NonNull Context context, @NonNull String tag, int userId) {
        if (context == null) {
            throw new IllegalArgumentException("context cannot be null.");
        }
        if (TextUtils.isEmpty(tag)) {
            throw new IllegalArgumentException("tag cannot be null or empty");
        }
        mMaxBitmapSize = context.getResources().getDimensionPixelSize(
                com.android.internal.R.dimen.config_mediaMetadataBitmapMaxSize);
        mCbStub = new CallbackStub(this);
        MediaSessionManager manager = (MediaSessionManager) context
                .getSystemService(Context.MEDIA_SESSION_SERVICE);
        try {
            mBinder = manager.createSession(mCbStub, tag, userId);
            mSessionToken = new Token(mBinder.getController());
            mController = new MediaController(context, mSessionToken);
        } catch (RemoteException e) {
            throw new RuntimeException("Remote error creating session.", e);
        }
    }

    /**
     * Set the callback to receive updates for the MediaSession. This includes
     * media button events and transport controls. The caller's thread will be
     * used to post updates.
     * <p>
     * Set the callback to null to stop receiving updates.
     *
     * @param callback The callback object
     */
    public void setCallback(@Nullable Callback callback) {
        setCallback(callback, null);
    }

    /**
     * Set the callback to receive updates for the MediaSession. This includes
     * media button events and transport controls.
     * <p>
     * Set the callback to null to stop receiving updates.
     *
     * @param callback The callback to receive updates on.
     * @param handler The handler that events should be posted on.
     */
    public void setCallback(@Nullable Callback callback, @Nullable Handler handler) {
        synchronized (mLock) {
            if (callback == null) {
                if (mCallback != null) {
                    mCallback.mCallback.mSession = null;
                }
                mCallback = null;
                return;
            }
            if (mCallback != null) {
                // We're updating the callback, clear the session from the old
                // one.
                mCallback.mCallback.mSession = null;
            }
            if (handler == null) {
                handler = new Handler();
            }
            callback.mSession = this;
            CallbackMessageHandler msgHandler = new CallbackMessageHandler(handler.getLooper(),
                    callback);
            mCallback = msgHandler;
        }
    }

    /**
     * Set an intent for launching UI for this Session. This can be used as a
     * quick link to an ongoing media screen. The intent should be for an
     * activity that may be started using {@link Activity#startActivity(Intent)}.
     *
     * @param pi The intent to launch to show UI for this Session.
     */
    public void setSessionActivity(@Nullable PendingIntent pi) {
        try {
            mBinder.setLaunchPendingIntent(pi);
        } catch (RemoteException e) {
            Log.wtf(TAG, "Failure in setLaunchPendingIntent.", e);
        }
    }

    /**
     * Set a pending intent for your media button receiver to allow restarting
     * playback after the session has been stopped. If your app is started in
     * this way an {@link Intent#ACTION_MEDIA_BUTTON} intent will be sent via
     * the pending intent.
     *
     * @param mbr The {@link PendingIntent} to send the media button event to.
     */
    public void setMediaButtonReceiver(@Nullable PendingIntent mbr) {
        try {
            mBinder.setMediaButtonReceiver(mbr);
        } catch (RemoteException e) {
            Log.wtf(TAG, "Failure in setMediaButtonReceiver.", e);
        }
    }

    /**
     * Set any flags for the session.
     *
     * @param flags The flags to set for this session.
     */
    public void setFlags(@SessionFlags int flags) {
        try {
            mBinder.setFlags(flags);
        } catch (RemoteException e) {
            Log.wtf(TAG, "Failure in setFlags.", e);
        }
    }

    /**
     * Set the attributes for this session's audio. This will affect the
     * system's volume handling for this session. If
     * {@link #setPlaybackToRemote} was previously called it will stop receiving
     * volume commands and the system will begin sending volume changes to the
     * appropriate stream.
     * <p>
     * By default sessions use attributes for media.
     *
     * @param attributes The {@link AudioAttributes} for this session's audio.
     */
    public void setPlaybackToLocal(AudioAttributes attributes) {
        if (attributes == null) {
            throw new IllegalArgumentException("Attributes cannot be null for local playback.");
        }
        try {
            mBinder.setPlaybackToLocal(attributes);
        } catch (RemoteException e) {
            Log.wtf(TAG, "Failure in setPlaybackToLocal.", e);
        }
    }

    /**
     * Configure this session to use remote volume handling. This must be called
     * to receive volume button events, otherwise the system will adjust the
     * appropriate stream volume for this session. If
     * {@link #setPlaybackToLocal} was previously called the system will stop
     * handling volume changes for this session and pass them to the volume
     * provider instead.
     *
     * @param volumeProvider The provider that will handle volume changes. May
     *            not be null.
     */
    public void setPlaybackToRemote(@NonNull VolumeProvider volumeProvider) {
        if (volumeProvider == null) {
            throw new IllegalArgumentException("volumeProvider may not be null!");
        }
        synchronized (mLock) {
            mVolumeProvider = volumeProvider;
        }
        volumeProvider.setCallback(new VolumeProvider.Callback() {
            @Override
            public void onVolumeChanged(VolumeProvider volumeProvider) {
                notifyRemoteVolumeChanged(volumeProvider);
            }
        });

        try {
            mBinder.setPlaybackToRemote(volumeProvider.getVolumeControl(),
                    volumeProvider.getMaxVolume());
            mBinder.setCurrentVolume(volumeProvider.getCurrentVolume());
        } catch (RemoteException e) {
            Log.wtf(TAG, "Failure in setPlaybackToRemote.", e);
        }
    }

    /**
     * Set if this session is currently active and ready to receive commands. If
     * set to false your session's controller may not be discoverable. You must
     * set the session to active before it can start receiving media button
     * events or transport commands.
     *
     * @param active Whether this session is active or not.
     */
    public void setActive(boolean active) {
        if (mActive == active) {
            return;
        }
        try {
            mBinder.setActive(active);
            mActive = active;
        } catch (RemoteException e) {
            Log.wtf(TAG, "Failure in setActive.", e);
        }
    }

    /**
     * Get the current active state of this session.
     *
     * @return True if the session is active, false otherwise.
     */
    public boolean isActive() {
        return mActive;
    }

    /**
     * Send a proprietary event to all MediaControllers listening to this
     * Session. It's up to the Controller/Session owner to determine the meaning
     * of any events.
     *
     * @param event The name of the event to send
     * @param extras Any extras included with the event
     */
    public void sendSessionEvent(@NonNull String event, @Nullable Bundle extras) {
        if (TextUtils.isEmpty(event)) {
            throw new IllegalArgumentException("event cannot be null or empty");
        }
        try {
            mBinder.sendEvent(event, extras);
        } catch (RemoteException e) {
            Log.wtf(TAG, "Error sending event", e);
        }
    }

    /**
     * This must be called when an app has finished performing playback. If
     * playback is expected to start again shortly the session can be left open,
     * but it must be released if your activity or service is being destroyed.
     */
    public void release() {
        try {
            mBinder.destroy();
        } catch (RemoteException e) {
            Log.wtf(TAG, "Error releasing session: ", e);
        }
    }

    /**
     * Retrieve a token object that can be used by apps to create a
     * {@link MediaController} for interacting with this session. The owner of
     * the session is responsible for deciding how to distribute these tokens.
     *
     * @return A token that can be used to create a MediaController for this
     *         session
     */
    public @NonNull Token getSessionToken() {
        return mSessionToken;
    }

    /**
     * Get a controller for this session. This is a convenience method to avoid
     * having to cache your own controller in process.
     *
     * @return A controller for this session.
     */
    public @NonNull MediaController getController() {
        return mController;
    }

    /**
     * Update the current playback state.
     *
     * @param state The current state of playback
     */
    public void setPlaybackState(@Nullable PlaybackState state) {
        mPlaybackState = state;
        try {
            mBinder.setPlaybackState(state);
        } catch (RemoteException e) {
            Log.wtf(TAG, "Dead object in setPlaybackState.", e);
        }
    }

    /**
     * Update the current metadata. New metadata can be created using
     * {@link android.media.MediaMetadata.Builder}.
     *
     * @param metadata The new metadata
     */
    public void setMetadata(@Nullable MediaMetadata metadata) {
        if (metadata != null ) {
            metadata = (new MediaMetadata.Builder(metadata, mMaxBitmapSize)).build();
        }
        try {
            mBinder.setMetadata(metadata);
        } catch (RemoteException e) {
            Log.wtf(TAG, "Dead object in setPlaybackState.", e);
        }
    }

    /**
     * Update the list of items in the play queue. It is an ordered list and
     * should contain the current item, and previous or upcoming items if they
     * exist. Specify null if there is no current play queue.
     * <p>
     * The queue should be of reasonable size. If the play queue is unbounded
     * within your app, it is better to send a reasonable amount in a sliding
     * window instead.
     *
     * @param queue A list of items in the play queue.
     */
    public void setQueue(@Nullable List<QueueItem> queue) {
        try {
            mBinder.setQueue(queue == null ? null : new ParceledListSlice<QueueItem>(queue));
        } catch (RemoteException e) {
            Log.wtf("Dead object in setQueue.", e);
        }
    }

    /**
     * Set the title of the play queue. The UI should display this title along
     * with the play queue itself.
     * e.g. "Play Queue", "Now Playing", or an album name.
     *
     * @param title The title of the play queue.
     */
    public void setQueueTitle(@Nullable CharSequence title) {
        try {
            mBinder.setQueueTitle(title);
        } catch (RemoteException e) {
            Log.wtf("Dead object in setQueueTitle.", e);
        }
    }

    /**
     * Set the style of rating used by this session. Apps trying to set the
     * rating should use this style. Must be one of the following:
     * <ul>
     * <li>{@link Rating#RATING_NONE}</li>
     * <li>{@link Rating#RATING_3_STARS}</li>
     * <li>{@link Rating#RATING_4_STARS}</li>
     * <li>{@link Rating#RATING_5_STARS}</li>
     * <li>{@link Rating#RATING_HEART}</li>
     * <li>{@link Rating#RATING_PERCENTAGE}</li>
     * <li>{@link Rating#RATING_THUMB_UP_DOWN}</li>
     * </ul>
     */
    public void setRatingType(int type) {
        try {
            mBinder.setRatingType(type);
        } catch (RemoteException e) {
            Log.e(TAG, "Error in setRatingType.", e);
        }
    }

    /**
     * Set some extras that can be associated with the {@link MediaSession}. No assumptions should
     * be made as to how a {@link MediaController} will handle these extras.
     * Keys should be fully qualified (e.g. com.example.MY_EXTRA) to avoid conflicts.
     *
     * @param extras The extras associated with the {@link MediaSession}.
     */
    public void setExtras(@Nullable Bundle extras) {
        try {
            mBinder.setExtras(extras);
        } catch (RemoteException e) {
            Log.wtf("Dead object in setExtras.", e);
        }
    }

    /**
    * @hide
    */
    public void playItemResponse(boolean success) {
        Log.d(TAG, "MediaSession: playItemResponse");

        try {
            mBinder.playItemResponse(success);
        } catch (RemoteException e) {
            Log.wtf(TAG, "Dead object in playItemResponse.", e);
        }
    }

    /**
    * @hide
    */
    public void updateNowPlayingEntries(long[] playList) {
        Log.d(TAG, "MediaSession: updateNowPlayingEntries");

        try {
            mBinder.updateNowPlayingEntries(playList);
        } catch (RemoteException e) {
            Log.wtf(TAG, "Dead object in updateNowPlayingEntries.", e);
        }
    }

    /**
    * @hide
    */
    public void updateFolderInfoBrowsedPlayer(String stringUri) {
        Log.d(TAG, "MediaSession: updateFolderInfoBrowsedPlayer");

        try {
            mBinder.updateFolderInfoBrowsedPlayer(stringUri);
        } catch (RemoteException e) {
            Log.wtf(TAG, "Dead object in updateFolderInfoBrowsedPlayer.", e);
        }
    }

    /**
    * @hide
    */
    public void updateNowPlayingContentChange() {
        Log.d(TAG, "MediaSession: updateNowPlayingContentChange");

        try {
            mBinder.updateNowPlayingContentChange();
        } catch (RemoteException e) {
            Log.wtf(TAG, "Dead object in updateNowPlayingContentChange.", e);
        }
    }

    /**
     * Notify the system that the remote volume changed.
     *
     * @param provider The provider that is handling volume changes.
     * @hide
     */
    public void notifyRemoteVolumeChanged(VolumeProvider provider) {
        synchronized (mLock) {
            if (provider == null || provider != mVolumeProvider) {
                Log.w(TAG, "Received update from stale volume provider");
                return;
            }
        }
        try {
            mBinder.setCurrentVolume(provider.getCurrentVolume());
        } catch (RemoteException e) {
            Log.e(TAG, "Error in notifyVolumeChanged", e);
        }
    }

    private void dispatchPlay() {
        postToCallback(CallbackMessageHandler.MSG_PLAY);
    }

    private void dispatchPlayFromMediaId(String mediaId, Bundle extras) {
        postToCallback(CallbackMessageHandler.MSG_PLAY_MEDIA_ID, mediaId, extras);
    }

    private void dispatchPlayFromSearch(String query, Bundle extras) {
        postToCallback(CallbackMessageHandler.MSG_PLAY_SEARCH, query, extras);
    }

    private void dispatchSkipToItem(long id) {
        postToCallback(CallbackMessageHandler.MSG_SKIP_TO_ITEM, id);
    }

    private void dispatchPause() {
        postToCallback(CallbackMessageHandler.MSG_PAUSE);
    }

    private void dispatchStop() {
        postToCallback(CallbackMessageHandler.MSG_STOP);
    }

    private void dispatchNext() {
        postToCallback(CallbackMessageHandler.MSG_NEXT);
    }

    private void dispatchPrevious() {
        postToCallback(CallbackMessageHandler.MSG_PREVIOUS);
    }

    private void dispatchFastForward() {
        postToCallback(CallbackMessageHandler.MSG_FAST_FORWARD);
    }

    private void dispatchRewind() {
        postToCallback(CallbackMessageHandler.MSG_REWIND);
    }

    private void dispatchSeekTo(long pos) {
        postToCallback(CallbackMessageHandler.MSG_SEEK_TO, pos);
    }

    private void dispatchRate(Rating rating) {
        postToCallback(CallbackMessageHandler.MSG_RATE, rating);
    }

    private void dispatchCustomAction(String action, Bundle args) {
        postToCallback(CallbackMessageHandler.MSG_CUSTOM_ACTION, action, args);
    }

    private void dispatchSetBrowsedPlayerCommand() {
        postToCallback(CallbackMessageHandler.MSG_SET_BROWSED_PLAYER);
    }

    private void dispatchSetPlayItemCommand(long uid, int scope) {
        PlayItemToken playItemToken = new PlayItemToken(uid, scope);
        postToCallback(CallbackMessageHandler.MSG_SET_PLAY_ITEM, playItemToken);
    }

    private class PlayItemToken {
        private long mUid;
        private int mScope;
        public PlayItemToken(long uid, int scope) {
            mUid = uid;
            mScope = scope;
        }
        public int getScope() {
            return mScope;
        }
        public long getUid() {
            return mUid;
        }
    }

    private void dispatchGetNowPlayingItemsCommand() {
        postToCallback(CallbackMessageHandler.MSG_GET_NOW_PLAYING_ITEMS);
    }

    private void dispatchMediaButton(Intent mediaButtonIntent) {
        postToCallback(CallbackMessageHandler.MSG_MEDIA_BUTTON, mediaButtonIntent);
    }

    private void dispatchAdjustVolume(int direction) {
        postToCallback(CallbackMessageHandler.MSG_ADJUST_VOLUME, direction);
    }

    private void dispatchSetVolumeTo(int volume) {
        postToCallback(CallbackMessageHandler.MSG_SET_VOLUME, volume);
    }

    private void postToCallback(int what) {
        postToCallback(what, null);
    }

    private void postCommand(String command, Bundle args, ResultReceiver resultCb) {
        Command cmd = new Command(command, args, resultCb);
        postToCallback(CallbackMessageHandler.MSG_COMMAND, cmd);
    }

    private void postToCallback(int what, Object obj) {
        postToCallback(what, obj, null);
    }

    private void postToCallback(int what, Object obj, Bundle extras) {
        synchronized (mLock) {
            if (mCallback != null) {
                mCallback.post(what, obj, extras);
            }
        }
    }

    /**
     * Return true if this is considered an active playback state.
     *
     * @hide
     */
    public static boolean isActiveState(int state) {
        switch (state) {
            case PlaybackState.STATE_FAST_FORWARDING:
            case PlaybackState.STATE_REWINDING:
            case PlaybackState.STATE_SKIPPING_TO_PREVIOUS:
            case PlaybackState.STATE_SKIPPING_TO_NEXT:
            case PlaybackState.STATE_BUFFERING:
            case PlaybackState.STATE_CONNECTING:
            case PlaybackState.STATE_PLAYING:
                return true;
        }
        return false;
    }

    /**
     * Represents an ongoing session. This may be passed to apps by the session
     * owner to allow them to create a {@link MediaController} to communicate with
     * the session.
     */
    public static final class Token implements Parcelable {

        private ISessionController mBinder;

        /**
         * @hide
         */
        public Token(ISessionController binder) {
            mBinder = binder;
        }

        @Override
        public int describeContents() {
            return 0;
        }

        @Override
        public void writeToParcel(Parcel dest, int flags) {
            dest.writeStrongBinder(mBinder.asBinder());
        }

        @Override
        public int hashCode() {
            final int prime = 31;
            int result = 1;
            result = prime * result + ((mBinder == null) ? 0 : mBinder.asBinder().hashCode());
            return result;
        }

        @Override
        public boolean equals(Object obj) {
            if (this == obj)
                return true;
            if (obj == null)
                return false;
            if (getClass() != obj.getClass())
                return false;
            Token other = (Token) obj;
            if (mBinder == null) {
                if (other.mBinder != null)
                    return false;
            } else if (!mBinder.asBinder().equals(other.mBinder.asBinder()))
                return false;
            return true;
        }

        ISessionController getBinder() {
            return mBinder;
        }

        public static final Parcelable.Creator<Token> CREATOR
                = new Parcelable.Creator<Token>() {
            @Override
            public Token createFromParcel(Parcel in) {
                return new Token(ISessionController.Stub.asInterface(in.readStrongBinder()));
            }

            @Override
            public Token[] newArray(int size) {
                return new Token[size];
            }
        };
    }

    /**
     * Receives media buttons, transport controls, and commands from controllers
     * and the system. A callback may be set using {@link #setCallback}.
     */
    public abstract static class Callback {
        private MediaSession mSession;

        public Callback() {
        }

        /**
         * Called when a controller has sent a command to this session.
         * The owner of the session may handle custom commands but is not
         * required to.
         *
         * @param command The command name.
         * @param args Optional parameters for the command, may be null.
         * @param cb A result receiver to which a result may be sent by the command, may be null.
         */
        public void onCommand(@NonNull String command, @Nullable Bundle args,
                @Nullable ResultReceiver cb) {
        }

        /**
         * Called when a media button is pressed and this session has the
         * highest priority or a controller sends a media button event to the
         * session. The default behavior will call the relevant method if the
         * action for it was set.
         * <p>
         * The intent will be of type {@link Intent#ACTION_MEDIA_BUTTON} with a
         * KeyEvent in {@link Intent#EXTRA_KEY_EVENT}
         *
         * @param mediaButtonIntent an intent containing the KeyEvent as an
         *            extra
         * @return True if the event was handled, false otherwise.
         */
        public boolean onMediaButtonEvent(@NonNull Intent mediaButtonIntent) {
            if (mSession != null
                    && Intent.ACTION_MEDIA_BUTTON.equals(mediaButtonIntent.getAction())) {
                KeyEvent ke = mediaButtonIntent.getParcelableExtra(Intent.EXTRA_KEY_EVENT);
                if (ke != null && ke.getAction() == KeyEvent.ACTION_DOWN) {
                    PlaybackState state = mSession.mPlaybackState;
                    long validActions = state == null ? 0 : state.getActions();
                    switch (ke.getKeyCode()) {
                        case KeyEvent.KEYCODE_MEDIA_PLAY:
                            if ((validActions & PlaybackState.ACTION_PLAY) != 0) {
                                onPlay();
                                return true;
                            }
                            break;
                        case KeyEvent.KEYCODE_MEDIA_PAUSE:
                            if ((validActions & PlaybackState.ACTION_PAUSE) != 0) {
                                onPause();
                                return true;
                            }
                            break;
                        case KeyEvent.KEYCODE_MEDIA_NEXT:
                            if ((validActions & PlaybackState.ACTION_SKIP_TO_NEXT) != 0) {
                                onSkipToNext();
                                return true;
                            }
                            break;
                        case KeyEvent.KEYCODE_MEDIA_PREVIOUS:
                            if ((validActions & PlaybackState.ACTION_SKIP_TO_PREVIOUS) != 0) {
                                onSkipToPrevious();
                                return true;
                            }
                            break;
                        case KeyEvent.KEYCODE_MEDIA_STOP:
                            if ((validActions & PlaybackState.ACTION_STOP) != 0) {
                                onStop();
                                return true;
                            }
                            break;
                        case KeyEvent.KEYCODE_MEDIA_FAST_FORWARD:
                            if ((validActions & PlaybackState.ACTION_FAST_FORWARD) != 0) {
                                onFastForward();
                                return true;
                            }
                            break;
                        case KeyEvent.KEYCODE_MEDIA_REWIND:
                            if ((validActions & PlaybackState.ACTION_REWIND) != 0) {
                                onRewind();
                                return true;
                            }
                            break;
                        case KeyEvent.KEYCODE_MEDIA_PLAY_PAUSE:
                        case KeyEvent.KEYCODE_HEADSETHOOK:
                            boolean isPlaying = state == null ? false
                                    : state.getState() == PlaybackState.STATE_PLAYING;
                            boolean canPlay = (validActions & (PlaybackState.ACTION_PLAY_PAUSE
                                    | PlaybackState.ACTION_PLAY)) != 0;
                            boolean canPause = (validActions & (PlaybackState.ACTION_PLAY_PAUSE
                                    | PlaybackState.ACTION_PAUSE)) != 0;
                            if (isPlaying && canPause) {
                                onPause();
                                return true;
                            } else if (!isPlaying && canPlay) {
                                onPlay();
                                return true;
                            }
                            break;
                    }
                }
            }
            return false;
        }

        /**
         * Override to handle requests to begin playback.
         */
        public void onPlay() {
        }

        /**
         * Override to handle requests to play a specific mediaId that was
         * provided by your app's {@link MediaBrowserService}.
         */
        public void onPlayFromMediaId(String mediaId, Bundle extras) {
        }

        /**
         * Override to handle requests to begin playback from a search query. An
         * empty query indicates that the app may play any music. The
         * implementation should attempt to make a smart choice about what to
         * play.
         */
        public void onPlayFromSearch(String query, Bundle extras) {
        }

        /**
         * Override to handle requests to play an item with a given id from the
         * play queue.
         */
        public void onSkipToQueueItem(long id) {
        }

        /**
         * Override to handle requests to pause playback.
         */
        public void onPause() {
        }

        /**
         * Override to handle requests to skip to the next media item.
         */
        public void onSkipToNext() {
        }

        /**
         * Override to handle requests to skip to the previous media item.
         */
        public void onSkipToPrevious() {
        }

        /**
         * Override to handle requests to fast forward.
         */
        public void onFastForward() {
        }

        /**
         * Override to handle requests to rewind.
         */
        public void onRewind() {
        }

        /**
         * Override to handle requests to stop playback.
         */
        public void onStop() {
        }

        /**
         * Override to handle requests to seek to a specific position in ms.
         *
         * @param pos New position to move to, in milliseconds.
         */
        public void onSeekTo(long pos) {
        }

        /**
         * Override to handle the item being rated.
         *
         * @param rating
         */
        public void onSetRating(@NonNull Rating rating) {
        }

        /**
         * Called when a {@link MediaController} wants a {@link PlaybackState.CustomAction} to be
         * performed.
         *
         * @param action The action that was originally sent in the
         *               {@link PlaybackState.CustomAction}.
         * @param extras Optional extras specified by the {@link MediaController}.
         */
        public void onCustomAction(@NonNull String action, @Nullable Bundle extras) {
        }

        /**
         * @hide
         */
        public void setBrowsedPlayer() {
        }

        /**
         * @hide
         */
        public void setPlayItem(int scope, long uid) {
        }

        /**
         * @hide
         */
        public void getNowPlayingEntries() {
        }

    }

    /**
     * @hide
     */
    public static class CallbackStub extends ISessionCallback.Stub {
        private WeakReference<MediaSession> mMediaSession;

        public CallbackStub(MediaSession session) {
            mMediaSession = new WeakReference<MediaSession>(session);
        }

        @Override
        public void onCommand(String command, Bundle args, ResultReceiver cb) {
            MediaSession session = mMediaSession.get();
            if (session != null) {
                session.postCommand(command, args, cb);
            }
        }

        @Override
        public void onMediaButton(Intent mediaButtonIntent, int sequenceNumber,
                ResultReceiver cb) {
            MediaSession session = mMediaSession.get();
            try {
                if (session != null) {
                    session.dispatchMediaButton(mediaButtonIntent);
                }
            } finally {
                if (cb != null) {
                    cb.send(sequenceNumber, null);
                }
            }
        }

        @Override
        public void onPlay() {
            MediaSession session = mMediaSession.get();
            if (session != null) {
                session.dispatchPlay();
            }
        }

        @Override
        public void onPlayFromMediaId(String mediaId, Bundle extras) {
            MediaSession session = mMediaSession.get();
            if (session != null) {
                session.dispatchPlayFromMediaId(mediaId, extras);
            }
        }

        @Override
        public void onPlayFromSearch(String query, Bundle extras) {
            MediaSession session = mMediaSession.get();
            if (session != null) {
                session.dispatchPlayFromSearch(query, extras);
            }
        }

        @Override
        public void onSkipToTrack(long id) {
            MediaSession session = mMediaSession.get();
            if (session != null) {
                session.dispatchSkipToItem(id);
            }
        }

        @Override
        public void onPause() {
            MediaSession session = mMediaSession.get();
            if (session != null) {
                session.dispatchPause();
            }
        }

        @Override
        public void onStop() {
            MediaSession session = mMediaSession.get();
            if (session != null) {
                session.dispatchStop();
            }
        }

        @Override
        public void onNext() {
            MediaSession session = mMediaSession.get();
            if (session != null) {
                session.dispatchNext();
            }
        }

        @Override
        public void onPrevious() {
            MediaSession session = mMediaSession.get();
            if (session != null) {
                session.dispatchPrevious();
            }
        }

        @Override
        public void onFastForward() {
            MediaSession session = mMediaSession.get();
            if (session != null) {
                session.dispatchFastForward();
            }
        }

        @Override
        public void onRewind() {
            MediaSession session = mMediaSession.get();
            if (session != null) {
                session.dispatchRewind();
            }
        }

        @Override
        public void onSeekTo(long pos) {
            MediaSession session = mMediaSession.get();
            if (session != null) {
                session.dispatchSeekTo(pos);
            }
        }

        @Override
        public void onRate(Rating rating) {
            MediaSession session = mMediaSession.get();
            if (session != null) {
                session.dispatchRate(rating);
            }
        }

        @Override
        public void setRemoteControlClientBrowsedPlayer() throws RemoteException {
            Log.d(TAG, "setRemoteControlClientBrowsedPlayer in CallbackStub");
            MediaSession session = mMediaSession.get();
            if (session != null) {
                session.dispatchSetBrowsedPlayerCommand();
            }
        }

        @Override
        public void setRemoteControlClientPlayItem(long uid, int scope) throws RemoteException {
            Log.d(TAG, "setRemoteControlClientPlayItem in CallbackStub");
            MediaSession session = mMediaSession.get();
            if (session != null) {
                session.dispatchSetPlayItemCommand(uid, scope);
            }
        }

        @Override
        public void getRemoteControlClientNowPlayingEntries() throws RemoteException {
            Log.d(TAG, "getRemoteControlClientNowPlayingEntries in CallbackStub");
            MediaSession session = mMediaSession.get();
            if (session != null) {
                session.dispatchGetNowPlayingItemsCommand();
            }
        }

        @Override
        public void onCustomAction(String action, Bundle args) {
            MediaSession session = mMediaSession.get();
            if (session != null) {
                session.dispatchCustomAction(action, args);
            }
        }

        @Override
        public void onAdjustVolume(int direction) {
            MediaSession session = mMediaSession.get();
            if (session != null) {
                session.dispatchAdjustVolume(direction);
            }
        }

        @Override
        public void onSetVolumeTo(int value) {
            MediaSession session = mMediaSession.get();
            if (session != null) {
                session.dispatchSetVolumeTo(value);
            }
        }

    }

    /**
     * A single item that is part of the play queue. It contains a description
     * of the item and its id in the queue.
     */
    public static final class QueueItem implements Parcelable {
        /**
         * This id is reserved. No items can be explicitly asigned this id.
         */
        public static final int UNKNOWN_ID = -1;

        private final MediaDescription mDescription;
        private final long mId;

        /**
         * Create a new {@link MediaSession.QueueItem}.
         *
         * @param description The {@link MediaDescription} for this item.
         * @param id An identifier for this item. It must be unique within the
         *            play queue and cannot be {@link #UNKNOWN_ID}.
         */
        public QueueItem(MediaDescription description, long id) {
            if (description == null) {
                throw new IllegalArgumentException("Description cannot be null.");
            }
            if (id == UNKNOWN_ID) {
                throw new IllegalArgumentException("Id cannot be QueueItem.UNKNOWN_ID");
            }
            mDescription = description;
            mId = id;
        }

        private QueueItem(Parcel in) {
            mDescription = MediaDescription.CREATOR.createFromParcel(in);
            mId = in.readLong();
        }

        /**
         * Get the description for this item.
         */
        public MediaDescription getDescription() {
            return mDescription;
        }

        /**
         * Get the queue id for this item.
         */
        public long getQueueId() {
            return mId;
        }

        @Override
        public void writeToParcel(Parcel dest, int flags) {
            mDescription.writeToParcel(dest, flags);
            dest.writeLong(mId);
        }

        @Override
        public int describeContents() {
            return 0;
        }

        public static final Creator<MediaSession.QueueItem> CREATOR = new Creator<MediaSession.QueueItem>() {

            @Override
            public MediaSession.QueueItem createFromParcel(Parcel p) {
                return new MediaSession.QueueItem(p);
            }

            @Override
            public MediaSession.QueueItem[] newArray(int size) {
                return new MediaSession.QueueItem[size];
            }
        };

        @Override
        public String toString() {
            return "MediaSession.QueueItem {" +
                    "Description=" + mDescription +
                    ", Id=" + mId + " }";
        }
    }

    private static final class Command {
        public final String command;
        public final Bundle extras;
        public final ResultReceiver stub;

        public Command(String command, Bundle extras, ResultReceiver stub) {
            this.command = command;
            this.extras = extras;
            this.stub = stub;
        }
    }

    private class CallbackMessageHandler extends Handler {

        private static final int MSG_PLAY = 1;
        private static final int MSG_PLAY_MEDIA_ID = 2;
        private static final int MSG_PLAY_SEARCH = 3;
        private static final int MSG_SKIP_TO_ITEM = 4;
        private static final int MSG_PAUSE = 5;
        private static final int MSG_STOP = 6;
        private static final int MSG_NEXT = 7;
        private static final int MSG_PREVIOUS = 8;
        private static final int MSG_FAST_FORWARD = 9;
        private static final int MSG_REWIND = 10;
        private static final int MSG_SEEK_TO = 11;
        private static final int MSG_RATE = 12;
        private static final int MSG_CUSTOM_ACTION = 13;
        private static final int MSG_MEDIA_BUTTON = 14;
        private static final int MSG_COMMAND = 15;
<<<<<<< HEAD
        private static final int MSG_SET_BROWSED_PLAYER = 16;
        private static final int MSG_SET_PLAY_ITEM = 17;
        private static final int MSG_GET_NOW_PLAYING_ITEMS = 18;
=======
        private static final int MSG_ADJUST_VOLUME = 16;
        private static final int MSG_SET_VOLUME = 17;
>>>>>>> d0f748a7

        private MediaSession.Callback mCallback;

        public CallbackMessageHandler(Looper looper, MediaSession.Callback callback) {
            super(looper, null, true);
            mCallback = callback;
        }

        public void post(int what, Object obj, Bundle bundle) {
            Message msg = obtainMessage(what, obj);
            msg.setData(bundle);
            msg.sendToTarget();
        }

        public void post(int what, Object obj) {
            obtainMessage(what, obj).sendToTarget();
        }

        public void post(int what) {
            post(what, null);
        }

        public void post(int what, Object obj, int arg1) {
            obtainMessage(what, arg1, 0, obj).sendToTarget();
        }

        @Override
        public void handleMessage(Message msg) {
            VolumeProvider vp;
            switch (msg.what) {
                case MSG_PLAY:
                    mCallback.onPlay();
                    break;
                case MSG_PLAY_MEDIA_ID:
                    mCallback.onPlayFromMediaId((String) msg.obj, msg.getData());
                    break;
                case MSG_PLAY_SEARCH:
                    mCallback.onPlayFromSearch((String) msg.obj, msg.getData());
                    break;
                case MSG_SKIP_TO_ITEM:
                    mCallback.onSkipToQueueItem((Long) msg.obj);
                    break;
                case MSG_PAUSE:
                    mCallback.onPause();
                    break;
                case MSG_STOP:
                    mCallback.onStop();
                    break;
                case MSG_NEXT:
                    mCallback.onSkipToNext();
                    break;
                case MSG_PREVIOUS:
                    mCallback.onSkipToPrevious();
                    break;
                case MSG_FAST_FORWARD:
                    mCallback.onFastForward();
                    break;
                case MSG_REWIND:
                    mCallback.onRewind();
                    break;
                case MSG_SEEK_TO:
                    mCallback.onSeekTo((Long) msg.obj);
                    break;
                case MSG_RATE:
                    mCallback.onSetRating((Rating) msg.obj);
                    break;
                case MSG_CUSTOM_ACTION:
                    mCallback.onCustomAction((String) msg.obj, msg.getData());
                    break;
                case MSG_MEDIA_BUTTON:
                    mCallback.onMediaButtonEvent((Intent) msg.obj);
                    break;
                case MSG_COMMAND:
                    Command cmd = (Command) msg.obj;
                    mCallback.onCommand(cmd.command, cmd.extras, cmd.stub);
                    break;
<<<<<<< HEAD
                case MSG_SET_BROWSED_PLAYER:
                    Log.d(TAG, "MSG_SET_BROWSED_PLAYER received in CallbackMessageHandler");
                    mCallback.setBrowsedPlayer();
                    break;
                case MSG_SET_PLAY_ITEM:
                    Log.d(TAG, "MSG_SET_PLAY_ITEM received in CallbackMessageHandler");
                    PlayItemToken playItemToken = (PlayItemToken) msg.obj;
                    mCallback.setPlayItem(playItemToken.getScope(), playItemToken.getUid());
                    break;
                case MSG_GET_NOW_PLAYING_ITEMS:
                    Log.d(TAG, "MSG_GET_NOW_PLAYING_ITEMS received in CallbackMessageHandler");
                    mCallback.getNowPlayingEntries();
=======
                case MSG_ADJUST_VOLUME:
                    synchronized (mLock) {
                        vp = mVolumeProvider;
                    }
                    if (vp != null) {
                        vp.onAdjustVolume((int) msg.obj);
                    }
                    break;
                case MSG_SET_VOLUME:
                    synchronized (mLock) {
                        vp = mVolumeProvider;
                    }
                    if (vp != null) {
                        vp.onSetVolumeTo((int) msg.obj);
                    }
>>>>>>> d0f748a7
                    break;
            }
        }
    }
}<|MERGE_RESOLUTION|>--- conflicted
+++ resolved
@@ -1278,14 +1278,11 @@
         private static final int MSG_CUSTOM_ACTION = 13;
         private static final int MSG_MEDIA_BUTTON = 14;
         private static final int MSG_COMMAND = 15;
-<<<<<<< HEAD
         private static final int MSG_SET_BROWSED_PLAYER = 16;
         private static final int MSG_SET_PLAY_ITEM = 17;
         private static final int MSG_GET_NOW_PLAYING_ITEMS = 18;
-=======
-        private static final int MSG_ADJUST_VOLUME = 16;
-        private static final int MSG_SET_VOLUME = 17;
->>>>>>> d0f748a7
+        private static final int MSG_ADJUST_VOLUME = 19;
+        private static final int MSG_SET_VOLUME = 20;
 
         private MediaSession.Callback mCallback;
 
@@ -1362,7 +1359,6 @@
                     Command cmd = (Command) msg.obj;
                     mCallback.onCommand(cmd.command, cmd.extras, cmd.stub);
                     break;
-<<<<<<< HEAD
                 case MSG_SET_BROWSED_PLAYER:
                     Log.d(TAG, "MSG_SET_BROWSED_PLAYER received in CallbackMessageHandler");
                     mCallback.setBrowsedPlayer();
@@ -1375,7 +1371,6 @@
                 case MSG_GET_NOW_PLAYING_ITEMS:
                     Log.d(TAG, "MSG_GET_NOW_PLAYING_ITEMS received in CallbackMessageHandler");
                     mCallback.getNowPlayingEntries();
-=======
                 case MSG_ADJUST_VOLUME:
                     synchronized (mLock) {
                         vp = mVolumeProvider;
@@ -1391,7 +1386,6 @@
                     if (vp != null) {
                         vp.onSetVolumeTo((int) msg.obj);
                     }
->>>>>>> d0f748a7
                     break;
             }
         }
