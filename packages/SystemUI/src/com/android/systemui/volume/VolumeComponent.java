/*
 * Copyright (C) 2014 The Android Open Source Project
 *
 * Licensed under the Apache License, Version 2.0 (the "License");
 * you may not use this file except in compliance with the License.
 * You may obtain a copy of the License at
 *
 *      http://www.apache.org/licenses/LICENSE-2.0
 *
 * Unless required by applicable law or agreed to in writing, software
 * distributed under the License is distributed on an "AS IS" BASIS,
 * WITHOUT WARRANTIES OR CONDITIONS OF ANY KIND, either express or implied.
 * See the License for the specific language governing permissions and
 * limitations under the License.
 */

package com.android.systemui.volume;

import com.android.systemui.DemoMode;
import com.android.systemui.statusbar.policy.ZenModeController;

public interface VolumeComponent extends DemoMode {
    ZenModeController getZenController();
<<<<<<< HEAD
    void setVolumePanel(VolumePanel panel);
=======
    void dismissNow();
>>>>>>> d0f748a7
}<|MERGE_RESOLUTION|>--- conflicted
+++ resolved
@@ -21,9 +21,6 @@
 
 public interface VolumeComponent extends DemoMode {
     ZenModeController getZenController();
-<<<<<<< HEAD
     void setVolumePanel(VolumePanel panel);
-=======
     void dismissNow();
->>>>>>> d0f748a7
 }