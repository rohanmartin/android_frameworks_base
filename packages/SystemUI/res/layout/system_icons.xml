--- conflicted
+++ resolved
@@ -36,7 +36,6 @@
     <com.android.systemui.BatteryMeterView android:id="@+id/battery"
         android:layout_height="14.5dp"
         android:layout_width="9.5dp"
-<<<<<<< HEAD
         android:layout_marginBottom="@dimen/battery_margin_bottom"
         android:layout_marginStart="7dp"/>
 
@@ -48,7 +47,6 @@
         android:textColor="#ffffff"
         android:textSize="@dimen/battery_level_text_size"
         android:layout_marginStart="7dp"/>
-=======
+</LinearLayout>
         android:layout_marginBottom="@dimen/battery_margin_bottom"/>
->>>>>>> d0f748a7
 </LinearLayout>