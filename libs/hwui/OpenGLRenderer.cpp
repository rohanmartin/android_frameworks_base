--- conflicted
+++ resolved
@@ -190,15 +190,7 @@
     mSaveCount = 1;
 
     mSnapshot->setClip(left, top, right, bottom);
-<<<<<<< HEAD
-#ifdef QCOM_HARDWARE
-    mSnapshot->setTileClip(left, top, right, bottom);
-#endif
-    mDirtyClip = true;
-=======
-    mTilingClip.set(left, top, right, bottom);
-}
->>>>>>> a34a64d2
+}
 
 status_t OpenGLRenderer::startFrame() {
     if (mFrameStarted) return DrawGlInfo::kStatusDone;
@@ -296,18 +288,6 @@
 
 void OpenGLRenderer::startTiling(const sp<Snapshot>& s, bool opaque) {
     if (!mSuppressTiling) {
-<<<<<<< HEAD
-#ifdef QCOM_HARDWARE
-        const Rect* clip = &mSnapshot->getTileClip();
-#else
-        Rect* clip = mTilingSnapshot->clipRect;
-        if (s->flags & Snapshot::kFlagIsFboLayer) {
-            clip = s->clipRect;
-        }
-#endif
-        mCaches.startTiling(clip->left, s->height - clip->bottom,
-                clip->right - clip->left, clip->bottom - clip->top, opaque);
-=======
         Rect* clip = &mTilingClip;
         if (s->flags & Snapshot::kFlagFboTarget) {
             clip = &(s->layer->clipRect);
@@ -321,7 +301,6 @@
     if (!mSuppressTiling) {
         mCaches.startTiling(clip.left, windowHeight - clip.bottom,
                 clip.right - clip.left, clip.bottom - clip.top, opaque);
->>>>>>> a34a64d2
     }
 }
 
@@ -947,9 +926,6 @@
     mSnapshot->fbo = layer->getFbo();
     mSnapshot->resetTransform(-bounds.left, -bounds.top, 0.0f);
     mSnapshot->resetClip(clip.left, clip.top, clip.right, clip.bottom);
-#ifdef QCOM_HARDWARE
-    mSnapshot->setTileClip(clip.left, clip.top, clip.right, clip.bottom);
-#endif
     mSnapshot->viewport.set(0.0f, 0.0f, bounds.getWidth(), bounds.getHeight());
     mSnapshot->height = bounds.getHeight();
     mSnapshot->orthoMatrix.load(mOrthoMatrix);
