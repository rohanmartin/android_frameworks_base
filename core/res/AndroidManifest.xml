--- conflicted
+++ resolved
@@ -1133,14 +1133,10 @@
                  android:hasCode="false"
                  android:label="@string/android_system_label"
                  android:allowClearUserData="false"
-<<<<<<< HEAD
                  android:backupAgent="com.android.server.SystemBackupAgent"
                  android:killAfterRestore="false"
-                 android:icon="@drawable/ic_launcher_android">
-=======
                  android:icon="@drawable/ic_launcher_android"
                  pluto:isThemeable="true">
->>>>>>> 9effa6db
         <activity android:name="com.android.internal.app.ChooserActivity"
                 android:theme="@style/Theme.Dialog.Alert"
                 android:finishOnCloseSystemDialogs="true"
