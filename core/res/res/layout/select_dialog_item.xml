<?xml version="1.0" encoding="utf-8"?>
<!--
/* //device/apps/common/res/layout/select_dialog_item.xml
**
** Copyright 2006, The Android Open Source Project
**
** Licensed under the Apache License, Version 2.0 (the "License");
** you may not use this file except in compliance with the License.
** You may obtain a copy of the License at
**
**     http://www.apache.org/licenses/LICENSE-2.0
**
** Unless required by applicable law or agreed to in writing, software
** distributed under the License is distributed on an "AS IS" BASIS,
** WITHOUT WARRANTIES OR CONDITIONS OF ANY KIND, either express or implied.
** See the License for the specific language governing permissions and
** limitations under the License.
*/
-->

<!--
    This layout file is used by the AlertDialog when displaying a list of items.
    This layout file is inflated and used as the TextView to display individual
    items.
-->
<TextView xmlns:android="http://schemas.android.com/apk/res/android"
    android:id="@android:id/text1"
    android:layout_width="fill_parent"
    android:layout_height="wrap_content"
    android:minHeight="?android:attr/listPreferredItemHeight"
    android:textAppearance="?android:attr/textAppearanceLarge"
<<<<<<< HEAD
    android:textColor="@android:color/primary_text_light_disable_only"
=======
>>>>>>> 9effa6db
    android:gravity="center_vertical"
    android:paddingLeft="14dip"
    android:paddingRight="15dip"
    android:ellipsize="marquee"
    style="?android:attr/listItemTextViewStyle" 
/><|MERGE_RESOLUTION|>--- conflicted
+++ resolved
@@ -29,10 +29,6 @@
     android:layout_height="wrap_content"
     android:minHeight="?android:attr/listPreferredItemHeight"
     android:textAppearance="?android:attr/textAppearanceLarge"
-<<<<<<< HEAD
-    android:textColor="@android:color/primary_text_light_disable_only"
-=======
->>>>>>> 9effa6db
     android:gravity="center_vertical"
     android:paddingLeft="14dip"
     android:paddingRight="15dip"
