/*
 * Copyright (C) 2006 The Android Open Source Project
 *
 * Licensed under the Apache License, Version 2.0 (the "License");
 * you may not use this file except in compliance with the License.
 * You may obtain a copy of the License at
 *
 *      http://www.apache.org/licenses/LICENSE-2.0
 *
 * Unless required by applicable law or agreed to in writing, software
 * distributed under the License is distributed on an "AS IS" BASIS,
 * WITHOUT WARRANTIES OR CONDITIONS OF ANY KIND, either express or implied.
 * See the License for the specific language governing permissions and
 * limitations under the License.
 */

package android.widget;

import com.android.internal.util.FastMath;
import com.android.internal.widget.EditableInputConnection;

import org.xmlpull.v1.XmlPullParserException;

import android.content.ClipboardManager;
import android.content.ClippedData;
import android.content.Context;
import android.content.pm.PackageManager;
import android.content.res.ColorStateList;
import android.content.res.Resources;
import android.content.res.TypedArray;
import android.content.res.XmlResourceParser;
import android.graphics.Canvas;
import android.graphics.Paint;
import android.graphics.Path;
import android.graphics.Rect;
import android.graphics.RectF;
import android.graphics.Typeface;
import android.graphics.drawable.Drawable;
import android.net.Uri;
import android.os.Bundle;
import android.os.Handler;
import android.os.Message;
import android.os.Parcel;
import android.os.Parcelable;
import android.os.ResultReceiver;
import android.os.SystemClock;
import android.text.BoringLayout;
import android.text.DynamicLayout;
import android.text.Editable;
import android.text.GetChars;
import android.text.GraphicsOperations;
import android.text.InputFilter;
import android.text.InputType;
import android.text.Layout;
import android.text.ParcelableSpan;
import android.text.Selection;
import android.text.SpanWatcher;
import android.text.Spannable;
import android.text.SpannableString;
import android.text.Spanned;
import android.text.SpannedString;
import android.text.StaticLayout;
import android.text.TextPaint;
import android.text.TextUtils;
import android.text.TextWatcher;
import android.text.method.ArrowKeyMovementMethod;
import android.text.method.DateKeyListener;
import android.text.method.DateTimeKeyListener;
import android.text.method.DialerKeyListener;
import android.text.method.DigitsKeyListener;
import android.text.method.KeyListener;
import android.text.method.LinkMovementMethod;
import android.text.method.MetaKeyKeyListener;
import android.text.method.MovementMethod;
import android.text.method.PasswordTransformationMethod;
import android.text.method.SingleLineTransformationMethod;
import android.text.method.TextKeyListener;
import android.text.method.TimeKeyListener;
import android.text.method.TransformationMethod;
import android.text.style.ParagraphStyle;
import android.text.style.URLSpan;
import android.text.style.UpdateAppearance;
import android.text.util.Linkify;
import android.util.AttributeSet;
import android.util.FloatMath;
import android.util.Log;
import android.util.TypedValue;
import android.view.ActionMode;
import android.view.ContextMenu;
import android.view.Gravity;
import android.view.HapticFeedbackConstants;
import android.view.KeyEvent;
import android.view.LayoutInflater;
import android.view.Menu;
import android.view.MenuItem;
import android.view.MotionEvent;
import android.view.View;
import android.view.ViewConfiguration;
import android.view.ViewDebug;
import android.view.ViewGroup.LayoutParams;
import android.view.ViewRoot;
import android.view.ViewTreeObserver;
import android.view.accessibility.AccessibilityEvent;
import android.view.accessibility.AccessibilityManager;
import android.view.animation.AnimationUtils;
import android.view.inputmethod.BaseInputConnection;
import android.view.inputmethod.CompletionInfo;
import android.view.inputmethod.EditorInfo;
import android.view.inputmethod.ExtractedText;
import android.view.inputmethod.ExtractedTextRequest;
import android.view.inputmethod.InputConnection;
import android.view.inputmethod.InputMethodManager;
import android.widget.RemoteViews.RemoteView;

import java.io.IOException;
import java.lang.ref.WeakReference;
import java.util.ArrayList;

/**
 * Displays text to the user and optionally allows them to edit it.  A TextView
 * is a complete text editor, however the basic class is configured to not
 * allow editing; see {@link EditText} for a subclass that configures the text
 * view for editing.
 *
 * <p>
 * <b>XML attributes</b>
 * <p>
 * See {@link android.R.styleable#TextView TextView Attributes},
 * {@link android.R.styleable#View View Attributes}
 *
 * @attr ref android.R.styleable#TextView_text
 * @attr ref android.R.styleable#TextView_bufferType
 * @attr ref android.R.styleable#TextView_hint
 * @attr ref android.R.styleable#TextView_textColor
 * @attr ref android.R.styleable#TextView_textColorHighlight
 * @attr ref android.R.styleable#TextView_textColorHint
 * @attr ref android.R.styleable#TextView_textAppearance
 * @attr ref android.R.styleable#TextView_textColorLink
 * @attr ref android.R.styleable#TextView_textSize
 * @attr ref android.R.styleable#TextView_textScaleX
 * @attr ref android.R.styleable#TextView_typeface
 * @attr ref android.R.styleable#TextView_textStyle
 * @attr ref android.R.styleable#TextView_cursorVisible
 * @attr ref android.R.styleable#TextView_maxLines
 * @attr ref android.R.styleable#TextView_maxHeight
 * @attr ref android.R.styleable#TextView_lines
 * @attr ref android.R.styleable#TextView_height
 * @attr ref android.R.styleable#TextView_minLines
 * @attr ref android.R.styleable#TextView_minHeight
 * @attr ref android.R.styleable#TextView_maxEms
 * @attr ref android.R.styleable#TextView_maxWidth
 * @attr ref android.R.styleable#TextView_ems
 * @attr ref android.R.styleable#TextView_width
 * @attr ref android.R.styleable#TextView_minEms
 * @attr ref android.R.styleable#TextView_minWidth
 * @attr ref android.R.styleable#TextView_gravity
 * @attr ref android.R.styleable#TextView_scrollHorizontally
 * @attr ref android.R.styleable#TextView_password
 * @attr ref android.R.styleable#TextView_singleLine
 * @attr ref android.R.styleable#TextView_selectAllOnFocus
 * @attr ref android.R.styleable#TextView_includeFontPadding
 * @attr ref android.R.styleable#TextView_maxLength
 * @attr ref android.R.styleable#TextView_shadowColor
 * @attr ref android.R.styleable#TextView_shadowDx
 * @attr ref android.R.styleable#TextView_shadowDy
 * @attr ref android.R.styleable#TextView_shadowRadius
 * @attr ref android.R.styleable#TextView_autoLink
 * @attr ref android.R.styleable#TextView_linksClickable
 * @attr ref android.R.styleable#TextView_numeric
 * @attr ref android.R.styleable#TextView_digits
 * @attr ref android.R.styleable#TextView_phoneNumber
 * @attr ref android.R.styleable#TextView_inputMethod
 * @attr ref android.R.styleable#TextView_capitalize
 * @attr ref android.R.styleable#TextView_autoText
 * @attr ref android.R.styleable#TextView_editable
 * @attr ref android.R.styleable#TextView_freezesText
 * @attr ref android.R.styleable#TextView_ellipsize
 * @attr ref android.R.styleable#TextView_drawableTop
 * @attr ref android.R.styleable#TextView_drawableBottom
 * @attr ref android.R.styleable#TextView_drawableRight
 * @attr ref android.R.styleable#TextView_drawableLeft
 * @attr ref android.R.styleable#TextView_drawablePadding
 * @attr ref android.R.styleable#TextView_lineSpacingExtra
 * @attr ref android.R.styleable#TextView_lineSpacingMultiplier
 * @attr ref android.R.styleable#TextView_marqueeRepeatLimit
 * @attr ref android.R.styleable#TextView_inputType
 * @attr ref android.R.styleable#TextView_imeOptions
 * @attr ref android.R.styleable#TextView_privateImeOptions
 * @attr ref android.R.styleable#TextView_imeActionLabel
 * @attr ref android.R.styleable#TextView_imeActionId
 * @attr ref android.R.styleable#TextView_editorExtras
 */
@RemoteView
public class TextView extends View implements ViewTreeObserver.OnPreDrawListener {
    static final String LOG_TAG = "TextView";
    static final boolean DEBUG_EXTRACT = false;
    
    private static final int PRIORITY = 100;

    private int mCurrentAlpha = 255;    
    private ColorStateList mTextColor;
    private int mCurTextColor;
    private ColorStateList mHintTextColor;
    private ColorStateList mLinkTextColor;
    private int mCurHintTextColor;
    private boolean mFreezesText;
    private boolean mFrozenWithFocus;
    private boolean mTemporaryDetach;
    private boolean mDispatchTemporaryDetach;

    private boolean mEatTouchRelease = false;
    private boolean mScrolled = false;

    private Editable.Factory mEditableFactory = Editable.Factory.getInstance();
    private Spannable.Factory mSpannableFactory = Spannable.Factory.getInstance();

    private float mShadowRadius, mShadowDx, mShadowDy;

    private static final int PREDRAW_NOT_REGISTERED = 0;
    private static final int PREDRAW_PENDING = 1;
    private static final int PREDRAW_DONE = 2;
    private int mPreDrawState = PREDRAW_NOT_REGISTERED;

    private TextUtils.TruncateAt mEllipsize = null;

    // Enum for the "typeface" XML parameter.
    // TODO: How can we get this from the XML instead of hardcoding it here?
    private static final int SANS = 1;
    private static final int SERIF = 2;
    private static final int MONOSPACE = 3;

    // Bitfield for the "numeric" XML parameter.
    // TODO: How can we get this from the XML instead of hardcoding it here?
    private static final int SIGNED = 2;
    private static final int DECIMAL = 4;

    class Drawables {
        final Rect mCompoundRect = new Rect();
        Drawable mDrawableTop, mDrawableBottom, mDrawableLeft, mDrawableRight;
        int mDrawableSizeTop, mDrawableSizeBottom, mDrawableSizeLeft, mDrawableSizeRight;
        int mDrawableWidthTop, mDrawableWidthBottom, mDrawableHeightLeft, mDrawableHeightRight;
        int mDrawablePadding;
    }
    private Drawables mDrawables;

    private CharSequence mError;
    private boolean mErrorWasChanged;
    private ErrorPopup mPopup;
    /**
     * This flag is set if the TextView tries to display an error before it
     * is attached to the window (so its position is still unknown).
     * It causes the error to be shown later, when onAttachedToWindow()
     * is called.
     */
    private boolean mShowErrorAfterAttach;

    private CharWrapper mCharWrapper = null;

    private boolean mSelectionMoved = false;
    private boolean mTouchFocusSelected = false;

    private Marquee mMarquee;
    private boolean mRestartMarquee;

    private int mMarqueeRepeatLimit = 3;

    class InputContentType {
        int imeOptions = EditorInfo.IME_NULL;
        String privateImeOptions;
        CharSequence imeActionLabel;
        int imeActionId;
        Bundle extras;
        OnEditorActionListener onEditorActionListener;
        boolean enterDown;
    }
    InputContentType mInputContentType;

    class InputMethodState {
        Rect mCursorRectInWindow = new Rect();
        RectF mTmpRectF = new RectF();
        float[] mTmpOffset = new float[2];
        ExtractedTextRequest mExtracting;
        final ExtractedText mTmpExtracted = new ExtractedText();
        int mBatchEditNesting;
        boolean mCursorChanged;
        boolean mSelectionModeChanged;
        boolean mContentChanged;
        int mChangedStart, mChangedEnd, mChangedDelta;
    }
    InputMethodState mInputMethodState;

    /*
     * Kick-start the font cache for the zygote process (to pay the cost of
     * initializing freetype for our default font only once).
     */
    static {
        Paint p = new Paint();
        p.setAntiAlias(true);
        // We don't care about the result, just the side-effect of measuring.
        p.measureText("H");
    }

    /**
     * Interface definition for a callback to be invoked when an action is
     * performed on the editor.
     */
    public interface OnEditorActionListener {
        /**
         * Called when an action is being performed.
         *
         * @param v The view that was clicked.
         * @param actionId Identifier of the action.  This will be either the
         * identifier you supplied, or {@link EditorInfo#IME_NULL
         * EditorInfo.IME_NULL} if being called due to the enter key
         * being pressed.
         * @param event If triggered by an enter key, this is the event;
         * otherwise, this is null.
         * @return Return true if you have consumed the action, else false.
         */
        boolean onEditorAction(TextView v, int actionId, KeyEvent event);
    }
    
    public TextView(Context context) {
        this(context, null);
    }

    public TextView(Context context,
                    AttributeSet attrs) {
        this(context, attrs, com.android.internal.R.attr.textViewStyle);
    }

    @SuppressWarnings("deprecation")
    public TextView(Context context,
                    AttributeSet attrs,
                    int defStyle) {
        super(context, attrs, defStyle);
        mText = "";

        mTextPaint = new TextPaint(Paint.ANTI_ALIAS_FLAG);
        mTextPaint.density = getResources().getDisplayMetrics().density;
        mTextPaint.setCompatibilityScaling(
                getResources().getCompatibilityInfo().applicationScale);
        
        // If we get the paint from the skin, we should set it to left, since
        // the layout always wants it to be left.
        // mTextPaint.setTextAlign(Paint.Align.LEFT);

        mHighlightPaint = new Paint(Paint.ANTI_ALIAS_FLAG);
        mHighlightPaint.setCompatibilityScaling(
                getResources().getCompatibilityInfo().applicationScale);

        mMovement = getDefaultMovementMethod();
        mTransformation = null;

        TypedArray a =
            context.obtainStyledAttributes(
                attrs, com.android.internal.R.styleable.TextView, defStyle, 0);

        int textColorHighlight = 0;
        ColorStateList textColor = null;
        ColorStateList textColorHint = null;
        ColorStateList textColorLink = null;
        int textSize = 15;
        int typefaceIndex = -1;
        int styleIndex = -1;

        /*
         * Look the appearance up without checking first if it exists because
         * almost every TextView has one and it greatly simplifies the logic
         * to be able to parse the appearance first and then let specific tags
         * for this View override it.
         */
        TypedArray appearance = null;
        int ap = a.getResourceId(com.android.internal.R.styleable.TextView_textAppearance, -1);
        if (ap != -1) {
            appearance = context.obtainStyledAttributes(ap,
                                com.android.internal.R.styleable.
                                TextAppearance);
        }
        if (appearance != null) {
            int n = appearance.getIndexCount();
            for (int i = 0; i < n; i++) {
                int attr = appearance.getIndex(i);

                switch (attr) {
                case com.android.internal.R.styleable.TextAppearance_textColorHighlight:
                    textColorHighlight = appearance.getColor(attr, textColorHighlight);
                    break;

                case com.android.internal.R.styleable.TextAppearance_textColor:
                    textColor = appearance.getColorStateList(attr);
                    break;

                case com.android.internal.R.styleable.TextAppearance_textColorHint:
                    textColorHint = appearance.getColorStateList(attr);
                    break;

                case com.android.internal.R.styleable.TextAppearance_textColorLink:
                    textColorLink = appearance.getColorStateList(attr);
                    break;

                case com.android.internal.R.styleable.TextAppearance_textSize:
                    textSize = appearance.getDimensionPixelSize(attr, textSize);
                    break;

                case com.android.internal.R.styleable.TextAppearance_typeface:
                    typefaceIndex = appearance.getInt(attr, -1);
                    break;

                case com.android.internal.R.styleable.TextAppearance_textStyle:
                    styleIndex = appearance.getInt(attr, -1);
                    break;
                }
            }

            appearance.recycle();
        }

        boolean editable = getDefaultEditable();
        CharSequence inputMethod = null;
        int numeric = 0;
        CharSequence digits = null;
        boolean phone = false;
        boolean autotext = false;
        int autocap = -1;
        int buffertype = 0;
        boolean selectallonfocus = false;
        Drawable drawableLeft = null, drawableTop = null, drawableRight = null,
            drawableBottom = null;
        int drawablePadding = 0;
        int ellipsize = -1;
        boolean singleLine = false;
        int maxlength = -1;
        CharSequence text = "";
        CharSequence hint = null;
        int shadowcolor = 0;
        float dx = 0, dy = 0, r = 0;
        boolean password = false;
        int inputType = EditorInfo.TYPE_NULL;

        int n = a.getIndexCount();
        for (int i = 0; i < n; i++) {
            int attr = a.getIndex(i);

            switch (attr) {
            case com.android.internal.R.styleable.TextView_editable:
                editable = a.getBoolean(attr, editable);
                break;

            case com.android.internal.R.styleable.TextView_inputMethod:
                inputMethod = a.getText(attr);
                break;

            case com.android.internal.R.styleable.TextView_numeric:
                numeric = a.getInt(attr, numeric);
                break;

            case com.android.internal.R.styleable.TextView_digits:
                digits = a.getText(attr);
                break;

            case com.android.internal.R.styleable.TextView_phoneNumber:
                phone = a.getBoolean(attr, phone);
                break;

            case com.android.internal.R.styleable.TextView_autoText:
                autotext = a.getBoolean(attr, autotext);
                break;

            case com.android.internal.R.styleable.TextView_capitalize:
                autocap = a.getInt(attr, autocap);
                break;

            case com.android.internal.R.styleable.TextView_bufferType:
                buffertype = a.getInt(attr, buffertype);
                break;

            case com.android.internal.R.styleable.TextView_selectAllOnFocus:
                selectallonfocus = a.getBoolean(attr, selectallonfocus);
                break;

            case com.android.internal.R.styleable.TextView_autoLink:
                mAutoLinkMask = a.getInt(attr, 0);
                break;

            case com.android.internal.R.styleable.TextView_linksClickable:
                mLinksClickable = a.getBoolean(attr, true);
                break;

            case com.android.internal.R.styleable.TextView_drawableLeft:
                drawableLeft = a.getDrawable(attr);
                break;

            case com.android.internal.R.styleable.TextView_drawableTop:
                drawableTop = a.getDrawable(attr);
                break;

            case com.android.internal.R.styleable.TextView_drawableRight:
                drawableRight = a.getDrawable(attr);
                break;

            case com.android.internal.R.styleable.TextView_drawableBottom:
                drawableBottom = a.getDrawable(attr);
                break;

            case com.android.internal.R.styleable.TextView_drawablePadding:
                drawablePadding = a.getDimensionPixelSize(attr, drawablePadding);
                break;

            case com.android.internal.R.styleable.TextView_maxLines:
                setMaxLines(a.getInt(attr, -1));
                break;

            case com.android.internal.R.styleable.TextView_maxHeight:
                setMaxHeight(a.getDimensionPixelSize(attr, -1));
                break;

            case com.android.internal.R.styleable.TextView_lines:
                setLines(a.getInt(attr, -1));
                break;

            case com.android.internal.R.styleable.TextView_height:
                setHeight(a.getDimensionPixelSize(attr, -1));
                break;

            case com.android.internal.R.styleable.TextView_minLines:
                setMinLines(a.getInt(attr, -1));
                break;

            case com.android.internal.R.styleable.TextView_minHeight:
                setMinHeight(a.getDimensionPixelSize(attr, -1));
                break;

            case com.android.internal.R.styleable.TextView_maxEms:
                setMaxEms(a.getInt(attr, -1));
                break;

            case com.android.internal.R.styleable.TextView_maxWidth:
                setMaxWidth(a.getDimensionPixelSize(attr, -1));
                break;

            case com.android.internal.R.styleable.TextView_ems:
                setEms(a.getInt(attr, -1));
                break;

            case com.android.internal.R.styleable.TextView_width:
                setWidth(a.getDimensionPixelSize(attr, -1));
                break;

            case com.android.internal.R.styleable.TextView_minEms:
                setMinEms(a.getInt(attr, -1));
                break;

            case com.android.internal.R.styleable.TextView_minWidth:
                setMinWidth(a.getDimensionPixelSize(attr, -1));
                break;

            case com.android.internal.R.styleable.TextView_gravity:
                setGravity(a.getInt(attr, -1));
                break;

            case com.android.internal.R.styleable.TextView_hint:
                hint = a.getText(attr);
                break;

            case com.android.internal.R.styleable.TextView_text:
                text = a.getText(attr);
                break;

            case com.android.internal.R.styleable.TextView_scrollHorizontally:
                if (a.getBoolean(attr, false)) {
                    setHorizontallyScrolling(true);
                }
                break;

            case com.android.internal.R.styleable.TextView_singleLine:
                singleLine = a.getBoolean(attr, singleLine);
                break;

            case com.android.internal.R.styleable.TextView_ellipsize:
                ellipsize = a.getInt(attr, ellipsize);
                break;

            case com.android.internal.R.styleable.TextView_marqueeRepeatLimit:
                setMarqueeRepeatLimit(a.getInt(attr, mMarqueeRepeatLimit));
                break;

            case com.android.internal.R.styleable.TextView_includeFontPadding:
                if (!a.getBoolean(attr, true)) {
                    setIncludeFontPadding(false);
                }
                break;

            case com.android.internal.R.styleable.TextView_cursorVisible:
                if (!a.getBoolean(attr, true)) {
                    setCursorVisible(false);
                }
                break;

            case com.android.internal.R.styleable.TextView_maxLength:
                maxlength = a.getInt(attr, -1);
                break;

            case com.android.internal.R.styleable.TextView_textScaleX:
                setTextScaleX(a.getFloat(attr, 1.0f));
                break;

            case com.android.internal.R.styleable.TextView_freezesText:
                mFreezesText = a.getBoolean(attr, false);
                break;

            case com.android.internal.R.styleable.TextView_shadowColor:
                shadowcolor = a.getInt(attr, 0);
                break;

            case com.android.internal.R.styleable.TextView_shadowDx:
                dx = a.getFloat(attr, 0);
                break;

            case com.android.internal.R.styleable.TextView_shadowDy:
                dy = a.getFloat(attr, 0);
                break;

            case com.android.internal.R.styleable.TextView_shadowRadius:
                r = a.getFloat(attr, 0);
                break;

            case com.android.internal.R.styleable.TextView_enabled:
                setEnabled(a.getBoolean(attr, isEnabled()));
                break;

            case com.android.internal.R.styleable.TextView_textColorHighlight:
                textColorHighlight = a.getColor(attr, textColorHighlight);
                break;

            case com.android.internal.R.styleable.TextView_textColor:
                textColor = a.getColorStateList(attr);
                break;

            case com.android.internal.R.styleable.TextView_textColorHint:
                textColorHint = a.getColorStateList(attr);
                break;

            case com.android.internal.R.styleable.TextView_textColorLink:
                textColorLink = a.getColorStateList(attr);
                break;

            case com.android.internal.R.styleable.TextView_textSize:
                textSize = a.getDimensionPixelSize(attr, textSize);
                break;

            case com.android.internal.R.styleable.TextView_typeface:
                typefaceIndex = a.getInt(attr, typefaceIndex);
                break;

            case com.android.internal.R.styleable.TextView_textStyle:
                styleIndex = a.getInt(attr, styleIndex);
                break;

            case com.android.internal.R.styleable.TextView_password:
                password = a.getBoolean(attr, password);
                break;

            case com.android.internal.R.styleable.TextView_lineSpacingExtra:
                mSpacingAdd = a.getDimensionPixelSize(attr, (int) mSpacingAdd);
                break;

            case com.android.internal.R.styleable.TextView_lineSpacingMultiplier:
                mSpacingMult = a.getFloat(attr, mSpacingMult);
                break;

            case com.android.internal.R.styleable.TextView_inputType:
                inputType = a.getInt(attr, mInputType);
                break;

            case com.android.internal.R.styleable.TextView_imeOptions:
                if (mInputContentType == null) {
                    mInputContentType = new InputContentType();
                }
                mInputContentType.imeOptions = a.getInt(attr,
                        mInputContentType.imeOptions);
                break;

            case com.android.internal.R.styleable.TextView_imeActionLabel:
                if (mInputContentType == null) {
                    mInputContentType = new InputContentType();
                }
                mInputContentType.imeActionLabel = a.getText(attr);
                break;

            case com.android.internal.R.styleable.TextView_imeActionId:
                if (mInputContentType == null) {
                    mInputContentType = new InputContentType();
                }
                mInputContentType.imeActionId = a.getInt(attr,
                        mInputContentType.imeActionId);
                break;

            case com.android.internal.R.styleable.TextView_privateImeOptions:
                setPrivateImeOptions(a.getString(attr));
                break;

            case com.android.internal.R.styleable.TextView_editorExtras:
                try {
                    setInputExtras(a.getResourceId(attr, 0));
                } catch (XmlPullParserException e) {
                    Log.w(LOG_TAG, "Failure reading input extras", e);
                } catch (IOException e) {
                    Log.w(LOG_TAG, "Failure reading input extras", e);
                }
                break;
            }
        }
        a.recycle();

        BufferType bufferType = BufferType.EDITABLE;

        if ((inputType&(EditorInfo.TYPE_MASK_CLASS
                |EditorInfo.TYPE_MASK_VARIATION))
                == (EditorInfo.TYPE_CLASS_TEXT
                        |EditorInfo.TYPE_TEXT_VARIATION_PASSWORD)) {
            password = true;
        }

        if (inputMethod != null) {
            Class<?> c;

            try {
                c = Class.forName(inputMethod.toString());
            } catch (ClassNotFoundException ex) {
                throw new RuntimeException(ex);
            }

            try {
                mInput = (KeyListener) c.newInstance();
            } catch (InstantiationException ex) {
                throw new RuntimeException(ex);
            } catch (IllegalAccessException ex) {
                throw new RuntimeException(ex);
            }
            try {
                mInputType = inputType != EditorInfo.TYPE_NULL
                        ? inputType
                        : mInput.getInputType();
            } catch (IncompatibleClassChangeError e) {
                mInputType = EditorInfo.TYPE_CLASS_TEXT;
            }
        } else if (digits != null) {
            mInput = DigitsKeyListener.getInstance(digits.toString());
            // If no input type was specified, we will default to generic
            // text, since we can't tell the IME about the set of digits
            // that was selected.
            mInputType = inputType != EditorInfo.TYPE_NULL
                    ? inputType : EditorInfo.TYPE_CLASS_TEXT;
        } else if (inputType != EditorInfo.TYPE_NULL) {
            setInputType(inputType, true);
            singleLine = (inputType&(EditorInfo.TYPE_MASK_CLASS
                            | EditorInfo.TYPE_TEXT_FLAG_MULTI_LINE)) !=
                    (EditorInfo.TYPE_CLASS_TEXT
                            | EditorInfo.TYPE_TEXT_FLAG_MULTI_LINE);
        } else if (phone) {
            mInput = DialerKeyListener.getInstance();
            mInputType = inputType = EditorInfo.TYPE_CLASS_PHONE;
        } else if (numeric != 0) {
            mInput = DigitsKeyListener.getInstance((numeric & SIGNED) != 0,
                                                   (numeric & DECIMAL) != 0);
            inputType = EditorInfo.TYPE_CLASS_NUMBER;
            if ((numeric & SIGNED) != 0) {
                inputType |= EditorInfo.TYPE_NUMBER_FLAG_SIGNED;
            }
            if ((numeric & DECIMAL) != 0) {
                inputType |= EditorInfo.TYPE_NUMBER_FLAG_DECIMAL;
            }
            mInputType = inputType;
        } else if (autotext || autocap != -1) {
            TextKeyListener.Capitalize cap;

            inputType = EditorInfo.TYPE_CLASS_TEXT;
            if (!singleLine) {
                inputType |= EditorInfo.TYPE_TEXT_FLAG_MULTI_LINE;
            }

            switch (autocap) {
            case 1:
                cap = TextKeyListener.Capitalize.SENTENCES;
                inputType |= EditorInfo.TYPE_TEXT_FLAG_CAP_SENTENCES;
                break;

            case 2:
                cap = TextKeyListener.Capitalize.WORDS;
                inputType |= EditorInfo.TYPE_TEXT_FLAG_CAP_WORDS;
                break;

            case 3:
                cap = TextKeyListener.Capitalize.CHARACTERS;
                inputType |= EditorInfo.TYPE_TEXT_FLAG_CAP_CHARACTERS;
                break;

            default:
                cap = TextKeyListener.Capitalize.NONE;
                break;
            }

            mInput = TextKeyListener.getInstance(autotext, cap);
            mInputType = inputType;
        } else if (editable) {
            mInput = TextKeyListener.getInstance();
            mInputType = EditorInfo.TYPE_CLASS_TEXT;
        } else {
            mInput = null;

            switch (buffertype) {
                case 0:
                    bufferType = BufferType.NORMAL;
                    break;
                case 1:
                    bufferType = BufferType.SPANNABLE;
                    break;
                case 2:
                    bufferType = BufferType.EDITABLE;
                    break;
            }
        }

        if (password && (mInputType&EditorInfo.TYPE_MASK_CLASS)
                == EditorInfo.TYPE_CLASS_TEXT) {
            mInputType = (mInputType & ~(EditorInfo.TYPE_MASK_VARIATION))
                | EditorInfo.TYPE_TEXT_VARIATION_PASSWORD;
        }

        if (selectallonfocus) {
            mSelectAllOnFocus = true;

            if (bufferType == BufferType.NORMAL)
                bufferType = BufferType.SPANNABLE;
        }

        setCompoundDrawablesWithIntrinsicBounds(
            drawableLeft, drawableTop, drawableRight, drawableBottom);
        setCompoundDrawablePadding(drawablePadding);

        if (singleLine) {
            setSingleLine();

            if (mInput == null && ellipsize < 0) {
                ellipsize = 3; // END
            }
        }

        switch (ellipsize) {
            case 1:
                setEllipsize(TextUtils.TruncateAt.START);
                break;
            case 2:
                setEllipsize(TextUtils.TruncateAt.MIDDLE);
                break;
            case 3:
                setEllipsize(TextUtils.TruncateAt.END);
                break;
            case 4:
                setHorizontalFadingEdgeEnabled(true);
                setEllipsize(TextUtils.TruncateAt.MARQUEE);
                break;
        }

        setTextColor(textColor != null ? textColor : ColorStateList.valueOf(0xFF000000));
        setHintTextColor(textColorHint);
        setLinkTextColor(textColorLink);
        if (textColorHighlight != 0) {
            setHighlightColor(textColorHighlight);
        }
        setRawTextSize(textSize);

        if (password) {
            setTransformationMethod(PasswordTransformationMethod.getInstance());
            typefaceIndex = MONOSPACE;
        } else if ((mInputType&(EditorInfo.TYPE_MASK_CLASS
                |EditorInfo.TYPE_MASK_VARIATION))
                == (EditorInfo.TYPE_CLASS_TEXT
                        |EditorInfo.TYPE_TEXT_VARIATION_PASSWORD)) {
            typefaceIndex = MONOSPACE;
        }

        setTypefaceByIndex(typefaceIndex, styleIndex);

        if (shadowcolor != 0) {
            setShadowLayer(r, dx, dy, shadowcolor);
        }

        if (maxlength >= 0) {
            setFilters(new InputFilter[] { new InputFilter.LengthFilter(maxlength) });
        } else {
            setFilters(NO_FILTERS);
        }

        setText(text, bufferType);
        if (hint != null) setHint(hint);

        /*
         * Views are not normally focusable unless specified to be.
         * However, TextViews that have input or movement methods *are*
         * focusable by default.
         */
        a = context.obtainStyledAttributes(attrs,
                                           com.android.internal.R.styleable.View,
                                           defStyle, 0);

        boolean focusable = mMovement != null || mInput != null;
        boolean clickable = focusable;
        boolean longClickable = focusable;

        n = a.getIndexCount();
        for (int i = 0; i < n; i++) {
            int attr = a.getIndex(i);

            switch (attr) {
            case com.android.internal.R.styleable.View_focusable:
                focusable = a.getBoolean(attr, focusable);
                break;

            case com.android.internal.R.styleable.View_clickable:
                clickable = a.getBoolean(attr, clickable);
                break;

            case com.android.internal.R.styleable.View_longClickable:
                longClickable = a.getBoolean(attr, longClickable);
                break;
            }
        }
        a.recycle();

        setFocusable(focusable);
        setClickable(clickable);
        setLongClickable(longClickable);

        prepareCursorControllers();
    }

    private void setTypefaceByIndex(int typefaceIndex, int styleIndex) {
        Typeface tf = null;
        switch (typefaceIndex) {
            case SANS:
                tf = Typeface.SANS_SERIF;
                break;

            case SERIF:
                tf = Typeface.SERIF;
                break;

            case MONOSPACE:
                tf = Typeface.MONOSPACE;
                break;
        }

        setTypeface(tf, styleIndex);
    }

    /**
     * Sets the typeface and style in which the text should be displayed,
     * and turns on the fake bold and italic bits in the Paint if the
     * Typeface that you provided does not have all the bits in the
     * style that you specified.
     *
     * @attr ref android.R.styleable#TextView_typeface
     * @attr ref android.R.styleable#TextView_textStyle
     */
    public void setTypeface(Typeface tf, int style) {
        if (style > 0) {
            if (tf == null) {
                tf = Typeface.defaultFromStyle(style);
            } else {
                tf = Typeface.create(tf, style);
            }

            setTypeface(tf);
            // now compute what (if any) algorithmic styling is needed
            int typefaceStyle = tf != null ? tf.getStyle() : 0;
            int need = style & ~typefaceStyle;
            mTextPaint.setFakeBoldText((need & Typeface.BOLD) != 0);
            mTextPaint.setTextSkewX((need & Typeface.ITALIC) != 0 ? -0.25f : 0);
        } else {
            mTextPaint.setFakeBoldText(false);
            mTextPaint.setTextSkewX(0);
            setTypeface(tf);
        }
    }

    /**
     * Subclasses override this to specify that they have a KeyListener
     * by default even if not specifically called for in the XML options.
     */
    protected boolean getDefaultEditable() {
        return false;
    }

    /**
     * Subclasses override this to specify a default movement method.
     */
    protected MovementMethod getDefaultMovementMethod() {
        return null;
    }

    /**
     * Return the text the TextView is displaying. If setText() was called with
     * an argument of BufferType.SPANNABLE or BufferType.EDITABLE, you can cast
     * the return value from this method to Spannable or Editable, respectively.
     *
     * Note: The content of the return value should not be modified. If you want
     * a modifiable one, you should make your own copy first.
     */
    @ViewDebug.CapturedViewProperty
    public CharSequence getText() {
        return mText;
    }

    /**
     * Returns the length, in characters, of the text managed by this TextView
     */
    public int length() {
        return mText.length();
    }

    /**
     * Return the text the TextView is displaying as an Editable object.  If
     * the text is not editable, null is returned.
     *
     * @see #getText
     */
    public Editable getEditableText() {
        return (mText instanceof Editable) ? (Editable)mText : null;
    }

    /**
     * @return the height of one standard line in pixels.  Note that markup
     * within the text can cause individual lines to be taller or shorter
     * than this height, and the layout may contain additional first-
     * or last-line padding.
     */
    public int getLineHeight() {
        return FastMath.round(mTextPaint.getFontMetricsInt(null) * mSpacingMult
                          + mSpacingAdd);
    }

    /**
     * @return the Layout that is currently being used to display the text.
     * This can be null if the text or width has recently changes.
     */
    public final Layout getLayout() {
        return mLayout;
    }

    /**
     * @return the current key listener for this TextView.
     * This will frequently be null for non-EditText TextViews.
     */
    public final KeyListener getKeyListener() {
        return mInput;
    }

    /**
     * Sets the key listener to be used with this TextView.  This can be null
     * to disallow user input.  Note that this method has significant and
     * subtle interactions with soft keyboards and other input method:
     * see {@link KeyListener#getInputType() KeyListener.getContentType()}
     * for important details.  Calling this method will replace the current
     * content type of the text view with the content type returned by the
     * key listener.
     * <p>
     * Be warned that if you want a TextView with a key listener or movement
     * method not to be focusable, or if you want a TextView without a
     * key listener or movement method to be focusable, you must call
     * {@link #setFocusable} again after calling this to get the focusability
     * back the way you want it.
     *
     * @attr ref android.R.styleable#TextView_numeric
     * @attr ref android.R.styleable#TextView_digits
     * @attr ref android.R.styleable#TextView_phoneNumber
     * @attr ref android.R.styleable#TextView_inputMethod
     * @attr ref android.R.styleable#TextView_capitalize
     * @attr ref android.R.styleable#TextView_autoText
     */
    public void setKeyListener(KeyListener input) {
        setKeyListenerOnly(input);
        fixFocusableAndClickableSettings();

        if (input != null) {
            try {
                mInputType = mInput.getInputType();
            } catch (IncompatibleClassChangeError e) {
                mInputType = EditorInfo.TYPE_CLASS_TEXT;
            }
            if ((mInputType&EditorInfo.TYPE_MASK_CLASS)
                    == EditorInfo.TYPE_CLASS_TEXT) {
                if (mSingleLine) {
                    mInputType &= ~EditorInfo.TYPE_TEXT_FLAG_MULTI_LINE;
                } else {
                    mInputType |= EditorInfo.TYPE_TEXT_FLAG_MULTI_LINE;
                }
            }
        } else {
            mInputType = EditorInfo.TYPE_NULL;
        }

        InputMethodManager imm = InputMethodManager.peekInstance();
        if (imm != null) imm.restartInput(this);
    }

    private void setKeyListenerOnly(KeyListener input) {
        mInput = input;
        if (mInput != null && !(mText instanceof Editable))
            setText(mText);

        setFilters((Editable) mText, mFilters);
    }

    /**
     * @return the movement method being used for this TextView.
     * This will frequently be null for non-EditText TextViews.
     */
    public final MovementMethod getMovementMethod() {
        return mMovement;
    }

    /**
     * Sets the movement method (arrow key handler) to be used for
     * this TextView.  This can be null to disallow using the arrow keys
     * to move the cursor or scroll the view.
     * <p>
     * Be warned that if you want a TextView with a key listener or movement
     * method not to be focusable, or if you want a TextView without a
     * key listener or movement method to be focusable, you must call
     * {@link #setFocusable} again after calling this to get the focusability
     * back the way you want it.
     */
    public final void setMovementMethod(MovementMethod movement) {
        mMovement = movement;

        if (mMovement != null && !(mText instanceof Spannable))
            setText(mText);

        fixFocusableAndClickableSettings();

        // SelectionModifierCursorController depends on canSelectText, which depends on mMovement
        prepareCursorControllers();
    }

    private void fixFocusableAndClickableSettings() {
        if ((mMovement != null) || mInput != null) {
            setFocusable(true);
            setClickable(true);
            setLongClickable(true);
        } else {
            setFocusable(false);
            setClickable(false);
            setLongClickable(false);
        }
    }

    /**
     * @return the current transformation method for this TextView.
     * This will frequently be null except for single-line and password
     * fields.
     */
    public final TransformationMethod getTransformationMethod() {
        return mTransformation;
    }

    /**
     * Sets the transformation that is applied to the text that this
     * TextView is displaying.
     *
     * @attr ref android.R.styleable#TextView_password
     * @attr ref android.R.styleable#TextView_singleLine
     */
    public final void setTransformationMethod(TransformationMethod method) {
        if (method == mTransformation) {
            // Avoid the setText() below if the transformation is
            // the same.
            return;
        }
        if (mTransformation != null) {
            if (mText instanceof Spannable) {
                ((Spannable) mText).removeSpan(mTransformation);
            }
        }

        mTransformation = method;

        setText(mText);
    }

    /**
     * Returns the top padding of the view, plus space for the top
     * Drawable if any.
     */
    public int getCompoundPaddingTop() {
        final Drawables dr = mDrawables;
        if (dr == null || dr.mDrawableTop == null) {
            return mPaddingTop;
        } else {
            return mPaddingTop + dr.mDrawablePadding + dr.mDrawableSizeTop;
        }
    }

    /**
     * Returns the bottom padding of the view, plus space for the bottom
     * Drawable if any.
     */
    public int getCompoundPaddingBottom() {
        final Drawables dr = mDrawables;
        if (dr == null || dr.mDrawableBottom == null) {
            return mPaddingBottom;
        } else {
            return mPaddingBottom + dr.mDrawablePadding + dr.mDrawableSizeBottom;
        }
    }

    /**
     * Returns the left padding of the view, plus space for the left
     * Drawable if any.
     */
    public int getCompoundPaddingLeft() {
        final Drawables dr = mDrawables;
        if (dr == null || dr.mDrawableLeft == null) {
            return mPaddingLeft;
        } else {
            return mPaddingLeft + dr.mDrawablePadding + dr.mDrawableSizeLeft;
        }
    }

    /**
     * Returns the right padding of the view, plus space for the right
     * Drawable if any.
     */
    public int getCompoundPaddingRight() {
        final Drawables dr = mDrawables;
        if (dr == null || dr.mDrawableRight == null) {
            return mPaddingRight;
        } else {
            return mPaddingRight + dr.mDrawablePadding + dr.mDrawableSizeRight;
        }
    }

    /**
     * Returns the extended top padding of the view, including both the
     * top Drawable if any and any extra space to keep more than maxLines
     * of text from showing.  It is only valid to call this after measuring.
     */
    public int getExtendedPaddingTop() {
        if (mMaxMode != LINES) {
            return getCompoundPaddingTop();
        }

        if (mLayout.getLineCount() <= mMaximum) {
            return getCompoundPaddingTop();
        }

        int top = getCompoundPaddingTop();
        int bottom = getCompoundPaddingBottom();
        int viewht = getHeight() - top - bottom;
        int layoutht = mLayout.getLineTop(mMaximum);

        if (layoutht >= viewht) {
            return top;
        }

        final int gravity = mGravity & Gravity.VERTICAL_GRAVITY_MASK;
        if (gravity == Gravity.TOP) {
            return top;
        } else if (gravity == Gravity.BOTTOM) {
            return top + viewht - layoutht;
        } else { // (gravity == Gravity.CENTER_VERTICAL)
            return top + (viewht - layoutht) / 2;
        }
    }

    /**
     * Returns the extended bottom padding of the view, including both the
     * bottom Drawable if any and any extra space to keep more than maxLines
     * of text from showing.  It is only valid to call this after measuring.
     */
    public int getExtendedPaddingBottom() {
        if (mMaxMode != LINES) {
            return getCompoundPaddingBottom();
        }

        if (mLayout.getLineCount() <= mMaximum) {
            return getCompoundPaddingBottom();
        }

        int top = getCompoundPaddingTop();
        int bottom = getCompoundPaddingBottom();
        int viewht = getHeight() - top - bottom;
        int layoutht = mLayout.getLineTop(mMaximum);

        if (layoutht >= viewht) {
            return bottom;
        }

        final int gravity = mGravity & Gravity.VERTICAL_GRAVITY_MASK;
        if (gravity == Gravity.TOP) {
            return bottom + viewht - layoutht;
        } else if (gravity == Gravity.BOTTOM) {
            return bottom;
        } else { // (gravity == Gravity.CENTER_VERTICAL)
            return bottom + (viewht - layoutht) / 2;
        }
    }

    /**
     * Returns the total left padding of the view, including the left
     * Drawable if any.
     */
    public int getTotalPaddingLeft() {
        return getCompoundPaddingLeft();
    }

    /**
     * Returns the total right padding of the view, including the right
     * Drawable if any.
     */
    public int getTotalPaddingRight() {
        return getCompoundPaddingRight();
    }

    /**
     * Returns the total top padding of the view, including the top
     * Drawable if any, the extra space to keep more than maxLines
     * from showing, and the vertical offset for gravity, if any.
     */
    public int getTotalPaddingTop() {
        return getExtendedPaddingTop() + getVerticalOffset(true);
    }

    /**
     * Returns the total bottom padding of the view, including the bottom
     * Drawable if any, the extra space to keep more than maxLines
     * from showing, and the vertical offset for gravity, if any.
     */
    public int getTotalPaddingBottom() {
        return getExtendedPaddingBottom() + getBottomVerticalOffset(true);
    }

    /**
     * Sets the Drawables (if any) to appear to the left of, above,
     * to the right of, and below the text.  Use null if you do not
     * want a Drawable there.  The Drawables must already have had
     * {@link Drawable#setBounds} called.
     *
     * @attr ref android.R.styleable#TextView_drawableLeft
     * @attr ref android.R.styleable#TextView_drawableTop
     * @attr ref android.R.styleable#TextView_drawableRight
     * @attr ref android.R.styleable#TextView_drawableBottom
     */
    public void setCompoundDrawables(Drawable left, Drawable top,
                                     Drawable right, Drawable bottom) {
        Drawables dr = mDrawables;

        final boolean drawables = left != null || top != null
                || right != null || bottom != null;

        if (!drawables) {
            // Clearing drawables...  can we free the data structure?
            if (dr != null) {
                if (dr.mDrawablePadding == 0) {
                    mDrawables = null;
                } else {
                    // We need to retain the last set padding, so just clear
                    // out all of the fields in the existing structure.
                    if (dr.mDrawableLeft != null) dr.mDrawableLeft.setCallback(null);
                    dr.mDrawableLeft = null;
                    if (dr.mDrawableTop != null) dr.mDrawableTop.setCallback(null);
                    dr.mDrawableTop = null;
                    if (dr.mDrawableRight != null) dr.mDrawableRight.setCallback(null);
                    dr.mDrawableRight = null;
                    if (dr.mDrawableBottom != null) dr.mDrawableBottom.setCallback(null);
                    dr.mDrawableBottom = null;
                    dr.mDrawableSizeLeft = dr.mDrawableHeightLeft = 0;
                    dr.mDrawableSizeRight = dr.mDrawableHeightRight = 0;
                    dr.mDrawableSizeTop = dr.mDrawableWidthTop = 0;
                    dr.mDrawableSizeBottom = dr.mDrawableWidthBottom = 0;
                }
            }
        } else {
            if (dr == null) {
                mDrawables = dr = new Drawables();
            }

            if (dr.mDrawableLeft != left && dr.mDrawableLeft != null) {
                dr.mDrawableLeft.setCallback(null);
            }
            dr.mDrawableLeft = left;

            if (dr.mDrawableTop != top && dr.mDrawableTop != null) {
                dr.mDrawableTop.setCallback(null);
            }
            dr.mDrawableTop = top;

            if (dr.mDrawableRight != right && dr.mDrawableRight != null) {
                dr.mDrawableRight.setCallback(null);
            }
            dr.mDrawableRight = right;

            if (dr.mDrawableBottom != bottom && dr.mDrawableBottom != null) {
                dr.mDrawableBottom.setCallback(null);
            }
            dr.mDrawableBottom = bottom;

            final Rect compoundRect = dr.mCompoundRect;
            int[] state;

            state = getDrawableState();

            if (left != null) {
                left.setState(state);
                left.copyBounds(compoundRect);
                left.setCallback(this);
                dr.mDrawableSizeLeft = compoundRect.width();
                dr.mDrawableHeightLeft = compoundRect.height();
            } else {
                dr.mDrawableSizeLeft = dr.mDrawableHeightLeft = 0;
            }

            if (right != null) {
                right.setState(state);
                right.copyBounds(compoundRect);
                right.setCallback(this);
                dr.mDrawableSizeRight = compoundRect.width();
                dr.mDrawableHeightRight = compoundRect.height();
            } else {
                dr.mDrawableSizeRight = dr.mDrawableHeightRight = 0;
            }

            if (top != null) {
                top.setState(state);
                top.copyBounds(compoundRect);
                top.setCallback(this);
                dr.mDrawableSizeTop = compoundRect.height();
                dr.mDrawableWidthTop = compoundRect.width();
            } else {
                dr.mDrawableSizeTop = dr.mDrawableWidthTop = 0;
            }

            if (bottom != null) {
                bottom.setState(state);
                bottom.copyBounds(compoundRect);
                bottom.setCallback(this);
                dr.mDrawableSizeBottom = compoundRect.height();
                dr.mDrawableWidthBottom = compoundRect.width();
            } else {
                dr.mDrawableSizeBottom = dr.mDrawableWidthBottom = 0;
            }
        }

        invalidate();
        requestLayout();
    }

    /**
     * Sets the Drawables (if any) to appear to the left of, above,
     * to the right of, and below the text.  Use 0 if you do not
     * want a Drawable there. The Drawables' bounds will be set to
     * their intrinsic bounds.
     *
     * @param left Resource identifier of the left Drawable.
     * @param top Resource identifier of the top Drawable.
     * @param right Resource identifier of the right Drawable.
     * @param bottom Resource identifier of the bottom Drawable.
     *
     * @attr ref android.R.styleable#TextView_drawableLeft
     * @attr ref android.R.styleable#TextView_drawableTop
     * @attr ref android.R.styleable#TextView_drawableRight
     * @attr ref android.R.styleable#TextView_drawableBottom
     */
    public void setCompoundDrawablesWithIntrinsicBounds(int left, int top, int right, int bottom) {
        final Resources resources = getContext().getResources();
        setCompoundDrawablesWithIntrinsicBounds(left != 0 ? resources.getDrawable(left) : null,
                top != 0 ? resources.getDrawable(top) : null,
                right != 0 ? resources.getDrawable(right) : null,
                bottom != 0 ? resources.getDrawable(bottom) : null);
    }

    /**
     * Sets the Drawables (if any) to appear to the left of, above,
     * to the right of, and below the text.  Use null if you do not
     * want a Drawable there. The Drawables' bounds will be set to
     * their intrinsic bounds.
     *
     * @attr ref android.R.styleable#TextView_drawableLeft
     * @attr ref android.R.styleable#TextView_drawableTop
     * @attr ref android.R.styleable#TextView_drawableRight
     * @attr ref android.R.styleable#TextView_drawableBottom
     */
    public void setCompoundDrawablesWithIntrinsicBounds(Drawable left, Drawable top,
            Drawable right, Drawable bottom) {

        if (left != null) {
            left.setBounds(0, 0, left.getIntrinsicWidth(), left.getIntrinsicHeight());
        }
        if (right != null) {
            right.setBounds(0, 0, right.getIntrinsicWidth(), right.getIntrinsicHeight());
        }
        if (top != null) {
            top.setBounds(0, 0, top.getIntrinsicWidth(), top.getIntrinsicHeight());
        }
        if (bottom != null) {
            bottom.setBounds(0, 0, bottom.getIntrinsicWidth(), bottom.getIntrinsicHeight());
        }
        setCompoundDrawables(left, top, right, bottom);
    }

    /**
     * Returns drawables for the left, top, right, and bottom borders.
     */
    public Drawable[] getCompoundDrawables() {
        final Drawables dr = mDrawables;
        if (dr != null) {
            return new Drawable[] {
                dr.mDrawableLeft, dr.mDrawableTop, dr.mDrawableRight, dr.mDrawableBottom
            };
        } else {
            return new Drawable[] { null, null, null, null };
        }
    }

    /**
     * Sets the size of the padding between the compound drawables and
     * the text.
     *
     * @attr ref android.R.styleable#TextView_drawablePadding
     */
    public void setCompoundDrawablePadding(int pad) {
        Drawables dr = mDrawables;
        if (pad == 0) {
            if (dr != null) {
                dr.mDrawablePadding = pad;
            }
        } else {
            if (dr == null) {
                mDrawables = dr = new Drawables();
            }
            dr.mDrawablePadding = pad;
        }

        invalidate();
        requestLayout();
    }

    /**
     * Returns the padding between the compound drawables and the text.
     */
    public int getCompoundDrawablePadding() {
        final Drawables dr = mDrawables;
        return dr != null ? dr.mDrawablePadding : 0;
    }

    @Override
    public void setPadding(int left, int top, int right, int bottom) {
        if (left != mPaddingLeft ||
            right != mPaddingRight ||
            top != mPaddingTop ||
            bottom != mPaddingBottom) {
            nullLayouts();
        }

        // the super call will requestLayout()
        super.setPadding(left, top, right, bottom);
        invalidate();
    }

    /**
     * Gets the autolink mask of the text.  See {@link
     * android.text.util.Linkify#ALL Linkify.ALL} and peers for
     * possible values.
     *
     * @attr ref android.R.styleable#TextView_autoLink
     */
    public final int getAutoLinkMask() {
        return mAutoLinkMask;
    }

    /**
     * Sets the text color, size, style, hint color, and highlight color
     * from the specified TextAppearance resource.
     */
    public void setTextAppearance(Context context, int resid) {
        TypedArray appearance =
            context.obtainStyledAttributes(resid,
                                           com.android.internal.R.styleable.TextAppearance);

        int color;
        ColorStateList colors;
        int ts;

        color = appearance.getColor(com.android.internal.R.styleable.TextAppearance_textColorHighlight, 0);
        if (color != 0) {
            setHighlightColor(color);
        }

        colors = appearance.getColorStateList(com.android.internal.R.styleable.
                                              TextAppearance_textColor);
        if (colors != null) {
            setTextColor(colors);
        }

        ts = appearance.getDimensionPixelSize(com.android.internal.R.styleable.
                                              TextAppearance_textSize, 0);
        if (ts != 0) {
            setRawTextSize(ts);
        }

        colors = appearance.getColorStateList(com.android.internal.R.styleable.
                                              TextAppearance_textColorHint);
        if (colors != null) {
            setHintTextColor(colors);
        }

        colors = appearance.getColorStateList(com.android.internal.R.styleable.
                                              TextAppearance_textColorLink);
        if (colors != null) {
            setLinkTextColor(colors);
        }

        int typefaceIndex, styleIndex;

        typefaceIndex = appearance.getInt(com.android.internal.R.styleable.
                                          TextAppearance_typeface, -1);
        styleIndex = appearance.getInt(com.android.internal.R.styleable.
                                       TextAppearance_textStyle, -1);

        setTypefaceByIndex(typefaceIndex, styleIndex);
        appearance.recycle();
    }

    /**
     * @return the size (in pixels) of the default text size in this TextView.
     */
    public float getTextSize() {
        return mTextPaint.getTextSize();
    }

    /**
     * Set the default text size to the given value, interpreted as "scaled
     * pixel" units.  This size is adjusted based on the current density and
     * user font size preference.
     *
     * @param size The scaled pixel size.
     *
     * @attr ref android.R.styleable#TextView_textSize
     */
    @android.view.RemotableViewMethod
    public void setTextSize(float size) {
        setTextSize(TypedValue.COMPLEX_UNIT_SP, size);
    }

    /**
     * Set the default text size to a given unit and value.  See {@link
     * TypedValue} for the possible dimension units.
     *
     * @param unit The desired dimension unit.
     * @param size The desired size in the given units.
     *
     * @attr ref android.R.styleable#TextView_textSize
     */
    public void setTextSize(int unit, float size) {
        Context c = getContext();
        Resources r;

        if (c == null)
            r = Resources.getSystem();
        else
            r = c.getResources();

        setRawTextSize(TypedValue.applyDimension(
            unit, size, r.getDisplayMetrics()));
    }

    private void setRawTextSize(float size) {
        if (size != mTextPaint.getTextSize()) {
            mTextPaint.setTextSize(size);

            if (mLayout != null) {
                nullLayouts();
                requestLayout();
                invalidate();
            }
        }
    }

    /**
     * @return the extent by which text is currently being stretched
     * horizontally.  This will usually be 1.
     */
    public float getTextScaleX() {
        return mTextPaint.getTextScaleX();
    }

    /**
     * Sets the extent by which text should be stretched horizontally.
     *
     * @attr ref android.R.styleable#TextView_textScaleX
     */
    @android.view.RemotableViewMethod
    public void setTextScaleX(float size) {
        if (size != mTextPaint.getTextScaleX()) {
            mUserSetTextScaleX = true;
            mTextPaint.setTextScaleX(size);

            if (mLayout != null) {
                nullLayouts();
                requestLayout();
                invalidate();
            }
        }
    }

    /**
     * Sets the typeface and style in which the text should be displayed.
     * Note that not all Typeface families actually have bold and italic
     * variants, so you may need to use
     * {@link #setTypeface(Typeface, int)} to get the appearance
     * that you actually want.
     *
     * @attr ref android.R.styleable#TextView_typeface
     * @attr ref android.R.styleable#TextView_textStyle
     */
    public void setTypeface(Typeface tf) {
        if (mTextPaint.getTypeface() != tf) {
            mTextPaint.setTypeface(tf);

            if (mLayout != null) {
                nullLayouts();
                requestLayout();
                invalidate();
            }
        }
    }

    /**
     * @return the current typeface and style in which the text is being
     * displayed.
     */
    public Typeface getTypeface() {
        return mTextPaint.getTypeface();
    }

    /**
     * Sets the text color for all the states (normal, selected,
     * focused) to be this color.
     *
     * @attr ref android.R.styleable#TextView_textColor
     */
    @android.view.RemotableViewMethod
    public void setTextColor(int color) {
        mTextColor = ColorStateList.valueOf(color);
        updateTextColors();
    }

    /**
     * Sets the text color.
     *
     * @attr ref android.R.styleable#TextView_textColor
     */
    public void setTextColor(ColorStateList colors) {
        if (colors == null) {
            throw new NullPointerException();
        }

        mTextColor = colors;
        updateTextColors();
    }

    /**
     * Return the set of text colors.
     *
     * @return Returns the set of text colors.
     */
    public final ColorStateList getTextColors() {
        return mTextColor;
    }

    /**
     * <p>Return the current color selected for normal text.</p>
     *
     * @return Returns the current text color.
     */
    public final int getCurrentTextColor() {
        return mCurTextColor;
    }

    /**
     * Sets the color used to display the selection highlight.
     *
     * @attr ref android.R.styleable#TextView_textColorHighlight
     */
    @android.view.RemotableViewMethod
    public void setHighlightColor(int color) {
        if (mHighlightColor != color) {
            mHighlightColor = color;
            invalidate();
        }
    }

    /**
     * Gives the text a shadow of the specified radius and color, the specified
     * distance from its normal position.
     *
     * @attr ref android.R.styleable#TextView_shadowColor
     * @attr ref android.R.styleable#TextView_shadowDx
     * @attr ref android.R.styleable#TextView_shadowDy
     * @attr ref android.R.styleable#TextView_shadowRadius
     */
    public void setShadowLayer(float radius, float dx, float dy, int color) {
        mTextPaint.setShadowLayer(radius, dx, dy, color);

        mShadowRadius = radius;
        mShadowDx = dx;
        mShadowDy = dy;

        invalidate();
    }

    /**
     * @return the base paint used for the text.  Please use this only to
     * consult the Paint's properties and not to change them.
     */
    public TextPaint getPaint() {
        return mTextPaint;
    }

    /**
     * Sets the autolink mask of the text.  See {@link
     * android.text.util.Linkify#ALL Linkify.ALL} and peers for
     * possible values.
     *
     * @attr ref android.R.styleable#TextView_autoLink
     */
    @android.view.RemotableViewMethod
    public final void setAutoLinkMask(int mask) {
        mAutoLinkMask = mask;
    }

    /**
     * Sets whether the movement method will automatically be set to
     * {@link LinkMovementMethod} if {@link #setAutoLinkMask} has been
     * set to nonzero and links are detected in {@link #setText}.
     * The default is true.
     *
     * @attr ref android.R.styleable#TextView_linksClickable
     */
    @android.view.RemotableViewMethod
    public final void setLinksClickable(boolean whether) {
        mLinksClickable = whether;
    }

    /**
     * Returns whether the movement method will automatically be set to
     * {@link LinkMovementMethod} if {@link #setAutoLinkMask} has been
     * set to nonzero and links are detected in {@link #setText}.
     * The default is true.
     *
     * @attr ref android.R.styleable#TextView_linksClickable
     */
    public final boolean getLinksClickable() {
        return mLinksClickable;
    }

    /**
     * Returns the list of URLSpans attached to the text
     * (by {@link Linkify} or otherwise) if any.  You can call
     * {@link URLSpan#getURL} on them to find where they link to
     * or use {@link Spanned#getSpanStart} and {@link Spanned#getSpanEnd}
     * to find the region of the text they are attached to.
     */
    public URLSpan[] getUrls() {
        if (mText instanceof Spanned) {
            return ((Spanned) mText).getSpans(0, mText.length(), URLSpan.class);
        } else {
            return new URLSpan[0];
        }
    }

    /**
     * Sets the color of the hint text.
     *
     * @attr ref android.R.styleable#TextView_textColorHint
     */
    @android.view.RemotableViewMethod
    public final void setHintTextColor(int color) {
        mHintTextColor = ColorStateList.valueOf(color);
        updateTextColors();
    }

    /**
     * Sets the color of the hint text.
     *
     * @attr ref android.R.styleable#TextView_textColorHint
     */
    public final void setHintTextColor(ColorStateList colors) {
        mHintTextColor = colors;
        updateTextColors();
    }

    /**
     * <p>Return the color used to paint the hint text.</p>
     *
     * @return Returns the list of hint text colors.
     */
    public final ColorStateList getHintTextColors() {
        return mHintTextColor;
    }

    /**
     * <p>Return the current color selected to paint the hint text.</p>
     *
     * @return Returns the current hint text color.
     */
    public final int getCurrentHintTextColor() {
        return mHintTextColor != null ? mCurHintTextColor : mCurTextColor;
    }

    /**
     * Sets the color of links in the text.
     *
     * @attr ref android.R.styleable#TextView_textColorLink
     */
    @android.view.RemotableViewMethod
    public final void setLinkTextColor(int color) {
        mLinkTextColor = ColorStateList.valueOf(color);
        updateTextColors();
    }

    /**
     * Sets the color of links in the text.
     *
     * @attr ref android.R.styleable#TextView_textColorLink
     */
    public final void setLinkTextColor(ColorStateList colors) {
        mLinkTextColor = colors;
        updateTextColors();
    }

    /**
     * <p>Returns the color used to paint links in the text.</p>
     *
     * @return Returns the list of link text colors.
     */
    public final ColorStateList getLinkTextColors() {
        return mLinkTextColor;
    }

    /**
     * Sets the horizontal alignment of the text and the
     * vertical gravity that will be used when there is extra space
     * in the TextView beyond what is required for the text itself.
     *
     * @see android.view.Gravity
     * @attr ref android.R.styleable#TextView_gravity
     */
    public void setGravity(int gravity) {
        if ((gravity & Gravity.HORIZONTAL_GRAVITY_MASK) == 0) {
            gravity |= Gravity.LEFT;
        }
        if ((gravity & Gravity.VERTICAL_GRAVITY_MASK) == 0) {
            gravity |= Gravity.TOP;
        }

        boolean newLayout = false;

        if ((gravity & Gravity.HORIZONTAL_GRAVITY_MASK) !=
            (mGravity & Gravity.HORIZONTAL_GRAVITY_MASK)) {
            newLayout = true;
        }

        if (gravity != mGravity) {
            invalidate();
        }

        mGravity = gravity;

        if (mLayout != null && newLayout) {
            // XXX this is heavy-handed because no actual content changes.
            int want = mLayout.getWidth();
            int hintWant = mHintLayout == null ? 0 : mHintLayout.getWidth();

            makeNewLayout(want, hintWant, UNKNOWN_BORING, UNKNOWN_BORING,
                          mRight - mLeft - getCompoundPaddingLeft() -
                          getCompoundPaddingRight(), true);
        }
    }

    /**
     * Returns the horizontal and vertical alignment of this TextView.
     *
     * @see android.view.Gravity
     * @attr ref android.R.styleable#TextView_gravity
     */
    public int getGravity() {
        return mGravity;
    }

    /**
     * @return the flags on the Paint being used to display the text.
     * @see Paint#getFlags
     */
    public int getPaintFlags() {
        return mTextPaint.getFlags();
    }

    /**
     * Sets flags on the Paint being used to display the text and
     * reflows the text if they are different from the old flags.
     * @see Paint#setFlags
     */
    @android.view.RemotableViewMethod
    public void setPaintFlags(int flags) {
        if (mTextPaint.getFlags() != flags) {
            mTextPaint.setFlags(flags);

            if (mLayout != null) {
                nullLayouts();
                requestLayout();
                invalidate();
            }
        }
    }

    /**
     * Sets whether the text should be allowed to be wider than the
     * View is.  If false, it will be wrapped to the width of the View.
     *
     * @attr ref android.R.styleable#TextView_scrollHorizontally
     */
    public void setHorizontallyScrolling(boolean whether) {
        mHorizontallyScrolling = whether;

        if (mLayout != null) {
            nullLayouts();
            requestLayout();
            invalidate();
        }
    }

    /**
     * Makes the TextView at least this many lines tall
     *
     * @attr ref android.R.styleable#TextView_minLines
     */
    @android.view.RemotableViewMethod
    public void setMinLines(int minlines) {
        mMinimum = minlines;
        mMinMode = LINES;

        requestLayout();
        invalidate();
    }

    /**
     * Makes the TextView at least this many pixels tall
     *
     * @attr ref android.R.styleable#TextView_minHeight
     */
    @android.view.RemotableViewMethod
    public void setMinHeight(int minHeight) {
        mMinimum = minHeight;
        mMinMode = PIXELS;

        requestLayout();
        invalidate();
    }

    /**
     * Makes the TextView at most this many lines tall
     *
     * @attr ref android.R.styleable#TextView_maxLines
     */
    @android.view.RemotableViewMethod
    public void setMaxLines(int maxlines) {
        mMaximum = maxlines;
        mMaxMode = LINES;

        requestLayout();
        invalidate();
    }

    /**
     * Makes the TextView at most this many pixels tall
     *
     * @attr ref android.R.styleable#TextView_maxHeight
     */
    @android.view.RemotableViewMethod
    public void setMaxHeight(int maxHeight) {
        mMaximum = maxHeight;
        mMaxMode = PIXELS;

        requestLayout();
        invalidate();
    }

    /**
     * Makes the TextView exactly this many lines tall
     *
     * @attr ref android.R.styleable#TextView_lines
     */
    @android.view.RemotableViewMethod
    public void setLines(int lines) {
        mMaximum = mMinimum = lines;
        mMaxMode = mMinMode = LINES;

        requestLayout();
        invalidate();
    }

    /**
     * Makes the TextView exactly this many pixels tall.
     * You could do the same thing by specifying this number in the
     * LayoutParams.
     *
     * @attr ref android.R.styleable#TextView_height
     */
    @android.view.RemotableViewMethod
    public void setHeight(int pixels) {
        mMaximum = mMinimum = pixels;
        mMaxMode = mMinMode = PIXELS;

        requestLayout();
        invalidate();
    }

    /**
     * Makes the TextView at least this many ems wide
     *
     * @attr ref android.R.styleable#TextView_minEms
     */
    @android.view.RemotableViewMethod
    public void setMinEms(int minems) {
        mMinWidth = minems;
        mMinWidthMode = EMS;

        requestLayout();
        invalidate();
    }

    /**
     * Makes the TextView at least this many pixels wide
     *
     * @attr ref android.R.styleable#TextView_minWidth
     */
    @android.view.RemotableViewMethod
    public void setMinWidth(int minpixels) {
        mMinWidth = minpixels;
        mMinWidthMode = PIXELS;

        requestLayout();
        invalidate();
    }

    /**
     * Makes the TextView at most this many ems wide
     *
     * @attr ref android.R.styleable#TextView_maxEms
     */
    @android.view.RemotableViewMethod
    public void setMaxEms(int maxems) {
        mMaxWidth = maxems;
        mMaxWidthMode = EMS;

        requestLayout();
        invalidate();
    }

    /**
     * Makes the TextView at most this many pixels wide
     *
     * @attr ref android.R.styleable#TextView_maxWidth
     */
    @android.view.RemotableViewMethod
    public void setMaxWidth(int maxpixels) {
        mMaxWidth = maxpixels;
        mMaxWidthMode = PIXELS;

        requestLayout();
        invalidate();
    }

    /**
     * Makes the TextView exactly this many ems wide
     *
     * @attr ref android.R.styleable#TextView_ems
     */
    @android.view.RemotableViewMethod
    public void setEms(int ems) {
        mMaxWidth = mMinWidth = ems;
        mMaxWidthMode = mMinWidthMode = EMS;

        requestLayout();
        invalidate();
    }

    /**
     * Makes the TextView exactly this many pixels wide.
     * You could do the same thing by specifying this number in the
     * LayoutParams.
     *
     * @attr ref android.R.styleable#TextView_width
     */
    @android.view.RemotableViewMethod
    public void setWidth(int pixels) {
        mMaxWidth = mMinWidth = pixels;
        mMaxWidthMode = mMinWidthMode = PIXELS;

        requestLayout();
        invalidate();
    }


    /**
     * Sets line spacing for this TextView.  Each line will have its height
     * multiplied by <code>mult</code> and have <code>add</code> added to it.
     *
     * @attr ref android.R.styleable#TextView_lineSpacingExtra
     * @attr ref android.R.styleable#TextView_lineSpacingMultiplier
     */
    public void setLineSpacing(float add, float mult) {
        mSpacingMult = mult;
        mSpacingAdd = add;

        if (mLayout != null) {
            nullLayouts();
            requestLayout();
            invalidate();
        }
    }

    /**
     * Convenience method: Append the specified text to the TextView's
     * display buffer, upgrading it to BufferType.EDITABLE if it was
     * not already editable.
     */
    public final void append(CharSequence text) {
        append(text, 0, text.length());
    }

    /**
     * Convenience method: Append the specified text slice to the TextView's
     * display buffer, upgrading it to BufferType.EDITABLE if it was
     * not already editable.
     */
    public void append(CharSequence text, int start, int end) {
        if (!(mText instanceof Editable)) {
            setText(mText, BufferType.EDITABLE);
        }

        ((Editable) mText).append(text, start, end);
    }

    private void updateTextColors() {
        boolean inval = false;
        int color = mTextColor.getColorForState(getDrawableState(), 0);
        if (color != mCurTextColor) {
            mCurTextColor = color;
            inval = true;
        }
        if (mLinkTextColor != null) {
            color = mLinkTextColor.getColorForState(getDrawableState(), 0);
            if (color != mTextPaint.linkColor) {
                mTextPaint.linkColor = color;
                inval = true;
            }
        }
        if (mHintTextColor != null) {
            color = mHintTextColor.getColorForState(getDrawableState(), 0);
            if (color != mCurHintTextColor && mText.length() == 0) {
                mCurHintTextColor = color;
                inval = true;
            }
        }
        if (inval) {
            invalidate();
        }
    }

    @Override
    protected void drawableStateChanged() {
        super.drawableStateChanged();
        if (mTextColor != null && mTextColor.isStateful()
                || (mHintTextColor != null && mHintTextColor.isStateful())
                || (mLinkTextColor != null && mLinkTextColor.isStateful())) {
            updateTextColors();
        }

        final Drawables dr = mDrawables;
        if (dr != null) {
            int[] state = getDrawableState();
            if (dr.mDrawableTop != null && dr.mDrawableTop.isStateful()) {
                dr.mDrawableTop.setState(state);
            }
            if (dr.mDrawableBottom != null && dr.mDrawableBottom.isStateful()) {
                dr.mDrawableBottom.setState(state);
            }
            if (dr.mDrawableLeft != null && dr.mDrawableLeft.isStateful()) {
                dr.mDrawableLeft.setState(state);
            }
            if (dr.mDrawableRight != null && dr.mDrawableRight.isStateful()) {
                dr.mDrawableRight.setState(state);
            }
        }
    }

    /**
     * User interface state that is stored by TextView for implementing
     * {@link View#onSaveInstanceState}.
     */
    public static class SavedState extends BaseSavedState {
        int selStart;
        int selEnd;
        CharSequence text;
        boolean frozenWithFocus;
        CharSequence error;

        SavedState(Parcelable superState) {
            super(superState);
        }

        @Override
        public void writeToParcel(Parcel out, int flags) {
            super.writeToParcel(out, flags);
            out.writeInt(selStart);
            out.writeInt(selEnd);
            out.writeInt(frozenWithFocus ? 1 : 0);
            TextUtils.writeToParcel(text, out, flags);

            if (error == null) {
                out.writeInt(0);
            } else {
                out.writeInt(1);
                TextUtils.writeToParcel(error, out, flags);
            }
        }

        @Override
        public String toString() {
            String str = "TextView.SavedState{"
                    + Integer.toHexString(System.identityHashCode(this))
                    + " start=" + selStart + " end=" + selEnd;
            if (text != null) {
                str += " text=" + text;
            }
            return str + "}";
        }

        @SuppressWarnings("hiding")
        public static final Parcelable.Creator<SavedState> CREATOR
                = new Parcelable.Creator<SavedState>() {
            public SavedState createFromParcel(Parcel in) {
                return new SavedState(in);
            }

            public SavedState[] newArray(int size) {
                return new SavedState[size];
            }
        };

        private SavedState(Parcel in) {
            super(in);
            selStart = in.readInt();
            selEnd = in.readInt();
            frozenWithFocus = (in.readInt() != 0);
            text = TextUtils.CHAR_SEQUENCE_CREATOR.createFromParcel(in);

            if (in.readInt() != 0) {
                error = TextUtils.CHAR_SEQUENCE_CREATOR.createFromParcel(in);
            }
        }
    }

    @Override
    public Parcelable onSaveInstanceState() {
        Parcelable superState = super.onSaveInstanceState();

        // Save state if we are forced to
        boolean save = mFreezesText;
        int start = 0;
        int end = 0;

        if (mText != null) {
            start = getSelectionStart();
            end = getSelectionEnd();
            if (start >= 0 || end >= 0) {
                // Or save state if there is a selection
                save = true;
            }
        }

        if (save) {
            SavedState ss = new SavedState(superState);
            // XXX Should also save the current scroll position!
            ss.selStart = start;
            ss.selEnd = end;

            if (mText instanceof Spanned) {
                /*
                 * Calling setText() strips off any ChangeWatchers;
                 * strip them now to avoid leaking references.
                 * But do it to a copy so that if there are any
                 * further changes to the text of this view, it
                 * won't get into an inconsistent state.
                 */

                Spannable sp = new SpannableString(mText);

                for (ChangeWatcher cw :
                     sp.getSpans(0, sp.length(), ChangeWatcher.class)) {
                    sp.removeSpan(cw);
                }

                ss.text = sp;
            } else {
                ss.text = mText.toString();
            }

            if (isFocused() && start >= 0 && end >= 0) {
                ss.frozenWithFocus = true;
            }

            ss.error = mError;

            return ss;
        }

        return superState;
    }

    @Override
    public void onRestoreInstanceState(Parcelable state) {
        if (!(state instanceof SavedState)) {
            super.onRestoreInstanceState(state);
            return;
        }

        SavedState ss = (SavedState)state;
        super.onRestoreInstanceState(ss.getSuperState());

        // XXX restore buffer type too, as well as lots of other stuff
        if (ss.text != null) {
            setText(ss.text);
        }

        if (ss.selStart >= 0 && ss.selEnd >= 0) {
            if (mText instanceof Spannable) {
                int len = mText.length();

                if (ss.selStart > len || ss.selEnd > len) {
                    String restored = "";

                    if (ss.text != null) {
                        restored = "(restored) ";
                    }

                    Log.e(LOG_TAG, "Saved cursor position " + ss.selStart +
                          "/" + ss.selEnd + " out of range for " + restored +
                          "text " + mText);
                } else {
                    Selection.setSelection((Spannable) mText, ss.selStart,
                                           ss.selEnd);

                    if (ss.frozenWithFocus) {
                        mFrozenWithFocus = true;
                    }
                }
            }
        }

        if (ss.error != null) {
            final CharSequence error = ss.error;
            // Display the error later, after the first layout pass
            post(new Runnable() {
                public void run() {
                    setError(error);
                }
            });
        }
    }

    /**
     * Control whether this text view saves its entire text contents when
     * freezing to an icicle, in addition to dynamic state such as cursor
     * position.  By default this is false, not saving the text.  Set to true
     * if the text in the text view is not being saved somewhere else in
     * persistent storage (such as in a content provider) so that if the
     * view is later thawed the user will not lose their data.
     *
     * @param freezesText Controls whether a frozen icicle should include the
     * entire text data: true to include it, false to not.
     *
     * @attr ref android.R.styleable#TextView_freezesText
     */
    @android.view.RemotableViewMethod
    public void setFreezesText(boolean freezesText) {
        mFreezesText = freezesText;
    }

    /**
     * Return whether this text view is including its entire text contents
     * in frozen icicles.
     *
     * @return Returns true if text is included, false if it isn't.
     *
     * @see #setFreezesText
     */
    public boolean getFreezesText() {
        return mFreezesText;
    }

    ///////////////////////////////////////////////////////////////////////////

    /**
     * Sets the Factory used to create new Editables.
     */
    public final void setEditableFactory(Editable.Factory factory) {
        mEditableFactory = factory;
        setText(mText);
    }

    /**
     * Sets the Factory used to create new Spannables.
     */
    public final void setSpannableFactory(Spannable.Factory factory) {
        mSpannableFactory = factory;
        setText(mText);
    }

    /**
     * Sets the string value of the TextView. TextView <em>does not</em> accept
     * HTML-like formatting, which you can do with text strings in XML resource files.
     * To style your strings, attach android.text.style.* objects to a
     * {@link android.text.SpannableString SpannableString}, or see the
     * <a href="{@docRoot}guide/topics/resources/available-resources.html#stringresources">
     * Available Resource Types</a> documentation for an example of setting 
     * formatted text in the XML resource file.
     *
     * @attr ref android.R.styleable#TextView_text
     */
    @android.view.RemotableViewMethod
    public final void setText(CharSequence text) {
        setText(text, mBufferType);
    }

    /**
     * Like {@link #setText(CharSequence)},
     * except that the cursor position (if any) is retained in the new text.
     *
     * @param text The new text to place in the text view.
     *
     * @see #setText(CharSequence)
     */
    @android.view.RemotableViewMethod
    public final void setTextKeepState(CharSequence text) {
        setTextKeepState(text, mBufferType);
    }

    /**
     * Sets the text that this TextView is to display (see
     * {@link #setText(CharSequence)}) and also sets whether it is stored
     * in a styleable/spannable buffer and whether it is editable.
     *
     * @attr ref android.R.styleable#TextView_text
     * @attr ref android.R.styleable#TextView_bufferType
     */
    public void setText(CharSequence text, BufferType type) {
        setText(text, type, true, 0);

        if (mCharWrapper != null) {
            mCharWrapper.mChars = null;
        }
    }

    private void setText(CharSequence text, BufferType type,
                         boolean notifyBefore, int oldlen) {
        if (text == null) {
            text = "";
        }

        if (!mUserSetTextScaleX) mTextPaint.setTextScaleX(1.0f);

        if (text instanceof Spanned &&
            ((Spanned) text).getSpanStart(TextUtils.TruncateAt.MARQUEE) >= 0) {
            setHorizontalFadingEdgeEnabled(true);
            setEllipsize(TextUtils.TruncateAt.MARQUEE);
        }

        int n = mFilters.length;
        for (int i = 0; i < n; i++) {
            CharSequence out = mFilters[i].filter(text, 0, text.length(),
                                                  EMPTY_SPANNED, 0, 0);
            if (out != null) {
                text = out;
            }
        }

        if (notifyBefore) {
            if (mText != null) {
                oldlen = mText.length();
                sendBeforeTextChanged(mText, 0, oldlen, text.length());
            } else {
                sendBeforeTextChanged("", 0, 0, text.length());
            }
        }

        boolean needEditableForNotification = false;

        if (mListeners != null && mListeners.size() != 0) {
            needEditableForNotification = true;
        }

        if (type == BufferType.EDITABLE || mInput != null ||
            needEditableForNotification) {
            Editable t = mEditableFactory.newEditable(text);
            text = t;
            setFilters(t, mFilters);
            InputMethodManager imm = InputMethodManager.peekInstance();
            if (imm != null) imm.restartInput(this);
        } else if (type == BufferType.SPANNABLE || mMovement != null) {
            text = mSpannableFactory.newSpannable(text);
        } else if (!(text instanceof CharWrapper)) {
            text = TextUtils.stringOrSpannedString(text);
        }

        if (mAutoLinkMask != 0) {
            Spannable s2;

            if (type == BufferType.EDITABLE || text instanceof Spannable) {
                s2 = (Spannable) text;
            } else {
                s2 = mSpannableFactory.newSpannable(text);
            }

            if (Linkify.addLinks(s2, mAutoLinkMask)) {
                text = s2;
                type = (type == BufferType.EDITABLE) ? BufferType.EDITABLE : BufferType.SPANNABLE;

                /*
                 * We must go ahead and set the text before changing the
                 * movement method, because setMovementMethod() may call
                 * setText() again to try to upgrade the buffer type.
                 */
                mText = text;

                if (mLinksClickable) {
                    setMovementMethod(LinkMovementMethod.getInstance());
                }
            }
        }

        mBufferType = type;
        mText = text;

        if (mTransformation == null)
            mTransformed = text;
        else
            mTransformed = mTransformation.getTransformation(text, this);

        final int textLength = text.length();

        if (text instanceof Spannable) {
            Spannable sp = (Spannable) text;

            // Remove any ChangeWatchers that might have come
            // from other TextViews.
            final ChangeWatcher[] watchers = sp.getSpans(0, sp.length(), ChangeWatcher.class);
            final int count = watchers.length;
            for (int i = 0; i < count; i++)
                sp.removeSpan(watchers[i]);

            if (mChangeWatcher == null)
                mChangeWatcher = new ChangeWatcher();

            sp.setSpan(mChangeWatcher, 0, textLength, Spanned.SPAN_INCLUSIVE_INCLUSIVE |
                       (PRIORITY << Spanned.SPAN_PRIORITY_SHIFT));

            if (mInput != null) {
                sp.setSpan(mInput, 0, textLength, Spanned.SPAN_INCLUSIVE_INCLUSIVE);
            }

            if (mTransformation != null) {
                sp.setSpan(mTransformation, 0, textLength, Spanned.SPAN_INCLUSIVE_INCLUSIVE);

            }

            if (mMovement != null) {
                mMovement.initialize(this, (Spannable) text);

                /*
                 * Initializing the movement method will have set the
                 * selection, so reset mSelectionMoved to keep that from
                 * interfering with the normal on-focus selection-setting.
                 */
                mSelectionMoved = false;
            }
        }

        if (mLayout != null) {
            checkForRelayout();
        }

        sendOnTextChanged(text, 0, oldlen, textLength);
        onTextChanged(text, 0, oldlen, textLength);

        if (needEditableForNotification) {
            sendAfterTextChanged((Editable) text);
        }

        // SelectionModifierCursorController depends on canSelectText, which depends on text
        prepareCursorControllers();
    }

    /**
     * Sets the TextView to display the specified slice of the specified
     * char array.  You must promise that you will not change the contents
     * of the array except for right before another call to setText(),
     * since the TextView has no way to know that the text
     * has changed and that it needs to invalidate and re-layout.
     */
    public final void setText(char[] text, int start, int len) {
        int oldlen = 0;

        if (start < 0 || len < 0 || start + len > text.length) {
            throw new IndexOutOfBoundsException(start + ", " + len);
        }

        /*
         * We must do the before-notification here ourselves because if
         * the old text is a CharWrapper we destroy it before calling
         * into the normal path.
         */
        if (mText != null) {
            oldlen = mText.length();
            sendBeforeTextChanged(mText, 0, oldlen, len);
        } else {
            sendBeforeTextChanged("", 0, 0, len);
        }

        if (mCharWrapper == null) {
            mCharWrapper = new CharWrapper(text, start, len);
        } else {
            mCharWrapper.set(text, start, len);
        }

        setText(mCharWrapper, mBufferType, false, oldlen);
    }

    private static class CharWrapper
            implements CharSequence, GetChars, GraphicsOperations {
        private char[] mChars;
        private int mStart, mLength;

        public CharWrapper(char[] chars, int start, int len) {
            mChars = chars;
            mStart = start;
            mLength = len;
        }

        /* package */ void set(char[] chars, int start, int len) {
            mChars = chars;
            mStart = start;
            mLength = len;
        }

        public int length() {
            return mLength;
        }

        public char charAt(int off) {
            return mChars[off + mStart];
        }

        @Override
        public String toString() {
            return new String(mChars, mStart, mLength);
        }

        public CharSequence subSequence(int start, int end) {
            if (start < 0 || end < 0 || start > mLength || end > mLength) {
                throw new IndexOutOfBoundsException(start + ", " + end);
            }

            return new String(mChars, start + mStart, end - start);
        }

        public void getChars(int start, int end, char[] buf, int off) {
            if (start < 0 || end < 0 || start > mLength || end > mLength) {
                throw new IndexOutOfBoundsException(start + ", " + end);
            }

            System.arraycopy(mChars, start + mStart, buf, off, end - start);
        }

        public void drawText(Canvas c, int start, int end,
                             float x, float y, Paint p) {
            c.drawText(mChars, start + mStart, end - start, x, y, p);
        }

        public void drawTextRun(Canvas c, int start, int end,
                int contextStart, int contextEnd, float x, float y, int flags, Paint p) {
            int count = end - start;
            int contextCount = contextEnd - contextStart;
            c.drawTextRun(mChars, start + mStart, count, contextStart + mStart,
                    contextCount, x, y, flags, p);
        }

        public float measureText(int start, int end, Paint p) {
            return p.measureText(mChars, start + mStart, end - start);
        }

        public int getTextWidths(int start, int end, float[] widths, Paint p) {
            return p.getTextWidths(mChars, start + mStart, end - start, widths);
        }

        public float getTextRunAdvances(int start, int end, int contextStart,
                int contextEnd, int flags, float[] advances, int advancesIndex,
                Paint p) {
            int count = end - start;
            int contextCount = contextEnd - contextStart;
            return p.getTextRunAdvances(mChars, start + mStart, count,
                    contextStart + mStart, contextCount, flags, advances,
                    advancesIndex);
        }

        public int getTextRunCursor(int contextStart, int contextEnd, int flags,
                int offset, int cursorOpt, Paint p) {
            int contextCount = contextEnd - contextStart;
            return p.getTextRunCursor(mChars, contextStart + mStart,
                    contextCount, flags, offset + mStart, cursorOpt);
        }
    }

    /**
     * Like {@link #setText(CharSequence, android.widget.TextView.BufferType)},
     * except that the cursor position (if any) is retained in the new text.
     *
     * @see #setText(CharSequence, android.widget.TextView.BufferType)
     */
    public final void setTextKeepState(CharSequence text, BufferType type) {
        int start = getSelectionStart();
        int end = getSelectionEnd();
        int len = text.length();

        setText(text, type);

        if (start >= 0 || end >= 0) {
            if (mText instanceof Spannable) {
                Selection.setSelection((Spannable) mText,
                                       Math.max(0, Math.min(start, len)),
                                       Math.max(0, Math.min(end, len)));
            }
        }
    }

    @android.view.RemotableViewMethod
    public final void setText(int resid) {
        setText(getContext().getResources().getText(resid));
    }

    public final void setText(int resid, BufferType type) {
        setText(getContext().getResources().getText(resid), type);
    }

    /**
     * Sets the text to be displayed when the text of the TextView is empty.
     * Null means to use the normal empty text. The hint does not currently
     * participate in determining the size of the view.
     *
     * @attr ref android.R.styleable#TextView_hint
     */
    @android.view.RemotableViewMethod
    public final void setHint(CharSequence hint) {
        mHint = TextUtils.stringOrSpannedString(hint);

        if (mLayout != null) {
            checkForRelayout();
        }

        if (mText.length() == 0) {
            invalidate();
        }
    }

    /**
     * Sets the text to be displayed when the text of the TextView is empty,
     * from a resource.
     *
     * @attr ref android.R.styleable#TextView_hint
     */
    @android.view.RemotableViewMethod
    public final void setHint(int resid) {
        setHint(getContext().getResources().getText(resid));
    }

    /**
     * Returns the hint that is displayed when the text of the TextView
     * is empty.
     *
     * @attr ref android.R.styleable#TextView_hint
     */
    @ViewDebug.CapturedViewProperty
    public CharSequence getHint() {
        return mHint;
    }

    /**
     * Set the type of the content with a constant as defined for
     * {@link EditorInfo#inputType}.  This will take care of changing
     * the key listener, by calling {@link #setKeyListener(KeyListener)}, to
     * match the given content type.  If the given content type is
     * {@link EditorInfo#TYPE_NULL} then a soft keyboard will
     * not be displayed for this text view.
     *
     * @see #getInputType()
     * @see #setRawInputType(int)
     * @see android.text.InputType
     * @attr ref android.R.styleable#TextView_inputType
     */
    public void setInputType(int type) {
        final boolean wasPassword = isPasswordInputType(mInputType);
        final boolean wasVisiblePassword = isVisiblePasswordInputType(mInputType);
        setInputType(type, false);
        final boolean isPassword = isPasswordInputType(type);
        final boolean isVisiblePassword = isVisiblePasswordInputType(type);
        boolean forceUpdate = false;
        if (isPassword) {
            setTransformationMethod(PasswordTransformationMethod.getInstance());
            setTypefaceByIndex(MONOSPACE, 0);
        } else if (isVisiblePassword) {
            if (mTransformation == PasswordTransformationMethod.getInstance()) {
                forceUpdate = true;
            }
            setTypefaceByIndex(MONOSPACE, 0);
        } else if (wasPassword || wasVisiblePassword) {
            // not in password mode, clean up typeface and transformation
            setTypefaceByIndex(-1, -1);
            if (mTransformation == PasswordTransformationMethod.getInstance()) {
                forceUpdate = true;
            }
        }
        
        boolean multiLine = (type&(EditorInfo.TYPE_MASK_CLASS
                        | EditorInfo.TYPE_TEXT_FLAG_MULTI_LINE)) ==
                (EditorInfo.TYPE_CLASS_TEXT
                        | EditorInfo.TYPE_TEXT_FLAG_MULTI_LINE);
        
        // We need to update the single line mode if it has changed or we
        // were previously in password mode.
        if (mSingleLine == multiLine || forceUpdate) {
            // Change single line mode, but only change the transformation if
            // we are not in password mode.
            applySingleLine(!multiLine, !isPassword);
        }
        
        InputMethodManager imm = InputMethodManager.peekInstance();
        if (imm != null) imm.restartInput(this);
    }

    private boolean isPasswordInputType(int inputType) {
        final int variation = inputType & (EditorInfo.TYPE_MASK_CLASS
                | EditorInfo.TYPE_MASK_VARIATION);
        return variation
                == (EditorInfo.TYPE_CLASS_TEXT
                        | EditorInfo.TYPE_TEXT_VARIATION_PASSWORD);
    }

    private boolean isVisiblePasswordInputType(int inputType) {
        final int variation = inputType & (EditorInfo.TYPE_MASK_CLASS
                | EditorInfo.TYPE_MASK_VARIATION);
        return variation
                == (EditorInfo.TYPE_CLASS_TEXT
                        | EditorInfo.TYPE_TEXT_VARIATION_VISIBLE_PASSWORD);
    }

    /**
     * Directly change the content type integer of the text view, without
     * modifying any other state.
     * @see #setInputType(int)
     * @see android.text.InputType
     * @attr ref android.R.styleable#TextView_inputType
     */
    public void setRawInputType(int type) {
        mInputType = type;
    }

    private void setInputType(int type, boolean direct) {
        final int cls = type & EditorInfo.TYPE_MASK_CLASS;
        KeyListener input;
        if (cls == EditorInfo.TYPE_CLASS_TEXT) {
            boolean autotext = (type & EditorInfo.TYPE_TEXT_FLAG_AUTO_CORRECT)
                    != 0;
            TextKeyListener.Capitalize cap;
            if ((type & EditorInfo.TYPE_TEXT_FLAG_CAP_CHARACTERS) != 0) {
                cap = TextKeyListener.Capitalize.CHARACTERS;
            } else if ((type & EditorInfo.TYPE_TEXT_FLAG_CAP_WORDS) != 0) {
                cap = TextKeyListener.Capitalize.WORDS;
            } else if ((type & EditorInfo.TYPE_TEXT_FLAG_CAP_SENTENCES) != 0) {
                cap = TextKeyListener.Capitalize.SENTENCES;
            } else {
                cap = TextKeyListener.Capitalize.NONE;
            }
            input = TextKeyListener.getInstance(autotext, cap);
        } else if (cls == EditorInfo.TYPE_CLASS_NUMBER) {
            input = DigitsKeyListener.getInstance(
                    (type & EditorInfo.TYPE_NUMBER_FLAG_SIGNED) != 0,
                    (type & EditorInfo.TYPE_NUMBER_FLAG_DECIMAL) != 0);
        } else if (cls == EditorInfo.TYPE_CLASS_DATETIME) {
            switch (type & EditorInfo.TYPE_MASK_VARIATION) {
                case EditorInfo.TYPE_DATETIME_VARIATION_DATE:
                    input = DateKeyListener.getInstance();
                    break;
                case EditorInfo.TYPE_DATETIME_VARIATION_TIME:
                    input = TimeKeyListener.getInstance();
                    break;
                default:
                    input = DateTimeKeyListener.getInstance();
                    break;
            }
        } else if (cls == EditorInfo.TYPE_CLASS_PHONE) {
            input = DialerKeyListener.getInstance();
        } else {
            input = TextKeyListener.getInstance();
        }
        setRawInputType(type);
        if (direct) mInput = input;
        else {
            setKeyListenerOnly(input);
        }
    }

    /**
     * Get the type of the content.
     *
     * @see #setInputType(int)
     * @see android.text.InputType
     */
    public int getInputType() {
        return mInputType;
    }

    /**
     * Change the editor type integer associated with the text view, which
     * will be reported to an IME with {@link EditorInfo#imeOptions} when it
     * has focus.
     * @see #getImeOptions
     * @see android.view.inputmethod.EditorInfo
     * @attr ref android.R.styleable#TextView_imeOptions
     */
    public void setImeOptions(int imeOptions) {
        if (mInputContentType == null) {
            mInputContentType = new InputContentType();
        }
        mInputContentType.imeOptions = imeOptions;
    }

    /**
     * Get the type of the IME editor.
     *
     * @see #setImeOptions(int)
     * @see android.view.inputmethod.EditorInfo
     */
    public int getImeOptions() {
        return mInputContentType != null
                ? mInputContentType.imeOptions : EditorInfo.IME_NULL;
    }

    /**
     * Change the custom IME action associated with the text view, which
     * will be reported to an IME with {@link EditorInfo#actionLabel}
     * and {@link EditorInfo#actionId} when it has focus.
     * @see #getImeActionLabel
     * @see #getImeActionId
     * @see android.view.inputmethod.EditorInfo
     * @attr ref android.R.styleable#TextView_imeActionLabel
     * @attr ref android.R.styleable#TextView_imeActionId
     */
    public void setImeActionLabel(CharSequence label, int actionId) {
        if (mInputContentType == null) {
            mInputContentType = new InputContentType();
        }
        mInputContentType.imeActionLabel = label;
        mInputContentType.imeActionId = actionId;
    }

    /**
     * Get the IME action label previous set with {@link #setImeActionLabel}.
     *
     * @see #setImeActionLabel
     * @see android.view.inputmethod.EditorInfo
     */
    public CharSequence getImeActionLabel() {
        return mInputContentType != null
                ? mInputContentType.imeActionLabel : null;
    }

    /**
     * Get the IME action ID previous set with {@link #setImeActionLabel}.
     *
     * @see #setImeActionLabel
     * @see android.view.inputmethod.EditorInfo
     */
    public int getImeActionId() {
        return mInputContentType != null
                ? mInputContentType.imeActionId : 0;
    }

    /**
     * Set a special listener to be called when an action is performed
     * on the text view.  This will be called when the enter key is pressed,
     * or when an action supplied to the IME is selected by the user.  Setting
     * this means that the normal hard key event will not insert a newline
     * into the text view, even if it is multi-line; holding down the ALT
     * modifier will, however, allow the user to insert a newline character.
     */
    public void setOnEditorActionListener(OnEditorActionListener l) {
        if (mInputContentType == null) {
            mInputContentType = new InputContentType();
        }
        mInputContentType.onEditorActionListener = l;
    }
    
    /**
     * Called when an attached input method calls
     * {@link InputConnection#performEditorAction(int)
     * InputConnection.performEditorAction()}
     * for this text view.  The default implementation will call your action
     * listener supplied to {@link #setOnEditorActionListener}, or perform
     * a standard operation for {@link EditorInfo#IME_ACTION_NEXT
     * EditorInfo.IME_ACTION_NEXT} or {@link EditorInfo#IME_ACTION_DONE
     * EditorInfo.IME_ACTION_DONE}.
     * 
     * <p>For backwards compatibility, if no IME options have been set and the
     * text view would not normally advance focus on enter, then
     * the NEXT and DONE actions received here will be turned into an enter
     * key down/up pair to go through the normal key handling.
     * 
     * @param actionCode The code of the action being performed.
     * 
     * @see #setOnEditorActionListener
     */
    public void onEditorAction(int actionCode) {
        final InputContentType ict = mInputContentType;
        if (ict != null) {
            if (ict.onEditorActionListener != null) {
                if (ict.onEditorActionListener.onEditorAction(this,
                        actionCode, null)) {
                    return;
                }
            }
            
            // This is the handling for some default action.
            // Note that for backwards compatibility we don't do this
            // default handling if explicit ime options have not been given,
            // instead turning this into the normal enter key codes that an
            // app may be expecting.
            if (actionCode == EditorInfo.IME_ACTION_NEXT) {
                View v = focusSearch(FOCUS_DOWN);
                if (v != null) {
                    if (!v.requestFocus(FOCUS_DOWN)) {
                        throw new IllegalStateException("focus search returned a view " +
                                "that wasn't able to take focus!");
                    }
                }
                return;
                
            } else if (actionCode == EditorInfo.IME_ACTION_DONE) {
                InputMethodManager imm = InputMethodManager.peekInstance();
                if (imm != null) {
                    imm.hideSoftInputFromWindow(getWindowToken(), 0);
                }
                return;
            }
        }
        
        Handler h = getHandler();
        if (h != null) {
            long eventTime = SystemClock.uptimeMillis();
            h.sendMessage(h.obtainMessage(ViewRoot.DISPATCH_KEY_FROM_IME,
                    new KeyEvent(eventTime, eventTime,
                    KeyEvent.ACTION_DOWN, KeyEvent.KEYCODE_ENTER, 0, 0, 0, 0,
                    KeyEvent.FLAG_SOFT_KEYBOARD | KeyEvent.FLAG_KEEP_TOUCH_MODE
                    | KeyEvent.FLAG_EDITOR_ACTION)));
            h.sendMessage(h.obtainMessage(ViewRoot.DISPATCH_KEY_FROM_IME,
                    new KeyEvent(SystemClock.uptimeMillis(), eventTime,
                    KeyEvent.ACTION_UP, KeyEvent.KEYCODE_ENTER, 0, 0, 0, 0,
                    KeyEvent.FLAG_SOFT_KEYBOARD | KeyEvent.FLAG_KEEP_TOUCH_MODE
                    | KeyEvent.FLAG_EDITOR_ACTION)));
        }
    }
    
    /**
     * Set the private content type of the text, which is the
     * {@link EditorInfo#privateImeOptions EditorInfo.privateImeOptions}
     * field that will be filled in when creating an input connection.
     *
     * @see #getPrivateImeOptions()
     * @see EditorInfo#privateImeOptions
     * @attr ref android.R.styleable#TextView_privateImeOptions
     */
    public void setPrivateImeOptions(String type) {
        if (mInputContentType == null) mInputContentType = new InputContentType();
        mInputContentType.privateImeOptions = type;
    }

    /**
     * Get the private type of the content.
     *
     * @see #setPrivateImeOptions(String)
     * @see EditorInfo#privateImeOptions
     */
    public String getPrivateImeOptions() {
        return mInputContentType != null
                ? mInputContentType.privateImeOptions : null;
    }

    /**
     * Set the extra input data of the text, which is the
     * {@link EditorInfo#extras TextBoxAttribute.extras}
     * Bundle that will be filled in when creating an input connection.  The
     * given integer is the resource ID of an XML resource holding an
     * {@link android.R.styleable#InputExtras &lt;input-extras&gt;} XML tree.
     *
     * @see #getInputExtras(boolean) 
     * @see EditorInfo#extras
     * @attr ref android.R.styleable#TextView_editorExtras
     */
    public void setInputExtras(int xmlResId)
            throws XmlPullParserException, IOException {
        XmlResourceParser parser = getResources().getXml(xmlResId);
        if (mInputContentType == null) mInputContentType = new InputContentType();
        mInputContentType.extras = new Bundle();
        getResources().parseBundleExtras(parser, mInputContentType.extras);
    }

    /**
     * Retrieve the input extras currently associated with the text view, which
     * can be viewed as well as modified.
     *
     * @param create If true, the extras will be created if they don't already
     * exist.  Otherwise, null will be returned if none have been created.
     * @see #setInputExtras(int)
     * @see EditorInfo#extras
     * @attr ref android.R.styleable#TextView_editorExtras
     */
    public Bundle getInputExtras(boolean create) {
        if (mInputContentType == null) {
            if (!create) return null;
            mInputContentType = new InputContentType();
        }
        if (mInputContentType.extras == null) {
            if (!create) return null;
            mInputContentType.extras = new Bundle();
        }
        return mInputContentType.extras;
    }

    /**
     * Returns the error message that was set to be displayed with
     * {@link #setError}, or <code>null</code> if no error was set
     * or if it the error was cleared by the widget after user input.
     */
    public CharSequence getError() {
        return mError;
    }

    /**
     * Sets the right-hand compound drawable of the TextView to the "error"
     * icon and sets an error message that will be displayed in a popup when
     * the TextView has focus.  The icon and error message will be reset to
     * null when any key events cause changes to the TextView's text.  If the
     * <code>error</code> is <code>null</code>, the error message and icon
     * will be cleared.
     */
    @android.view.RemotableViewMethod
    public void setError(CharSequence error) {
        if (error == null) {
            setError(null, null);
        } else {
            Drawable dr = getContext().getResources().
                getDrawable(com.android.internal.R.drawable.
                            indicator_input_error);

            dr.setBounds(0, 0, dr.getIntrinsicWidth(), dr.getIntrinsicHeight());
            setError(error, dr);
        }
    }

    /**
     * Sets the right-hand compound drawable of the TextView to the specified
     * icon and sets an error message that will be displayed in a popup when
     * the TextView has focus.  The icon and error message will be reset to
     * null when any key events cause changes to the TextView's text.  The
     * drawable must already have had {@link Drawable#setBounds} set on it.
     * If the <code>error</code> is <code>null</code>, the error message will
     * be cleared (and you should provide a <code>null</code> icon as well).
     */
    public void setError(CharSequence error, Drawable icon) {
        error = TextUtils.stringOrSpannedString(error);

        mError = error;
        mErrorWasChanged = true;
        final Drawables dr = mDrawables;
        if (dr != null) {
            setCompoundDrawables(dr.mDrawableLeft, dr.mDrawableTop,
                                 icon, dr.mDrawableBottom);
        } else {
            setCompoundDrawables(null, null, icon, null);
        }

        if (error == null) {
            if (mPopup != null) {
                if (mPopup.isShowing()) {
                    mPopup.dismiss();
                }

                mPopup = null;
            }
        } else {
            if (isFocused()) {
                showError();
            }
        }
    }

    private void showError() {
        if (getWindowToken() == null) {
            mShowErrorAfterAttach = true;
            return;
        }

        if (mPopup == null) {
            LayoutInflater inflater = LayoutInflater.from(getContext());
            final TextView err = (TextView) inflater.inflate(com.android.internal.R.layout.textview_hint,
                    null);

            final float scale = getResources().getDisplayMetrics().density;
            mPopup = new ErrorPopup(err, (int) (200 * scale + 0.5f),
                    (int) (50 * scale + 0.5f));
            mPopup.setFocusable(false);
            // The user is entering text, so the input method is needed.  We
            // don't want the popup to be displayed on top of it.
            mPopup.setInputMethodMode(PopupWindow.INPUT_METHOD_NEEDED);
        }

        TextView tv = (TextView) mPopup.getContentView();
        chooseSize(mPopup, mError, tv);
        tv.setText(mError);

        mPopup.showAsDropDown(this, getErrorX(), getErrorY());
        mPopup.fixDirection(mPopup.isAboveAnchor());
    }

    private static class ErrorPopup extends PopupWindow {
        private boolean mAbove = false;
        private final TextView mView;

        ErrorPopup(TextView v, int width, int height) {
            super(v, width, height);
            mView = v;
        }

        void fixDirection(boolean above) {
            mAbove = above;

            if (above) {
                mView.setBackgroundResource(com.android.internal.R.drawable.popup_inline_error_above);
            } else {
                mView.setBackgroundResource(com.android.internal.R.drawable.popup_inline_error);
            }
        }

        @Override
        public void update(int x, int y, int w, int h, boolean force) {
            super.update(x, y, w, h, force);

            boolean above = isAboveAnchor();
            if (above != mAbove) {
                fixDirection(above);
            }
        }
    }

    /**
     * Returns the Y offset to make the pointy top of the error point
     * at the middle of the error icon.
     */
    private int getErrorX() {
        /*
         * The "25" is the distance between the point and the right edge
         * of the background
         */
        final float scale = getResources().getDisplayMetrics().density;

        final Drawables dr = mDrawables;
        return getWidth() - mPopup.getWidth()
                - getPaddingRight()
                - (dr != null ? dr.mDrawableSizeRight : 0) / 2 + (int) (25 * scale + 0.5f);
    }

    /**
     * Returns the Y offset to make the pointy top of the error point
     * at the bottom of the error icon.
     */
    private int getErrorY() {
        /*
         * Compound, not extended, because the icon is not clipped
         * if the text height is smaller.
         */
        int vspace = mBottom - mTop -
                     getCompoundPaddingBottom() - getCompoundPaddingTop();

        final Drawables dr = mDrawables;
        int icontop = getCompoundPaddingTop()
                + (vspace - (dr != null ? dr.mDrawableHeightRight : 0)) / 2;

        /*
         * The "2" is the distance between the point and the top edge
         * of the background.
         */

        return icontop + (dr != null ? dr.mDrawableHeightRight : 0)
                - getHeight() - 2;
    }

    private void hideError() {
        if (mPopup != null) {
            if (mPopup.isShowing()) {
                mPopup.dismiss();
            }
        }

        mShowErrorAfterAttach = false;
    }

    private void chooseSize(PopupWindow pop, CharSequence text, TextView tv) {
        int wid = tv.getPaddingLeft() + tv.getPaddingRight();
        int ht = tv.getPaddingTop() + tv.getPaddingBottom();

        /*
         * Figure out how big the text would be if we laid it out to the
         * full width of this view minus the border.
         */
        int cap = getWidth() - wid;
        if (cap < 0) {
            cap = 200; // We must not be measured yet -- setFrame() will fix it.
        }

        Layout l = new StaticLayout(text, tv.getPaint(), cap,
                                    Layout.Alignment.ALIGN_NORMAL, 1, 0, true);
        float max = 0;
        for (int i = 0; i < l.getLineCount(); i++) {
            max = Math.max(max, l.getLineWidth(i));
        }

        /*
         * Now set the popup size to be big enough for the text plus the border.
         */
        pop.setWidth(wid + (int) Math.ceil(max));
        pop.setHeight(ht + l.getHeight());
    }


    @Override
    protected boolean setFrame(int l, int t, int r, int b) {
        boolean result = super.setFrame(l, t, r, b);

        if (mPopup != null) {
            TextView tv = (TextView) mPopup.getContentView();
            chooseSize(mPopup, mError, tv);
            mPopup.update(this, getErrorX(), getErrorY(),
                          mPopup.getWidth(), mPopup.getHeight());
        }

        restartMarqueeIfNeeded();

        return result;
    }

    private void restartMarqueeIfNeeded() {
        if (mRestartMarquee && mEllipsize == TextUtils.TruncateAt.MARQUEE) {
            mRestartMarquee = false;
            startMarquee();
        }
    }

    /**
     * Sets the list of input filters that will be used if the buffer is
     * Editable.  Has no effect otherwise.
     *
     * @attr ref android.R.styleable#TextView_maxLength
     */
    public void setFilters(InputFilter[] filters) {
        if (filters == null) {
            throw new IllegalArgumentException();
        }

        mFilters = filters;

        if (mText instanceof Editable) {
            setFilters((Editable) mText, filters);
        }
    }

    /**
     * Sets the list of input filters on the specified Editable,
     * and includes mInput in the list if it is an InputFilter.
     */
    private void setFilters(Editable e, InputFilter[] filters) {
        if (mInput instanceof InputFilter) {
            InputFilter[] nf = new InputFilter[filters.length + 1];

            System.arraycopy(filters, 0, nf, 0, filters.length);
            nf[filters.length] = (InputFilter) mInput;

            e.setFilters(nf);
        } else {
            e.setFilters(filters);
        }
    }

    /**
     * Returns the current list of input filters.
     */
    public InputFilter[] getFilters() {
        return mFilters;
    }

    /////////////////////////////////////////////////////////////////////////

    private int getVerticalOffset(boolean forceNormal) {
        int voffset = 0;
        final int gravity = mGravity & Gravity.VERTICAL_GRAVITY_MASK;

        Layout l = mLayout;
        if (!forceNormal && mText.length() == 0 && mHintLayout != null) {
            l = mHintLayout;
        }

        if (gravity != Gravity.TOP) {
            int boxht;

            if (l == mHintLayout) {
                boxht = getMeasuredHeight() - getCompoundPaddingTop() -
                        getCompoundPaddingBottom();
            } else {
                boxht = getMeasuredHeight() - getExtendedPaddingTop() -
                        getExtendedPaddingBottom();
            }
            int textht = l.getHeight();

            if (textht < boxht) {
                if (gravity == Gravity.BOTTOM)
                    voffset = boxht - textht;
                else // (gravity == Gravity.CENTER_VERTICAL)
                    voffset = (boxht - textht) >> 1;
            }
        }
        return voffset;
    }

    private int getBottomVerticalOffset(boolean forceNormal) {
        int voffset = 0;
        final int gravity = mGravity & Gravity.VERTICAL_GRAVITY_MASK;

        Layout l = mLayout;
        if (!forceNormal && mText.length() == 0 && mHintLayout != null) {
            l = mHintLayout;
        }

        if (gravity != Gravity.BOTTOM) {
            int boxht;

            if (l == mHintLayout) {
                boxht = getMeasuredHeight() - getCompoundPaddingTop() -
                        getCompoundPaddingBottom();
            } else {
                boxht = getMeasuredHeight() - getExtendedPaddingTop() -
                        getExtendedPaddingBottom();
            }
            int textht = l.getHeight();

            if (textht < boxht) {
                if (gravity == Gravity.TOP)
                    voffset = boxht - textht;
                else // (gravity == Gravity.CENTER_VERTICAL)
                    voffset = (boxht - textht) >> 1;
            }
        }
        return voffset;
    }

    private void invalidateCursorPath() {
        if (mHighlightPathBogus) {
            invalidateCursor();
        } else {
            synchronized (sTempRect) {
                /*
                 * The reason for this concern about the thickness of the
                 * cursor and doing the floor/ceil on the coordinates is that
                 * some EditTexts (notably textfields in the Browser) have
                 * anti-aliased text where not all the characters are
                 * necessarily at integer-multiple locations.  This should
                 * make sure the entire cursor gets invalidated instead of
                 * sometimes missing half a pixel.
                 */

                float thick = FloatMath.ceil(mTextPaint.getStrokeWidth());
                if (thick < 1.0f) {
                    thick = 1.0f;
                }

                thick /= 2;

                mHighlightPath.computeBounds(sTempRect, false);

                int left = getCompoundPaddingLeft();
                int top = getExtendedPaddingTop() + getVerticalOffset(true);

                invalidate((int) FloatMath.floor(left + sTempRect.left - thick),
                           (int) FloatMath.floor(top + sTempRect.top - thick),
                           (int) FloatMath.ceil(left + sTempRect.right + thick),
                           (int) FloatMath.ceil(top + sTempRect.bottom + thick));
            }
        }
    }

    private void invalidateCursor() {
        int where = getSelectionEnd();

        invalidateCursor(where, where, where);
    }

    private void invalidateCursor(int a, int b, int c) {
        if (mLayout == null) {
            invalidate();
        } else {
            if (a >= 0 || b >= 0 || c >= 0) {
                int first = Math.min(Math.min(a, b), c);
                int last = Math.max(Math.max(a, b), c);

                int line = mLayout.getLineForOffset(first);
                int top = mLayout.getLineTop(line);

                // This is ridiculous, but the descent from the line above
                // can hang down into the line we really want to redraw,
                // so we have to invalidate part of the line above to make
                // sure everything that needs to be redrawn really is.
                // (But not the whole line above, because that would cause
                // the same problem with the descenders on the line above it!)
                if (line > 0) {
                    top -= mLayout.getLineDescent(line - 1);
                }

                int line2;

                if (first == last)
                    line2 = line;
                else
                    line2 = mLayout.getLineForOffset(last);

                int bottom = mLayout.getLineTop(line2 + 1);
                int voffset = getVerticalOffset(true);

                int left = getCompoundPaddingLeft() + mScrollX;
                invalidate(left, top + voffset + getExtendedPaddingTop(),
                           left + getWidth() - getCompoundPaddingLeft() -
                           getCompoundPaddingRight(),
                           bottom + voffset + getExtendedPaddingTop());
            }
        }
    }

    private void registerForPreDraw() {
        final ViewTreeObserver observer = getViewTreeObserver();
        if (observer == null) {
            return;
        }

        if (mPreDrawState == PREDRAW_NOT_REGISTERED) {
            observer.addOnPreDrawListener(this);
            mPreDrawState = PREDRAW_PENDING;
        } else if (mPreDrawState == PREDRAW_DONE) {
            mPreDrawState = PREDRAW_PENDING;
        }

        // else state is PREDRAW_PENDING, so keep waiting.
    }

    /**
     * {@inheritDoc}
     */
    public boolean onPreDraw() {
        if (mPreDrawState != PREDRAW_PENDING) {
            return true;
        }

        if (mLayout == null) {
            assumeLayout();
        }

        boolean changed = false;

        if (mMovement != null) {
            /* This code also provides auto-scrolling when a cursor is moved using a
             * CursorController (insertion point or selection limits).
             * For selection, ensure start or end is visible depending on controller's state.
             */
            int curs = getSelectionEnd();
            if (mSelectionModifierCursorController != null) {
                SelectionModifierCursorController selectionController =
                    (SelectionModifierCursorController) mSelectionModifierCursorController;
                if (selectionController.isSelectionStartDragged()) {
                    curs = getSelectionStart();
                }
            }

            /*
             * TODO: This should really only keep the end in view if
             * it already was before the text changed.  I'm not sure
             * of a good way to tell from here if it was.
             */
            if (curs < 0 &&
                  (mGravity & Gravity.VERTICAL_GRAVITY_MASK) == Gravity.BOTTOM) {
                curs = mText.length();
            }

            if (curs >= 0) {
                changed = bringPointIntoView(curs);
            }
        } else {
            changed = bringTextIntoView();
        }

        if (mShouldStartSelectionActionMode) {
            startSelectionActionMode();
            mShouldStartSelectionActionMode = false;
        }
        mPreDrawState = PREDRAW_DONE;
        return !changed;
    }

    @Override
    protected void onAttachedToWindow() {
        super.onAttachedToWindow();

        mTemporaryDetach = false;
        
        if (mShowErrorAfterAttach) {
            showError();
            mShowErrorAfterAttach = false;
        }
    }

    @Override
    protected void onDetachedFromWindow() {
        super.onDetachedFromWindow();

        if (mPreDrawState != PREDRAW_NOT_REGISTERED) {
            final ViewTreeObserver observer = getViewTreeObserver();
            if (observer != null) {
                observer.removeOnPreDrawListener(this);
                mPreDrawState = PREDRAW_NOT_REGISTERED;
            }
        }

        if (mError != null) {
            hideError();
        }
    }

    @Override
    protected boolean isPaddingOffsetRequired() {
        return mShadowRadius != 0 || mDrawables != null;
    }

    @Override
    protected int getLeftPaddingOffset() {
        return getCompoundPaddingLeft() - mPaddingLeft +
                (int) Math.min(0, mShadowDx - mShadowRadius);
    }

    @Override
    protected int getTopPaddingOffset() {
        return (int) Math.min(0, mShadowDy - mShadowRadius);
    }

    @Override
    protected int getBottomPaddingOffset() {
        return (int) Math.max(0, mShadowDy + mShadowRadius);
    }

    @Override
    protected int getRightPaddingOffset() {
        return -(getCompoundPaddingRight() - mPaddingRight) +
                (int) Math.max(0, mShadowDx + mShadowRadius);
    }

    @Override
    protected boolean verifyDrawable(Drawable who) {
        final boolean verified = super.verifyDrawable(who);
        if (!verified && mDrawables != null) {
            return who == mDrawables.mDrawableLeft || who == mDrawables.mDrawableTop ||
                    who == mDrawables.mDrawableRight || who == mDrawables.mDrawableBottom;
        }
        return verified;
    }

    @Override
    public void invalidateDrawable(Drawable drawable) {
        if (verifyDrawable(drawable)) {
            final Rect dirty = drawable.getBounds();
            int scrollX = mScrollX;
            int scrollY = mScrollY;

            // IMPORTANT: The coordinates below are based on the coordinates computed
            // for each compound drawable in onDraw(). Make sure to update each section
            // accordingly.
            final TextView.Drawables drawables = mDrawables;
            if (drawables != null) {
                if (drawable == drawables.mDrawableLeft) {
                    final int compoundPaddingTop = getCompoundPaddingTop();
                    final int compoundPaddingBottom = getCompoundPaddingBottom();
                    final int vspace = mBottom - mTop - compoundPaddingBottom - compoundPaddingTop;

                    scrollX += mPaddingLeft;
                    scrollY += compoundPaddingTop + (vspace - drawables.mDrawableHeightLeft) / 2;
                } else if (drawable == drawables.mDrawableRight) {
                    final int compoundPaddingTop = getCompoundPaddingTop();
                    final int compoundPaddingBottom = getCompoundPaddingBottom();
                    final int vspace = mBottom - mTop - compoundPaddingBottom - compoundPaddingTop;

                    scrollX += (mRight - mLeft - mPaddingRight - drawables.mDrawableSizeRight);
                    scrollY += compoundPaddingTop + (vspace - drawables.mDrawableHeightRight) / 2;
                } else if (drawable == drawables.mDrawableTop) {
                    final int compoundPaddingLeft = getCompoundPaddingLeft();
                    final int compoundPaddingRight = getCompoundPaddingRight();
                    final int hspace = mRight - mLeft - compoundPaddingRight - compoundPaddingLeft;

                    scrollX += compoundPaddingLeft + (hspace - drawables.mDrawableWidthTop) / 2;
                    scrollY += mPaddingTop;
                } else if (drawable == drawables.mDrawableBottom) {
                    final int compoundPaddingLeft = getCompoundPaddingLeft();
                    final int compoundPaddingRight = getCompoundPaddingRight();
                    final int hspace = mRight - mLeft - compoundPaddingRight - compoundPaddingLeft;

                    scrollX += compoundPaddingLeft + (hspace - drawables.mDrawableWidthBottom) / 2;
                    scrollY += (mBottom - mTop - mPaddingBottom - drawables.mDrawableSizeBottom);
                }
            }

            invalidate(dirty.left + scrollX, dirty.top + scrollY,
                    dirty.right + scrollX, dirty.bottom + scrollY);
        }
    }

    @Override
    protected boolean onSetAlpha(int alpha) {
        if (mMovement == null && getBackground() == null) {
            mCurrentAlpha = alpha;
            final Drawables dr = mDrawables;
            if (dr != null) {
                if (dr.mDrawableLeft != null) dr.mDrawableLeft.setAlpha(alpha);
                if (dr.mDrawableTop != null) dr.mDrawableTop.setAlpha(alpha);
                if (dr.mDrawableRight != null) dr.mDrawableRight.setAlpha(alpha);
                if (dr.mDrawableBottom != null) dr.mDrawableBottom.setAlpha(alpha);
            }
            return true;
        }
        return false;
    }

    @Override
    protected void onDraw(Canvas canvas) {
        restartMarqueeIfNeeded();

        // Draw the background for this view
        super.onDraw(canvas);

        final int compoundPaddingLeft = getCompoundPaddingLeft();
        final int compoundPaddingTop = getCompoundPaddingTop();
        final int compoundPaddingRight = getCompoundPaddingRight();
        final int compoundPaddingBottom = getCompoundPaddingBottom();
        final int scrollX = mScrollX;
        final int scrollY = mScrollY;
        final int right = mRight;
        final int left = mLeft;
        final int bottom = mBottom;
        final int top = mTop;

        final Drawables dr = mDrawables;
        if (dr != null) {
            /*
             * Compound, not extended, because the icon is not clipped
             * if the text height is smaller.
             */

            int vspace = bottom - top - compoundPaddingBottom - compoundPaddingTop;
            int hspace = right - left - compoundPaddingRight - compoundPaddingLeft;

            // IMPORTANT: The coordinates computed are also used in invalidateDrawable()
            // Make sure to update invalidateDrawable() when changing this code.
            if (dr.mDrawableLeft != null) {
                canvas.save();
                canvas.translate(scrollX + mPaddingLeft,
                                 scrollY + compoundPaddingTop +
                                 (vspace - dr.mDrawableHeightLeft) / 2);
                dr.mDrawableLeft.draw(canvas);
                canvas.restore();
            }

            // IMPORTANT: The coordinates computed are also used in invalidateDrawable()
            // Make sure to update invalidateDrawable() when changing this code.
            if (dr.mDrawableRight != null) {
                canvas.save();
                canvas.translate(scrollX + right - left - mPaddingRight - dr.mDrawableSizeRight,
                         scrollY + compoundPaddingTop + (vspace - dr.mDrawableHeightRight) / 2);
                dr.mDrawableRight.draw(canvas);
                canvas.restore();
            }

            // IMPORTANT: The coordinates computed are also used in invalidateDrawable()
            // Make sure to update invalidateDrawable() when changing this code.
            if (dr.mDrawableTop != null) {
                canvas.save();
                canvas.translate(scrollX + compoundPaddingLeft + (hspace - dr.mDrawableWidthTop) / 2,
                        scrollY + mPaddingTop);
                dr.mDrawableTop.draw(canvas);
                canvas.restore();
            }

            // IMPORTANT: The coordinates computed are also used in invalidateDrawable()
            // Make sure to update invalidateDrawable() when changing this code.
            if (dr.mDrawableBottom != null) {
                canvas.save();
                canvas.translate(scrollX + compoundPaddingLeft +
                        (hspace - dr.mDrawableWidthBottom) / 2,
                         scrollY + bottom - top - mPaddingBottom - dr.mDrawableSizeBottom);
                dr.mDrawableBottom.draw(canvas);
                canvas.restore();
            }
        }

        if (mPreDrawState == PREDRAW_DONE) {
            final ViewTreeObserver observer = getViewTreeObserver();
            if (observer != null) {
                observer.removeOnPreDrawListener(this);
                mPreDrawState = PREDRAW_NOT_REGISTERED;
            }
        }

        int color = mCurTextColor;

        if (mLayout == null) {
            assumeLayout();
        }

        Layout layout = mLayout;
        int cursorcolor = color;

        if (mHint != null && mText.length() == 0) {
            if (mHintTextColor != null) {
                color = mCurHintTextColor;
            }

            layout = mHintLayout;
        }

        mTextPaint.setColor(color);
        mTextPaint.setAlpha(mCurrentAlpha);
        mTextPaint.drawableState = getDrawableState();

        canvas.save();
        /*  Would be faster if we didn't have to do this. Can we chop the
            (displayable) text so that we don't need to do this ever?
        */

        int extendedPaddingTop = getExtendedPaddingTop();
        int extendedPaddingBottom = getExtendedPaddingBottom();

        float clipLeft = compoundPaddingLeft + scrollX;
        float clipTop = extendedPaddingTop + scrollY;
        float clipRight = right - left - compoundPaddingRight + scrollX;
        float clipBottom = bottom - top - extendedPaddingBottom + scrollY;

        if (mShadowRadius != 0) {
            clipLeft += Math.min(0, mShadowDx - mShadowRadius);
            clipRight += Math.max(0, mShadowDx + mShadowRadius);

            clipTop += Math.min(0, mShadowDy - mShadowRadius);
            clipBottom += Math.max(0, mShadowDy + mShadowRadius);
        }

        canvas.clipRect(clipLeft, clipTop, clipRight, clipBottom);

        int voffsetText = 0;
        int voffsetCursor = 0;

        // translate in by our padding
        {
            /* shortcircuit calling getVerticaOffset() */
            if ((mGravity & Gravity.VERTICAL_GRAVITY_MASK) != Gravity.TOP) {
                voffsetText = getVerticalOffset(false);
                voffsetCursor = getVerticalOffset(true);
            }
            canvas.translate(compoundPaddingLeft, extendedPaddingTop + voffsetText);
        }

        if (mEllipsize == TextUtils.TruncateAt.MARQUEE) {
            if (!mSingleLine && getLineCount() == 1 && canMarquee() &&
                    (mGravity & Gravity.HORIZONTAL_GRAVITY_MASK) != Gravity.LEFT) {
                canvas.translate(mLayout.getLineRight(0) - (mRight - mLeft -
                        getCompoundPaddingLeft() - getCompoundPaddingRight()), 0.0f);
            }

            if (mMarquee != null && mMarquee.isRunning()) {
                canvas.translate(-mMarquee.mScroll, 0.0f);
            }
        }

        Path highlight = null;
        int selStart = -1, selEnd = -1;

        //  If there is no movement method, then there can be no selection.
        //  Check that first and attempt to skip everything having to do with
        //  the cursor.
        //  XXX This is not strictly true -- a program could set the
        //  selection manually if it really wanted to.
        if (mMovement != null && (isFocused() || isPressed())) {
            selStart = getSelectionStart();
            selEnd = getSelectionEnd();

            if (mCursorVisible && selStart >= 0 && isEnabled()) {
                if (mHighlightPath == null)
                    mHighlightPath = new Path();

                if (selStart == selEnd) {
                    if ((SystemClock.uptimeMillis() - mShowCursor) % (2 * BLINK) < BLINK) {
                        if (mHighlightPathBogus) {
                            mHighlightPath.reset();
                            mLayout.getCursorPath(selStart, mHighlightPath, mText);
                            mHighlightPathBogus = false;
                        }

                        // XXX should pass to skin instead of drawing directly
                        mHighlightPaint.setColor(cursorcolor);
                        mHighlightPaint.setStyle(Paint.Style.STROKE);

                        highlight = mHighlightPath;
                    }
                } else {
                    if (mHighlightPathBogus) {
                        mHighlightPath.reset();
                        mLayout.getSelectionPath(selStart, selEnd, mHighlightPath);
                        mHighlightPathBogus = false;
                    }

                    // XXX should pass to skin instead of drawing directly
                    mHighlightPaint.setColor(mHighlightColor);
                    mHighlightPaint.setStyle(Paint.Style.FILL);

                    highlight = mHighlightPath;
                }
            }
        }

        /*  Comment out until we decide what to do about animations
        boolean isLinearTextOn = false;
        if (currentTransformation != null) {
            isLinearTextOn = mTextPaint.isLinearTextOn();
            Matrix m = currentTransformation.getMatrix();
            if (!m.isIdentity()) {
                // mTextPaint.setLinearTextOn(true);
            }
        }
        */

        final InputMethodState ims = mInputMethodState;
        if (ims != null && ims.mBatchEditNesting == 0) {
            InputMethodManager imm = InputMethodManager.peekInstance();
            if (imm != null) {
                if (imm.isActive(this)) {
                    boolean reported = false;
                    if (ims.mContentChanged || ims.mSelectionModeChanged) {
                        // We are in extract mode and the content has changed
                        // in some way... just report complete new text to the
                        // input method.
                        reported = reportExtractedText();
                    }
                    if (!reported && highlight != null) {
                        int candStart = -1;
                        int candEnd = -1;
                        if (mText instanceof Spannable) {
                            Spannable sp = (Spannable)mText;
                            candStart = EditableInputConnection.getComposingSpanStart(sp);
                            candEnd = EditableInputConnection.getComposingSpanEnd(sp);
                        }
                        imm.updateSelection(this, selStart, selEnd, candStart, candEnd);
                    }
                }
                
                if (imm.isWatchingCursor(this) && highlight != null) {
                    highlight.computeBounds(ims.mTmpRectF, true);
                    ims.mTmpOffset[0] = ims.mTmpOffset[1] = 0;
    
                    canvas.getMatrix().mapPoints(ims.mTmpOffset);
                    ims.mTmpRectF.offset(ims.mTmpOffset[0], ims.mTmpOffset[1]);
    
                    ims.mTmpRectF.offset(0, voffsetCursor - voffsetText);
    
                    ims.mCursorRectInWindow.set((int)(ims.mTmpRectF.left + 0.5),
                            (int)(ims.mTmpRectF.top + 0.5),
                            (int)(ims.mTmpRectF.right + 0.5),
                            (int)(ims.mTmpRectF.bottom + 0.5));
    
                    imm.updateCursor(this,
                            ims.mCursorRectInWindow.left, ims.mCursorRectInWindow.top,
                            ims.mCursorRectInWindow.right, ims.mCursorRectInWindow.bottom);
                }
            }
        }

        layout.draw(canvas, highlight, mHighlightPaint, voffsetCursor - voffsetText);

        if (mMarquee != null && mMarquee.shouldDrawGhost()) {
            canvas.translate((int) mMarquee.getGhostOffset(), 0.0f);
            layout.draw(canvas, highlight, mHighlightPaint, voffsetCursor - voffsetText);
        }

        /*  Comment out until we decide what to do about animations
        if (currentTransformation != null) {
            mTextPaint.setLinearTextOn(isLinearTextOn);
        }
        */

        canvas.restore();

        if (mInsertionPointCursorController != null) {
            mInsertionPointCursorController.draw(canvas);
        }
        if (mSelectionModifierCursorController != null) {
            mSelectionModifierCursorController.draw(canvas);
        }
    }

    @Override
    public void getFocusedRect(Rect r) {
        if (mLayout == null) {
            super.getFocusedRect(r);
            return;
        }

        int sel = getSelectionEnd();
        if (sel < 0) {
            super.getFocusedRect(r);
            return;
        }

        int line = mLayout.getLineForOffset(sel);
        r.top = mLayout.getLineTop(line);
        r.bottom = mLayout.getLineBottom(line);

        r.left = (int) mLayout.getPrimaryHorizontal(sel);
        r.right = r.left + 1;

        // Adjust for padding and gravity.
        int paddingLeft = getCompoundPaddingLeft();
        int paddingTop = getExtendedPaddingTop();
        if ((mGravity & Gravity.VERTICAL_GRAVITY_MASK) != Gravity.TOP) {
            paddingTop += getVerticalOffset(false);
        }
        r.offset(paddingLeft, paddingTop);
    }

    /**
     * Return the number of lines of text, or 0 if the internal Layout has not
     * been built.
     */
    public int getLineCount() {
        return mLayout != null ? mLayout.getLineCount() : 0;
    }

    /**
     * Return the baseline for the specified line (0...getLineCount() - 1)
     * If bounds is not null, return the top, left, right, bottom extents
     * of the specified line in it. If the internal Layout has not been built,
     * return 0 and set bounds to (0, 0, 0, 0)
     * @param line which line to examine (0..getLineCount() - 1)
     * @param bounds Optional. If not null, it returns the extent of the line
     * @return the Y-coordinate of the baseline
     */
    public int getLineBounds(int line, Rect bounds) {
        if (mLayout == null) {
            if (bounds != null) {
                bounds.set(0, 0, 0, 0);
            }
            return 0;
        }
        else {
            int baseline = mLayout.getLineBounds(line, bounds);

            int voffset = getExtendedPaddingTop();
            if ((mGravity & Gravity.VERTICAL_GRAVITY_MASK) != Gravity.TOP) {
                voffset += getVerticalOffset(true);
            }
            if (bounds != null) {
                bounds.offset(getCompoundPaddingLeft(), voffset);
            }
            return baseline + voffset;
        }
    }

    @Override
    public int getBaseline() {
        if (mLayout == null) {
            return super.getBaseline();
        }

        int voffset = 0;
        if ((mGravity & Gravity.VERTICAL_GRAVITY_MASK) != Gravity.TOP) {
            voffset = getVerticalOffset(true);
        }

        return getExtendedPaddingTop() + voffset + mLayout.getLineBaseline(0);
    }

    @Override
    public boolean onKeyDown(int keyCode, KeyEvent event) {
        int which = doKeyDown(keyCode, event, null);
        if (which == 0) {
            // Go through default dispatching.
            return super.onKeyDown(keyCode, event);
        }

        return true;
    }

    @Override
    public boolean onKeyMultiple(int keyCode, int repeatCount, KeyEvent event) {
        KeyEvent down = KeyEvent.changeAction(event, KeyEvent.ACTION_DOWN);

        int which = doKeyDown(keyCode, down, event);
        if (which == 0) {
            // Go through default dispatching.
            return super.onKeyMultiple(keyCode, repeatCount, event);
        }
        if (which == -1) {
            // Consumed the whole thing.
            return true;
        }

        repeatCount--;
        
        // We are going to dispatch the remaining events to either the input
        // or movement method.  To do this, we will just send a repeated stream
        // of down and up events until we have done the complete repeatCount.
        // It would be nice if those interfaces had an onKeyMultiple() method,
        // but adding that is a more complicated change.
        KeyEvent up = KeyEvent.changeAction(event, KeyEvent.ACTION_UP);
        if (which == 1) {
            mInput.onKeyUp(this, (Editable)mText, keyCode, up);
            while (--repeatCount > 0) {
                mInput.onKeyDown(this, (Editable)mText, keyCode, down);
                mInput.onKeyUp(this, (Editable)mText, keyCode, up);
            }
            if (mError != null && !mErrorWasChanged) {
                setError(null, null);
            }

        } else if (which == 2) {
            mMovement.onKeyUp(this, (Spannable)mText, keyCode, up);
            while (--repeatCount > 0) {
                mMovement.onKeyDown(this, (Spannable)mText, keyCode, down);
                mMovement.onKeyUp(this, (Spannable)mText, keyCode, up);
            }
        }

        return true;
    }

    /**
     * Returns true if pressing ENTER in this field advances focus instead
     * of inserting the character.  This is true mostly in single-line fields,
     * but also in mail addresses and subjects which will display on multiple
     * lines but where it doesn't make sense to insert newlines.
     */
    private boolean shouldAdvanceFocusOnEnter() {
        if (mInput == null) {
            return false;
        }

        if (mSingleLine) {
            return true;
        }

        if ((mInputType & EditorInfo.TYPE_MASK_CLASS) == EditorInfo.TYPE_CLASS_TEXT) {
            int variation = mInputType & EditorInfo.TYPE_MASK_VARIATION;

            if (variation == EditorInfo.TYPE_TEXT_VARIATION_EMAIL_ADDRESS ||
                variation == EditorInfo.TYPE_TEXT_VARIATION_EMAIL_SUBJECT) {
                return true;
            }
        }

        return false;
    }

    private int doKeyDown(int keyCode, KeyEvent event, KeyEvent otherEvent) {
        if (!isEnabled()) {
            return 0;
        }

        switch (keyCode) {
            case KeyEvent.KEYCODE_ENTER:
                // If ALT modifier is held, then we always insert a
                // newline character.
                if ((event.getMetaState()&KeyEvent.META_ALT_ON) == 0) {
                    
                    // When mInputContentType is set, we know that we are
                    // running in a "modern" cupcake environment, so don't need
                    // to worry about the application trying to capture
                    // enter key events.
                    if (mInputContentType != null) {
                        
                        // If there is an action listener, given them a
                        // chance to consume the event.
                        if (mInputContentType.onEditorActionListener != null &&
                                mInputContentType.onEditorActionListener.onEditorAction(
                                this, EditorInfo.IME_NULL, event)) {
                            mInputContentType.enterDown = true;
                            // We are consuming the enter key for them.
                            return -1;
                        }
                    }
                    
                    // If our editor should move focus when enter is pressed, or
                    // this is a generated event from an IME action button, then
                    // don't let it be inserted into the text.
                    if ((event.getFlags()&KeyEvent.FLAG_EDITOR_ACTION) != 0
                            || shouldAdvanceFocusOnEnter()) {
                        return -1;
                    }
                }
                break;
                
            case KeyEvent.KEYCODE_DPAD_CENTER:
                if (shouldAdvanceFocusOnEnter()) {
                    return 0;
                }
        }

        if (mInput != null) {
            /*
             * Keep track of what the error was before doing the input
             * so that if an input filter changed the error, we leave
             * that error showing.  Otherwise, we take down whatever
             * error was showing when the user types something.
             */
            mErrorWasChanged = false;

            boolean doDown = true;
            if (otherEvent != null) {
                try {
                    beginBatchEdit();
                    boolean handled = mInput.onKeyOther(this, (Editable) mText,
                            otherEvent);
                    if (mError != null && !mErrorWasChanged) {
                        setError(null, null);
                    }
                    doDown = false;
                    if (handled) {
                        return -1;
                    }
                } catch (AbstractMethodError e) {
                    // onKeyOther was added after 1.0, so if it isn't
                    // implemented we need to try to dispatch as a regular down.
                } finally {
                    endBatchEdit();
                }
            }
            
            if (doDown) {
                beginBatchEdit();
                if (mInput.onKeyDown(this, (Editable) mText, keyCode, event)) {
                    endBatchEdit();
                    if (mError != null && !mErrorWasChanged) {
                        setError(null, null);
                    }
                    return 1;
                }
                endBatchEdit();
            }
        }

        // bug 650865: sometimes we get a key event before a layout.
        // don't try to move around if we don't know the layout.

        if (mMovement != null && mLayout != null) {
            boolean doDown = true;
            if (otherEvent != null) {
                try {
                    boolean handled = mMovement.onKeyOther(this, (Spannable) mText,
                            otherEvent);
                    doDown = false;
                    if (handled) {
                        return -1;
                    }
                } catch (AbstractMethodError e) {
                    // onKeyOther was added after 1.0, so if it isn't
                    // implemented we need to try to dispatch as a regular down.
                }
            }
            if (doDown) {
                if (mMovement.onKeyDown(this, (Spannable)mText, keyCode, event))
                    return 2;
            }
        }

        return 0;
    }

    @Override
    public boolean onKeyUp(int keyCode, KeyEvent event) {
        if (!isEnabled()) {
            return super.onKeyUp(keyCode, event);
        }

        hideControllers();
        
        switch (keyCode) {
            case KeyEvent.KEYCODE_DPAD_CENTER:
                /*
                 * If there is a click listener, just call through to
                 * super, which will invoke it.
                 *
                 * If there isn't a click listener, try to show the soft
                 * input method.  (It will also
                 * call performClick(), but that won't do anything in
                 * this case.)
                 */
                if (mOnClickListener == null) {
                    if (mMovement != null && mText instanceof Editable
                            && mLayout != null && onCheckIsTextEditor()) {
                        InputMethodManager imm = (InputMethodManager)
                                getContext().getSystemService(Context.INPUT_METHOD_SERVICE);
                        imm.showSoftInput(this, 0);
                    }
                }
                return super.onKeyUp(keyCode, event);
                
            case KeyEvent.KEYCODE_ENTER:
                if (mInputContentType != null
                        && mInputContentType.onEditorActionListener != null
                        && mInputContentType.enterDown) {
                    mInputContentType.enterDown = false;
                    if (mInputContentType.onEditorActionListener.onEditorAction(
                            this, EditorInfo.IME_NULL, event)) {
                        return true;
                    }
                }
                
                if ((event.getFlags()&KeyEvent.FLAG_EDITOR_ACTION) != 0
                        || shouldAdvanceFocusOnEnter()) {
                    /*
                     * If there is a click listener, just call through to
                     * super, which will invoke it.
                     *
                     * If there isn't a click listener, try to advance focus,
                     * but still call through to super, which will reset the
                     * pressed state and longpress state.  (It will also
                     * call performClick(), but that won't do anything in
                     * this case.)
                     */
                    if (mOnClickListener == null) {
                        View v = focusSearch(FOCUS_DOWN);

                        if (v != null) {
                            if (!v.requestFocus(FOCUS_DOWN)) {
                                throw new IllegalStateException("focus search returned a view " +
                                        "that wasn't able to take focus!");
                            }

                            /*
                             * Return true because we handled the key; super
                             * will return false because there was no click
                             * listener.
                             */
                            super.onKeyUp(keyCode, event);
                            return true;
                        } else if ((event.getFlags()
                                & KeyEvent.FLAG_EDITOR_ACTION) != 0) {
                            // No target for next focus, but make sure the IME
                            // if this came from it.
                            InputMethodManager imm = InputMethodManager.peekInstance();
                            if (imm != null) {
                                imm.hideSoftInputFromWindow(getWindowToken(), 0);
                            }
                        }
                    }

                    return super.onKeyUp(keyCode, event);
                }
        }

        if (mInput != null)
            if (mInput.onKeyUp(this, (Editable) mText, keyCode, event))
                return true;

        if (mMovement != null && mLayout != null)
            if (mMovement.onKeyUp(this, (Spannable) mText, keyCode, event))
                return true;

        return super.onKeyUp(keyCode, event);
    }

    @Override public boolean onCheckIsTextEditor() {
        return mInputType != EditorInfo.TYPE_NULL;
    }
    
    @Override public InputConnection onCreateInputConnection(EditorInfo outAttrs) {
        if (onCheckIsTextEditor()) {
            if (mInputMethodState == null) {
                mInputMethodState = new InputMethodState();
            }
            outAttrs.inputType = mInputType;
            if (mInputContentType != null) {
                outAttrs.imeOptions = mInputContentType.imeOptions;
                outAttrs.privateImeOptions = mInputContentType.privateImeOptions;
                outAttrs.actionLabel = mInputContentType.imeActionLabel;
                outAttrs.actionId = mInputContentType.imeActionId;
                outAttrs.extras = mInputContentType.extras;
            } else {
                outAttrs.imeOptions = EditorInfo.IME_NULL;
            }
            if ((outAttrs.imeOptions&EditorInfo.IME_MASK_ACTION)
                    == EditorInfo.IME_ACTION_UNSPECIFIED) {
                if (focusSearch(FOCUS_DOWN) != null) {
                    // An action has not been set, but the enter key will move to
                    // the next focus, so set the action to that.
                    outAttrs.imeOptions |= EditorInfo.IME_ACTION_NEXT;
                } else {
                    // An action has not been set, and there is no focus to move
                    // to, so let's just supply a "done" action.
                    outAttrs.imeOptions |= EditorInfo.IME_ACTION_DONE;
                }
                if (!shouldAdvanceFocusOnEnter()) {
                    outAttrs.imeOptions |= EditorInfo.IME_FLAG_NO_ENTER_ACTION;
                }
            }
            if ((outAttrs.inputType & (InputType.TYPE_MASK_CLASS
                    | InputType.TYPE_TEXT_FLAG_MULTI_LINE))
                    == (InputType.TYPE_CLASS_TEXT
                            | InputType.TYPE_TEXT_FLAG_MULTI_LINE)) {
                // Multi-line text editors should always show an enter key.
                outAttrs.imeOptions |= EditorInfo.IME_FLAG_NO_ENTER_ACTION;
            }
            outAttrs.hintText = mHint;
            if (mText instanceof Editable) {
                InputConnection ic = new EditableInputConnection(this);
                outAttrs.initialSelStart = getSelectionStart();
                outAttrs.initialSelEnd = getSelectionEnd();
                outAttrs.initialCapsMode = ic.getCursorCapsMode(mInputType);
                return ic;
            }
        }
        return null;
    }

    /**
     * If this TextView contains editable content, extract a portion of it
     * based on the information in <var>request</var> in to <var>outText</var>.
     * @return Returns true if the text was successfully extracted, else false.
     */
    public boolean extractText(ExtractedTextRequest request,
            ExtractedText outText) {
        return extractTextInternal(request, EXTRACT_UNKNOWN, EXTRACT_UNKNOWN,
                EXTRACT_UNKNOWN, outText);
    }
    
    static final int EXTRACT_NOTHING = -2;
    static final int EXTRACT_UNKNOWN = -1;
    
    boolean extractTextInternal(ExtractedTextRequest request,
            int partialStartOffset, int partialEndOffset, int delta,
            ExtractedText outText) {
        final CharSequence content = mText;
        if (content != null) {
            if (partialStartOffset != EXTRACT_NOTHING) {
                final int N = content.length();
                if (partialStartOffset < 0) {
                    outText.partialStartOffset = outText.partialEndOffset = -1;
                    partialStartOffset = 0;
                    partialEndOffset = N;
                } else {
                    // Now use the delta to determine the actual amount of text
                    // we need.
                    partialEndOffset += delta;
                    // Adjust offsets to ensure we contain full spans.
                    if (content instanceof Spanned) {
                        Spanned spanned = (Spanned)content;
                        Object[] spans = spanned.getSpans(partialStartOffset,
                                partialEndOffset, ParcelableSpan.class);
                        int i = spans.length;
                        while (i > 0) {
                            i--;
                            int j = spanned.getSpanStart(spans[i]);
                            if (j < partialStartOffset) partialStartOffset = j;
                            j = spanned.getSpanEnd(spans[i]);
                            if (j > partialEndOffset) partialEndOffset = j;
                        }
                    }
                    outText.partialStartOffset = partialStartOffset;
                    outText.partialEndOffset = partialEndOffset - delta;

                    if (partialStartOffset > N) {
                        partialStartOffset = N;
                    } else if (partialStartOffset < 0) {
                        partialStartOffset = 0;
                    }
                    if (partialEndOffset > N) {
                        partialEndOffset = N;
                    } else if (partialEndOffset < 0) {
                        partialEndOffset = 0;
                    }
                }
                if ((request.flags&InputConnection.GET_TEXT_WITH_STYLES) != 0) {
                    outText.text = content.subSequence(partialStartOffset,
                            partialEndOffset);
                } else {
                    outText.text = TextUtils.substring(content, partialStartOffset,
                            partialEndOffset);
                }
            } else {
                outText.partialStartOffset = 0;
                outText.partialEndOffset = 0;
                outText.text = "";
            }
            outText.flags = 0;
            if (MetaKeyKeyListener.getMetaState(mText, MetaKeyKeyListener.META_SELECTING) != 0) {
                outText.flags |= ExtractedText.FLAG_SELECTING;
            }
            if (mSingleLine) {
                outText.flags |= ExtractedText.FLAG_SINGLE_LINE;
            }
            outText.startOffset = 0;
            outText.selectionStart = getSelectionStart();
            outText.selectionEnd = getSelectionEnd();
            return true;
        }
        return false;
    }
    
    boolean reportExtractedText() {
        final InputMethodState ims = mInputMethodState;
        if (ims != null) {
            final boolean contentChanged = ims.mContentChanged;
            if (contentChanged || ims.mSelectionModeChanged) {
                ims.mContentChanged = false;
                ims.mSelectionModeChanged = false;
                final ExtractedTextRequest req = mInputMethodState.mExtracting;
                if (req != null) {
                    InputMethodManager imm = InputMethodManager.peekInstance();
                    if (imm != null) {
                        if (DEBUG_EXTRACT) Log.v(LOG_TAG, "Retrieving extracted start="
                                + ims.mChangedStart + " end=" + ims.mChangedEnd
                                + " delta=" + ims.mChangedDelta);
                        if (ims.mChangedStart < 0 && !contentChanged) {
                            ims.mChangedStart = EXTRACT_NOTHING;
                        }
                        if (extractTextInternal(req, ims.mChangedStart, ims.mChangedEnd,
                                ims.mChangedDelta, ims.mTmpExtracted)) {
                            if (DEBUG_EXTRACT) Log.v(LOG_TAG, "Reporting extracted start="
                                    + ims.mTmpExtracted.partialStartOffset
                                    + " end=" + ims.mTmpExtracted.partialEndOffset
                                    + ": " + ims.mTmpExtracted.text);
                            imm.updateExtractedText(this, req.token,
                                    mInputMethodState.mTmpExtracted);
                            ims.mChangedStart = EXTRACT_UNKNOWN;
                            ims.mChangedEnd = EXTRACT_UNKNOWN;
                            ims.mChangedDelta = 0;
                            ims.mContentChanged = false;
                            return true;
                        }
                    }
                }
            }
        }
        return false;
    }
    
    /**
     * This is used to remove all style-impacting spans from text before new
     * extracted text is being replaced into it, so that we don't have any
     * lingering spans applied during the replace.
     */
    static void removeParcelableSpans(Spannable spannable, int start, int end) {
        Object[] spans = spannable.getSpans(start, end, ParcelableSpan.class);
        int i = spans.length;
        while (i > 0) {
            i--;
            spannable.removeSpan(spans[i]);
        }
    }
    
    /**
     * Apply to this text view the given extracted text, as previously
     * returned by {@link #extractText(ExtractedTextRequest, ExtractedText)}.
     */
    public void setExtractedText(ExtractedText text) {
        Editable content = getEditableText();
        if (text.text != null) {
            if (content == null) {
                setText(text.text, TextView.BufferType.EDITABLE);
            } else if (text.partialStartOffset < 0) {
                removeParcelableSpans(content, 0, content.length());
                content.replace(0, content.length(), text.text);
            } else {
                final int N = content.length();
                int start = text.partialStartOffset;
                if (start > N) start = N;
                int end = text.partialEndOffset;
                if (end > N) end = N;
                removeParcelableSpans(content, start, end);
                content.replace(start, end, text.text);
            }
        }
        
        // Now set the selection position...  make sure it is in range, to
        // avoid crashes.  If this is a partial update, it is possible that
        // the underlying text may have changed, causing us problems here.
        // Also we just don't want to trust clients to do the right thing.
        Spannable sp = (Spannable)getText();
        final int N = sp.length();
        int start = text.selectionStart;
        if (start < 0) start = 0;
        else if (start > N) start = N;
        int end = text.selectionEnd;
        if (end < 0) end = 0;
        else if (end > N) end = N;
        Selection.setSelection(sp, start, end);
        
        // Finally, update the selection mode.
        if ((text.flags&ExtractedText.FLAG_SELECTING) != 0) {
            MetaKeyKeyListener.startSelecting(this, sp);
        } else {
            MetaKeyKeyListener.stopSelecting(this, sp);
        }
    }
    
    /**
     * @hide
     */
    public void setExtracting(ExtractedTextRequest req) {
        if (mInputMethodState != null) {
            mInputMethodState.mExtracting = req;
        }
    }
    
    /**
     * Called by the framework in response to a text completion from
     * the current input method, provided by it calling
     * {@link InputConnection#commitCompletion
     * InputConnection.commitCompletion()}.  The default implementation does
     * nothing; text views that are supporting auto-completion should override
     * this to do their desired behavior.
     *
     * @param text The auto complete text the user has selected.
     */
    public void onCommitCompletion(CompletionInfo text) {
    }

    public void beginBatchEdit() {
        final InputMethodState ims = mInputMethodState;
        if (ims != null) {
            int nesting = ++ims.mBatchEditNesting;
            if (nesting == 1) {
                ims.mCursorChanged = false;
                ims.mChangedDelta = 0;
                if (ims.mContentChanged) {
                    // We already have a pending change from somewhere else,
                    // so turn this into a full update.
                    ims.mChangedStart = 0;
                    ims.mChangedEnd = mText.length();
                } else {
                    ims.mChangedStart = EXTRACT_UNKNOWN;
                    ims.mChangedEnd = EXTRACT_UNKNOWN;
                    ims.mContentChanged = false;
                }
                onBeginBatchEdit();
            }
        }
    }
    
    public void endBatchEdit() {
        final InputMethodState ims = mInputMethodState;
        if (ims != null) {
            int nesting = --ims.mBatchEditNesting;
            if (nesting == 0) {
                finishBatchEdit(ims);
            }
        }
    }
    
    void ensureEndedBatchEdit() {
        final InputMethodState ims = mInputMethodState;
        if (ims != null && ims.mBatchEditNesting != 0) {
            ims.mBatchEditNesting = 0;
            finishBatchEdit(ims);
        }
    }
    
    void finishBatchEdit(final InputMethodState ims) {
        onEndBatchEdit();
        
        if (ims.mContentChanged || ims.mSelectionModeChanged) {
            updateAfterEdit();
            reportExtractedText();
        } else if (ims.mCursorChanged) {
            // Cheezy way to get us to report the current cursor location.
            invalidateCursor();
        }
    }
    
    void updateAfterEdit() {
        invalidate();
        int curs = getSelectionStart();

        if (curs >= 0 || (mGravity & Gravity.VERTICAL_GRAVITY_MASK) ==
                             Gravity.BOTTOM) {
            registerForPreDraw();
        }

        if (curs >= 0) {
            mHighlightPathBogus = true;

            if (isFocused()) {
                mShowCursor = SystemClock.uptimeMillis();
                makeBlink();
            }
        }

        checkForResize();
    }
    
    /**
     * Called by the framework in response to a request to begin a batch
     * of edit operations through a call to link {@link #beginBatchEdit()}.
     */
    public void onBeginBatchEdit() {
    }
    
    /**
     * Called by the framework in response to a request to end a batch
     * of edit operations through a call to link {@link #endBatchEdit}.
     */
    public void onEndBatchEdit() {
    }
    
    /**
     * Called by the framework in response to a private command from the
     * current method, provided by it calling
     * {@link InputConnection#performPrivateCommand
     * InputConnection.performPrivateCommand()}.
     *
     * @param action The action name of the command.
     * @param data Any additional data for the command.  This may be null.
     * @return Return true if you handled the command, else false.
     */
    public boolean onPrivateIMECommand(String action, Bundle data) {
        return false;
    }

    private void nullLayouts() {
        if (mLayout instanceof BoringLayout && mSavedLayout == null) {
            mSavedLayout = (BoringLayout) mLayout;
        }
        if (mHintLayout instanceof BoringLayout && mSavedHintLayout == null) {
            mSavedHintLayout = (BoringLayout) mHintLayout;
        }

        mLayout = mHintLayout = null;
    }

    /**
     * Make a new Layout based on the already-measured size of the view,
     * on the assumption that it was measured correctly at some point.
     */
    private void assumeLayout() {
        int width = mRight - mLeft - getCompoundPaddingLeft() - getCompoundPaddingRight();

        if (width < 1) {
            width = 0;
        }

        int physicalWidth = width;

        if (mHorizontallyScrolling) {
            width = VERY_WIDE;
        }

        makeNewLayout(width, physicalWidth, UNKNOWN_BORING, UNKNOWN_BORING,
                      physicalWidth, false);
    }

    /**
     * The width passed in is now the desired layout width,
     * not the full view width with padding.
     * {@hide}
     */
    protected void makeNewLayout(int w, int hintWidth,
                                 BoringLayout.Metrics boring,
                                 BoringLayout.Metrics hintBoring,
                                 int ellipsisWidth, boolean bringIntoView) {
        stopMarquee();

        mHighlightPathBogus = true;

        if (w < 0) {
            w = 0;
        }
        if (hintWidth < 0) {
            hintWidth = 0;
        }

        Layout.Alignment alignment;
        switch (mGravity & Gravity.HORIZONTAL_GRAVITY_MASK) {
            case Gravity.CENTER_HORIZONTAL:
                alignment = Layout.Alignment.ALIGN_CENTER;
                break;

            case Gravity.RIGHT:
                // Note, Layout resolves ALIGN_OPPOSITE to left or
                // right based on the paragraph direction.
                alignment = Layout.Alignment.ALIGN_OPPOSITE;
                break;

            default:
                alignment = Layout.Alignment.ALIGN_NORMAL;
        }

        boolean shouldEllipsize = mEllipsize != null && mInput == null;

        if (mText instanceof Spannable) {
            mLayout = new DynamicLayout(mText, mTransformed, mTextPaint, w,
                    alignment, mSpacingMult,
                    mSpacingAdd, mIncludePad, mInput == null ? mEllipsize : null,
                    ellipsisWidth);
        } else {
            if (boring == UNKNOWN_BORING) {
                boring = BoringLayout.isBoring(mTransformed, mTextPaint,
                                               mBoring);
                if (boring != null) {
                    mBoring = boring;
                }
            }

            if (boring != null) {
                if (boring.width <= w &&
                    (mEllipsize == null || boring.width <= ellipsisWidth)) {
                    if (mSavedLayout != null) {
                        mLayout = mSavedLayout.
                                replaceOrMake(mTransformed, mTextPaint,
                                w, alignment, mSpacingMult, mSpacingAdd,
                                boring, mIncludePad);
                    } else {
                        mLayout = BoringLayout.make(mTransformed, mTextPaint,
                                w, alignment, mSpacingMult, mSpacingAdd,
                                boring, mIncludePad);
                    }

                    mSavedLayout = (BoringLayout) mLayout;
                } else if (shouldEllipsize && boring.width <= w) {
                    if (mSavedLayout != null) {
                        mLayout = mSavedLayout.
                                replaceOrMake(mTransformed, mTextPaint,
                                w, alignment, mSpacingMult, mSpacingAdd,
                                boring, mIncludePad, mEllipsize,
                                ellipsisWidth);
                    } else {
                        mLayout = BoringLayout.make(mTransformed, mTextPaint,
                                w, alignment, mSpacingMult, mSpacingAdd,
                                boring, mIncludePad, mEllipsize,
                                ellipsisWidth);
                    }
                } else if (shouldEllipsize) {
                    mLayout = new StaticLayout(mTransformed,
                                0, mTransformed.length(),
                                mTextPaint, w, alignment, mSpacingMult,
                                mSpacingAdd, mIncludePad, mEllipsize,
                                ellipsisWidth);
                } else {
                    mLayout = new StaticLayout(mTransformed, mTextPaint,
                            w, alignment, mSpacingMult, mSpacingAdd,
                            mIncludePad);
                }
            } else if (shouldEllipsize) {
                mLayout = new StaticLayout(mTransformed,
                            0, mTransformed.length(),
                            mTextPaint, w, alignment, mSpacingMult,
                            mSpacingAdd, mIncludePad, mEllipsize,
                            ellipsisWidth);
            } else {
                mLayout = new StaticLayout(mTransformed, mTextPaint,
                        w, alignment, mSpacingMult, mSpacingAdd,
                        mIncludePad);
            }
        }

        shouldEllipsize = mEllipsize != null;
        mHintLayout = null;

        if (mHint != null) {
            if (shouldEllipsize) hintWidth = w;

            if (hintBoring == UNKNOWN_BORING) {
                hintBoring = BoringLayout.isBoring(mHint, mTextPaint,
                                                   mHintBoring);
                if (hintBoring != null) {
                    mHintBoring = hintBoring;
                }
            }

            if (hintBoring != null) {
                if (hintBoring.width <= hintWidth &&
                    (!shouldEllipsize || hintBoring.width <= ellipsisWidth)) {
                    if (mSavedHintLayout != null) {
                        mHintLayout = mSavedHintLayout.
                                replaceOrMake(mHint, mTextPaint,
                                hintWidth, alignment, mSpacingMult, mSpacingAdd,
                                hintBoring, mIncludePad);
                    } else {
                        mHintLayout = BoringLayout.make(mHint, mTextPaint,
                                hintWidth, alignment, mSpacingMult, mSpacingAdd,
                                hintBoring, mIncludePad);
                    }

                    mSavedHintLayout = (BoringLayout) mHintLayout;
                } else if (shouldEllipsize && hintBoring.width <= hintWidth) {
                    if (mSavedHintLayout != null) {
                        mHintLayout = mSavedHintLayout.
                                replaceOrMake(mHint, mTextPaint,
                                hintWidth, alignment, mSpacingMult, mSpacingAdd,
                                hintBoring, mIncludePad, mEllipsize,
                                ellipsisWidth);
                    } else {
                        mHintLayout = BoringLayout.make(mHint, mTextPaint,
                                hintWidth, alignment, mSpacingMult, mSpacingAdd,
                                hintBoring, mIncludePad, mEllipsize,
                                ellipsisWidth);
                    }
                } else if (shouldEllipsize) {
                    mHintLayout = new StaticLayout(mHint,
                                0, mHint.length(),
                                mTextPaint, hintWidth, alignment, mSpacingMult,
                                mSpacingAdd, mIncludePad, mEllipsize,
                                ellipsisWidth);
                } else {
                    mHintLayout = new StaticLayout(mHint, mTextPaint,
                            hintWidth, alignment, mSpacingMult, mSpacingAdd,
                            mIncludePad);
                }
            } else if (shouldEllipsize) {
                mHintLayout = new StaticLayout(mHint,
                            0, mHint.length(),
                            mTextPaint, hintWidth, alignment, mSpacingMult,
                            mSpacingAdd, mIncludePad, mEllipsize,
                            ellipsisWidth);
            } else {
                mHintLayout = new StaticLayout(mHint, mTextPaint,
                        hintWidth, alignment, mSpacingMult, mSpacingAdd,
                        mIncludePad);
            }
        }

        if (bringIntoView) {
            registerForPreDraw();
        }

        if (mEllipsize == TextUtils.TruncateAt.MARQUEE) {
            if (!compressText(ellipsisWidth)) {
                final int height = mLayoutParams.height;
                // If the size of the view does not depend on the size of the text, try to
                // start the marquee immediately
                if (height != LayoutParams.WRAP_CONTENT && height != LayoutParams.MATCH_PARENT) {
                    startMarquee();
                } else {
                    // Defer the start of the marquee until we know our width (see setFrame())
                    mRestartMarquee = true;
                }
            }
        }

        // CursorControllers need a non-null mLayout
        prepareCursorControllers();
    }

    private boolean compressText(float width) {
        // Only compress the text if it hasn't been compressed by the previous pass
        if (width > 0.0f && mLayout != null && getLineCount() == 1 && !mUserSetTextScaleX &&
                mTextPaint.getTextScaleX() == 1.0f) {
            final float textWidth = mLayout.getLineWidth(0);
            final float overflow = (textWidth + 1.0f - width) / width;
            if (overflow > 0.0f && overflow <= Marquee.MARQUEE_DELTA_MAX) {
                mTextPaint.setTextScaleX(1.0f - overflow - 0.005f);
                post(new Runnable() {
                    public void run() {
                        requestLayout();
                    }
                });
                return true;
            }
        }

        return false;
    }

    private static int desired(Layout layout) {
        int n = layout.getLineCount();
        CharSequence text = layout.getText();
        float max = 0;

        // if any line was wrapped, we can't use it.
        // but it's ok for the last line not to have a newline

        for (int i = 0; i < n - 1; i++) {
            if (text.charAt(layout.getLineEnd(i) - 1) != '\n')
                return -1;
        }

        for (int i = 0; i < n; i++) {
            max = Math.max(max, layout.getLineWidth(i));
        }

        return (int) FloatMath.ceil(max);
    }

    /**
     * Set whether the TextView includes extra top and bottom padding to make
     * room for accents that go above the normal ascent and descent.
     * The default is true.
     *
     * @attr ref android.R.styleable#TextView_includeFontPadding
     */
    public void setIncludeFontPadding(boolean includepad) {
        mIncludePad = includepad;

        if (mLayout != null) {
            nullLayouts();
            requestLayout();
            invalidate();
        }
    }

    private static final BoringLayout.Metrics UNKNOWN_BORING = new BoringLayout.Metrics();

    @Override
    protected void onMeasure(int widthMeasureSpec, int heightMeasureSpec) {
        int widthMode = MeasureSpec.getMode(widthMeasureSpec);
        int heightMode = MeasureSpec.getMode(heightMeasureSpec);
        int widthSize = MeasureSpec.getSize(widthMeasureSpec);
        int heightSize = MeasureSpec.getSize(heightMeasureSpec);

        int width;
        int height;

        BoringLayout.Metrics boring = UNKNOWN_BORING;
        BoringLayout.Metrics hintBoring = UNKNOWN_BORING;

        int des = -1;
        boolean fromexisting = false;

        if (widthMode == MeasureSpec.EXACTLY) {
            // Parent has told us how big to be. So be it.
            width = widthSize;
        } else {
            if (mLayout != null && mEllipsize == null) {
                des = desired(mLayout);
            }

            if (des < 0) {
                boring = BoringLayout.isBoring(mTransformed, mTextPaint, mBoring);
                if (boring != null) {
                    mBoring = boring;
                }
            } else {
                fromexisting = true;
            }

            if (boring == null || boring == UNKNOWN_BORING) {
                if (des < 0) {
                    des = (int) FloatMath.ceil(Layout.getDesiredWidth(mTransformed, mTextPaint));
                }

                width = des;
            } else {
                width = boring.width;
            }

            final Drawables dr = mDrawables;
            if (dr != null) {
                width = Math.max(width, dr.mDrawableWidthTop);
                width = Math.max(width, dr.mDrawableWidthBottom);
            }

            if (mHint != null) {
                int hintDes = -1;
                int hintWidth;

                if (mHintLayout != null && mEllipsize == null) {
                    hintDes = desired(mHintLayout);
                }

                if (hintDes < 0) {
                    hintBoring = BoringLayout.isBoring(mHint, mTextPaint, mHintBoring);
                    if (hintBoring != null) {
                        mHintBoring = hintBoring;
                    }
                }

                if (hintBoring == null || hintBoring == UNKNOWN_BORING) {
                    if (hintDes < 0) {
                        hintDes = (int) FloatMath.ceil(
                                Layout.getDesiredWidth(mHint, mTextPaint));
                    }

                    hintWidth = hintDes;
                } else {
                    hintWidth = hintBoring.width;
                }

                if (hintWidth > width) {
                    width = hintWidth;
                }
            }

            width += getCompoundPaddingLeft() + getCompoundPaddingRight();

            if (mMaxWidthMode == EMS) {
                width = Math.min(width, mMaxWidth * getLineHeight());
            } else {
                width = Math.min(width, mMaxWidth);
            }

            if (mMinWidthMode == EMS) {
                width = Math.max(width, mMinWidth * getLineHeight());
            } else {
                width = Math.max(width, mMinWidth);
            }

            // Check against our minimum width
            width = Math.max(width, getSuggestedMinimumWidth());

            if (widthMode == MeasureSpec.AT_MOST) {
                width = Math.min(widthSize, width);
            }
        }

        int want = width - getCompoundPaddingLeft() - getCompoundPaddingRight();
        int unpaddedWidth = want;
        int hintWant = want;

        if (mHorizontallyScrolling)
            want = VERY_WIDE;

        int hintWidth = mHintLayout == null ? hintWant : mHintLayout.getWidth();

        if (mLayout == null) {
            makeNewLayout(want, hintWant, boring, hintBoring,
                          width - getCompoundPaddingLeft() - getCompoundPaddingRight(), false);
        } else if ((mLayout.getWidth() != want) || (hintWidth != hintWant) ||
                   (mLayout.getEllipsizedWidth() !=
                        width - getCompoundPaddingLeft() - getCompoundPaddingRight())) {
            if (mHint == null && mEllipsize == null &&
                    want > mLayout.getWidth() &&
                    (mLayout instanceof BoringLayout ||
                            (fromexisting && des >= 0 && des <= want))) {
                mLayout.increaseWidthTo(want);
            } else {
                makeNewLayout(want, hintWant, boring, hintBoring,
                              width - getCompoundPaddingLeft() - getCompoundPaddingRight(), false);
            }
        } else {
            // Width has not changed.
        }

        if (heightMode == MeasureSpec.EXACTLY) {
            // Parent has told us how big to be. So be it.
            height = heightSize;
            mDesiredHeightAtMeasure = -1;
        } else {
            int desired = getDesiredHeight();

            height = desired;
            mDesiredHeightAtMeasure = desired;

            if (heightMode == MeasureSpec.AT_MOST) {
                height = Math.min(desired, heightSize);
            }
        }

        int unpaddedHeight = height - getCompoundPaddingTop() - getCompoundPaddingBottom();
        if (mMaxMode == LINES && mLayout.getLineCount() > mMaximum) {
            unpaddedHeight = Math.min(unpaddedHeight, mLayout.getLineTop(mMaximum));
        }

        /*
         * We didn't let makeNewLayout() register to bring the cursor into view,
         * so do it here if there is any possibility that it is needed.
         */
        if (mMovement != null ||
            mLayout.getWidth() > unpaddedWidth ||
            mLayout.getHeight() > unpaddedHeight) {
            registerForPreDraw();
        } else {
            scrollTo(0, 0);
        }

        setMeasuredDimension(width, height);
    }

    private int getDesiredHeight() {
        return Math.max(
                getDesiredHeight(mLayout, true),
                getDesiredHeight(mHintLayout, mEllipsize != null));
    }

    private int getDesiredHeight(Layout layout, boolean cap) {
        if (layout == null) {
            return 0;
        }

        int linecount = layout.getLineCount();
        int pad = getCompoundPaddingTop() + getCompoundPaddingBottom();
        int desired = layout.getLineTop(linecount);

        final Drawables dr = mDrawables;
        if (dr != null) {
            desired = Math.max(desired, dr.mDrawableHeightLeft);
            desired = Math.max(desired, dr.mDrawableHeightRight);
        }

        desired += pad;

        if (mMaxMode == LINES) {
            /*
             * Don't cap the hint to a certain number of lines.
             * (Do cap it, though, if we have a maximum pixel height.)
             */
            if (cap) {
                if (linecount > mMaximum) {
                    desired = layout.getLineTop(mMaximum) +
                              layout.getBottomPadding();

                    if (dr != null) {
                        desired = Math.max(desired, dr.mDrawableHeightLeft);
                        desired = Math.max(desired, dr.mDrawableHeightRight);
                    }

                    desired += pad;
                    linecount = mMaximum;
                }
            }
        } else {
            desired = Math.min(desired, mMaximum);
        }

        if (mMinMode == LINES) {
            if (linecount < mMinimum) {
                desired += getLineHeight() * (mMinimum - linecount);
            }
        } else {
            desired = Math.max(desired, mMinimum);
        }

        // Check against our minimum height
        desired = Math.max(desired, getSuggestedMinimumHeight());

        return desired;
    }

    /**
     * Check whether a change to the existing text layout requires a
     * new view layout.
     */
    private void checkForResize() {
        boolean sizeChanged = false;

        if (mLayout != null) {
            // Check if our width changed
            if (mLayoutParams.width == LayoutParams.WRAP_CONTENT) {
                sizeChanged = true;
                invalidate();
            }

            // Check if our height changed
            if (mLayoutParams.height == LayoutParams.WRAP_CONTENT) {
                int desiredHeight = getDesiredHeight();

                if (desiredHeight != this.getHeight()) {
                    sizeChanged = true;
                }
            } else if (mLayoutParams.height == LayoutParams.MATCH_PARENT) {
                if (mDesiredHeightAtMeasure >= 0) {
                    int desiredHeight = getDesiredHeight();

                    if (desiredHeight != mDesiredHeightAtMeasure) {
                        sizeChanged = true;
                    }
                }
            }
        }

        if (sizeChanged) {
            requestLayout();
            // caller will have already invalidated
        }
    }

    /**
     * Check whether entirely new text requires a new view layout
     * or merely a new text layout.
     */
    private void checkForRelayout() {
        // If we have a fixed width, we can just swap in a new text layout
        // if the text height stays the same or if the view height is fixed.

        if ((mLayoutParams.width != LayoutParams.WRAP_CONTENT ||
                (mMaxWidthMode == mMinWidthMode && mMaxWidth == mMinWidth)) &&
                (mHint == null || mHintLayout != null) &&
                (mRight - mLeft - getCompoundPaddingLeft() - getCompoundPaddingRight() > 0)) {
            // Static width, so try making a new text layout.

            int oldht = mLayout.getHeight();
            int want = mLayout.getWidth();
            int hintWant = mHintLayout == null ? 0 : mHintLayout.getWidth();

            /*
             * No need to bring the text into view, since the size is not
             * changing (unless we do the requestLayout(), in which case it
             * will happen at measure).
             */
            makeNewLayout(want, hintWant, UNKNOWN_BORING, UNKNOWN_BORING,
                          mRight - mLeft - getCompoundPaddingLeft() - getCompoundPaddingRight(),
                          false);

            if (mEllipsize != TextUtils.TruncateAt.MARQUEE) {
                // In a fixed-height view, so use our new text layout.
                if (mLayoutParams.height != LayoutParams.WRAP_CONTENT &&
                    mLayoutParams.height != LayoutParams.MATCH_PARENT) {
                    invalidate();
                    return;
                }
    
                // Dynamic height, but height has stayed the same,
                // so use our new text layout.
                if (mLayout.getHeight() == oldht &&
                    (mHintLayout == null || mHintLayout.getHeight() == oldht)) {
                    invalidate();
                    return;
                }
            }

            // We lose: the height has changed and we have a dynamic height.
            // Request a new view layout using our new text layout.
            requestLayout();
            invalidate();
        } else {
            // Dynamic width, so we have no choice but to request a new
            // view layout with a new text layout.

            nullLayouts();
            requestLayout();
            invalidate();
        }
    }

    /**
     * Returns true if anything changed.
     */
    private boolean bringTextIntoView() {
        int line = 0;
        if ((mGravity & Gravity.VERTICAL_GRAVITY_MASK) == Gravity.BOTTOM) {
            line = mLayout.getLineCount() - 1;
        }

        Layout.Alignment a = mLayout.getParagraphAlignment(line);
        int dir = mLayout.getParagraphDirection(line);
        int hspace = mRight - mLeft - getCompoundPaddingLeft() - getCompoundPaddingRight();
        int vspace = mBottom - mTop - getExtendedPaddingTop() - getExtendedPaddingBottom();
        int ht = mLayout.getHeight();

        int scrollx, scrolly;

        if (a == Layout.Alignment.ALIGN_CENTER) {
            /*
             * Keep centered if possible, or, if it is too wide to fit,
             * keep leading edge in view.
             */

            int left = (int) FloatMath.floor(mLayout.getLineLeft(line));
            int right = (int) FloatMath.ceil(mLayout.getLineRight(line));

            if (right - left < hspace) {
                scrollx = (right + left) / 2 - hspace / 2;
            } else {
                if (dir < 0) {
                    scrollx = right - hspace;
                } else {
                    scrollx = left;
                }
            }
        } else if (a == Layout.Alignment.ALIGN_NORMAL) {
            /*
             * Keep leading edge in view.
             */

            if (dir < 0) {
                int right = (int) FloatMath.ceil(mLayout.getLineRight(line));
                scrollx = right - hspace;
            } else {
                scrollx = (int) FloatMath.floor(mLayout.getLineLeft(line));
            }
        } else /* a == Layout.Alignment.ALIGN_OPPOSITE */ {
            /*
             * Keep trailing edge in view.
             */

            if (dir < 0) {
                scrollx = (int) FloatMath.floor(mLayout.getLineLeft(line));
            } else {
                int right = (int) FloatMath.ceil(mLayout.getLineRight(line));
                scrollx = right - hspace;
            }
        }

        if (ht < vspace) {
            scrolly = 0;
        } else {
            if ((mGravity & Gravity.VERTICAL_GRAVITY_MASK) == Gravity.BOTTOM) {
                scrolly = ht - vspace;
            } else {
                scrolly = 0;
            }
        }

        if (scrollx != mScrollX || scrolly != mScrollY) {
            scrollTo(scrollx, scrolly);
            return true;
        } else {
            return false;
        }
    }

    /**
     * Move the point, specified by the offset, into the view if it is needed.
     * This has to be called after layout. Returns true if anything changed.
     */
    public boolean bringPointIntoView(int offset) {
        boolean changed = false;

        int line = mLayout.getLineForOffset(offset);

        // FIXME: Is it okay to truncate this, or should we round?
        final int x = (int)mLayout.getPrimaryHorizontal(offset);
        final int top = mLayout.getLineTop(line);
        final int bottom = mLayout.getLineTop(line + 1);

        int left = (int) FloatMath.floor(mLayout.getLineLeft(line));
        int right = (int) FloatMath.ceil(mLayout.getLineRight(line));
        int ht = mLayout.getHeight();

        int grav;

        switch (mLayout.getParagraphAlignment(line)) {
            case ALIGN_NORMAL:
                grav = 1;
                break;

            case ALIGN_OPPOSITE:
                grav = -1;
                break;

            default:
                grav = 0;
        }

        grav *= mLayout.getParagraphDirection(line);

        int hspace = mRight - mLeft - getCompoundPaddingLeft() - getCompoundPaddingRight();
        int vspace = mBottom - mTop - getExtendedPaddingTop() - getExtendedPaddingBottom();

        int hslack = (bottom - top) / 2;
        int vslack = hslack;

        if (vslack > vspace / 4)
            vslack = vspace / 4;
        if (hslack > hspace / 4)
            hslack = hspace / 4;

        int hs = mScrollX;
        int vs = mScrollY;

        if (top - vs < vslack)
            vs = top - vslack;
        if (bottom - vs > vspace - vslack)
            vs = bottom - (vspace - vslack);
        if (ht - vs < vspace)
            vs = ht - vspace;
        if (0 - vs > 0)
            vs = 0;

        if (grav != 0) {
            if (x - hs < hslack) {
                hs = x - hslack;
            }
            if (x - hs > hspace - hslack) {
                hs = x - (hspace - hslack);
            }
        }

        if (grav < 0) {
            if (left - hs > 0)
                hs = left;
            if (right - hs < hspace)
                hs = right - hspace;
        } else if (grav > 0) {
            if (right - hs < hspace)
                hs = right - hspace;
            if (left - hs > 0)
                hs = left;
        } else /* grav == 0 */ {
            if (right - left <= hspace) {
                /*
                 * If the entire text fits, center it exactly.
                 */
                hs = left - (hspace - (right - left)) / 2;
            } else if (x > right - hslack) {
                /*
                 * If we are near the right edge, keep the right edge
                 * at the edge of the view.
                 */
                hs = right - hspace;
            } else if (x < left + hslack) {
                /*
                 * If we are near the left edge, keep the left edge
                 * at the edge of the view.
                 */
                hs = left;
            } else if (left > hs) {
                /*
                 * Is there whitespace visible at the left?  Fix it if so.
                 */
                hs = left;
            } else if (right < hs + hspace) {
                /*
                 * Is there whitespace visible at the right?  Fix it if so.
                 */
                hs = right - hspace;
            } else {
                /*
                 * Otherwise, float as needed.
                 */
                if (x - hs < hslack) {
                    hs = x - hslack;
                }
                if (x - hs > hspace - hslack) {
                    hs = x - (hspace - hslack);
                }
            }
        }

        if (hs != mScrollX || vs != mScrollY) {
            if (mScroller == null) {
                scrollTo(hs, vs);
            } else {
                long duration = AnimationUtils.currentAnimationTimeMillis() - mLastScroll;
                int dx = hs - mScrollX;
                int dy = vs - mScrollY;

                if (duration > ANIMATED_SCROLL_GAP) {
                    mScroller.startScroll(mScrollX, mScrollY, dx, dy);
                    awakenScrollBars(mScroller.getDuration());
                    invalidate();
                } else {
                    if (!mScroller.isFinished()) {
                        mScroller.abortAnimation();
                    }

                    scrollBy(dx, dy);
                }

                mLastScroll = AnimationUtils.currentAnimationTimeMillis();
            }

            changed = true;
        }

        if (isFocused()) {
            // This offsets because getInterestingRect() is in terms of
            // viewport coordinates, but requestRectangleOnScreen()
            // is in terms of content coordinates.

            Rect r = new Rect(x, top, x + 1, bottom);
            getInterestingRect(r, line);
            r.offset(mScrollX, mScrollY);

            if (requestRectangleOnScreen(r)) {
                changed = true;
            }
        }

        return changed;
    }

    /**
     * Move the cursor, if needed, so that it is at an offset that is visible
     * to the user.  This will not move the cursor if it represents more than
     * one character (a selection range).  This will only work if the
     * TextView contains spannable text; otherwise it will do nothing.
     *
     * @return True if the cursor was actually moved, false otherwise.
     */
    public boolean moveCursorToVisibleOffset() {
        if (!(mText instanceof Spannable)) {
            return false;
        }
        int start = getSelectionStart();
        int end = getSelectionEnd();
        if (start != end) {
            return false;
        }
        
        // First: make sure the line is visible on screen:
        
        int line = mLayout.getLineForOffset(start);

        final int top = mLayout.getLineTop(line);
        final int bottom = mLayout.getLineTop(line + 1);
        final int vspace = mBottom - mTop - getExtendedPaddingTop() - getExtendedPaddingBottom();
        int vslack = (bottom - top) / 2;
        if (vslack > vspace / 4)
            vslack = vspace / 4;
        final int vs = mScrollY;

        if (top < (vs+vslack)) {
            line = mLayout.getLineForVertical(vs+vslack+(bottom-top));
        } else if (bottom > (vspace+vs-vslack)) {
            line = mLayout.getLineForVertical(vspace+vs-vslack-(bottom-top));
        }
        
        // Next: make sure the character is visible on screen:
        
        final int hspace = mRight - mLeft - getCompoundPaddingLeft() - getCompoundPaddingRight();
        final int hs = mScrollX;
        final int leftChar = mLayout.getOffsetForHorizontal(line, hs);
        final int rightChar = mLayout.getOffsetForHorizontal(line, hspace+hs);
        
        // line might contain bidirectional text
        final int lowChar = leftChar < rightChar ? leftChar : rightChar;
        final int highChar = leftChar > rightChar ? leftChar : rightChar;

        int newStart = start;
        if (newStart < lowChar) {
            newStart = lowChar;
        } else if (newStart > highChar) {
            newStart = highChar;
        }
        
        if (newStart != start) {
            Selection.setSelection((Spannable)mText, newStart);
            return true;
        }
        
        return false;
    }

    @Override
    public void computeScroll() {
        if (mScroller != null) {
            if (mScroller.computeScrollOffset()) {
                mScrollX = mScroller.getCurrX();
                mScrollY = mScroller.getCurrY();
                postInvalidate();  // So we draw again
            }
        }
    }

    private void getInterestingRect(Rect r, int line) {
        convertFromViewportToContentCoordinates(r);

        // Rectangle can can be expanded on first and last line to take
        // padding into account.
        // TODO Take left/right padding into account too?
        if (line == 0) r.top -= getExtendedPaddingTop();
        if (line == mLayout.getLineCount() - 1) r.bottom += getExtendedPaddingBottom();
    }

    private void convertFromViewportToContentCoordinates(Rect r) {
        int paddingTop = getExtendedPaddingTop();
        if ((mGravity & Gravity.VERTICAL_GRAVITY_MASK) != Gravity.TOP) {
            paddingTop += getVerticalOffset(false);
        }
        r.top += paddingTop;
        r.bottom += paddingTop;

        int paddingLeft = getCompoundPaddingLeft();
        r.left += paddingLeft;
        r.right += paddingLeft;

        r.offset(-mScrollX, -mScrollY);
    }

    @Override
    public void debug(int depth) {
        super.debug(depth);

        String output = debugIndent(depth);
        output += "frame={" + mLeft + ", " + mTop + ", " + mRight
                + ", " + mBottom + "} scroll={" + mScrollX + ", " + mScrollY
                + "} ";

        if (mText != null) {

            output += "mText=\"" + mText + "\" ";
            if (mLayout != null) {
                output += "mLayout width=" + mLayout.getWidth()
                        + " height=" + mLayout.getHeight();
            }
        } else {
            output += "mText=NULL";
        }
        Log.d(VIEW_LOG_TAG, output);
    }

    /**
     * Convenience for {@link Selection#getSelectionStart}.
     */
    @ViewDebug.ExportedProperty(category = "text")
    public int getSelectionStart() {
        return Selection.getSelectionStart(getText());
    }

    /**
     * Convenience for {@link Selection#getSelectionEnd}.
     */
    @ViewDebug.ExportedProperty(category = "text")
    public int getSelectionEnd() {
        return Selection.getSelectionEnd(getText());
    }

    /**
     * Return true iff there is a selection inside this text view.
     */
    public boolean hasSelection() {
        return getSelectionStart() != getSelectionEnd();
    }

    /**
     * Sets the properties of this field (lines, horizontally scrolling,
     * transformation method) to be for a single-line input.
     *
     * @attr ref android.R.styleable#TextView_singleLine
     */
    public void setSingleLine() {
        setSingleLine(true);
    }

    /**
     * If true, sets the properties of this field (lines, horizontally
     * scrolling, transformation method) to be for a single-line input;
     * if false, restores these to the default conditions.
     * Note that calling this with false restores default conditions,
     * not necessarily those that were in effect prior to calling
     * it with true.
     *
     * @attr ref android.R.styleable#TextView_singleLine
     */
    @android.view.RemotableViewMethod
    public void setSingleLine(boolean singleLine) {
        if ((mInputType&EditorInfo.TYPE_MASK_CLASS)
                == EditorInfo.TYPE_CLASS_TEXT) {
            if (singleLine) {
                mInputType &= ~EditorInfo.TYPE_TEXT_FLAG_MULTI_LINE;
            } else {
                mInputType |= EditorInfo.TYPE_TEXT_FLAG_MULTI_LINE;
            }
        }
        applySingleLine(singleLine, true);
    }

    private void applySingleLine(boolean singleLine, boolean applyTransformation) {
        mSingleLine = singleLine;
        if (singleLine) {
            setLines(1);
            setHorizontallyScrolling(true);
            if (applyTransformation) {
                setTransformationMethod(SingleLineTransformationMethod.
                                        getInstance());
            }
        } else {
            setMaxLines(Integer.MAX_VALUE);
            setHorizontallyScrolling(false);
            if (applyTransformation) {
                setTransformationMethod(null);
            }
        }
    }
    
    /**
     * Causes words in the text that are longer than the view is wide
     * to be ellipsized instead of broken in the middle.  You may also
     * want to {@link #setSingleLine} or {@link #setHorizontallyScrolling}
     * to constrain the text to a single line.  Use <code>null</code>
     * to turn off ellipsizing.
     *
     * @attr ref android.R.styleable#TextView_ellipsize
     */
    public void setEllipsize(TextUtils.TruncateAt where) {
        mEllipsize = where;

        if (mLayout != null) {
            nullLayouts();
            requestLayout();
            invalidate();
        }
    }

    /**
     * Sets how many times to repeat the marquee animation. Only applied if the
     * TextView has marquee enabled. Set to -1 to repeat indefinitely.
     *
     * @attr ref android.R.styleable#TextView_marqueeRepeatLimit
     */
    public void setMarqueeRepeatLimit(int marqueeLimit) {
        mMarqueeRepeatLimit = marqueeLimit;
    }

    /**
     * Returns where, if anywhere, words that are longer than the view
     * is wide should be ellipsized.
     */
    @ViewDebug.ExportedProperty
    public TextUtils.TruncateAt getEllipsize() {
        return mEllipsize;
    }

    /**
     * Set the TextView so that when it takes focus, all the text is
     * selected.
     *
     * @attr ref android.R.styleable#TextView_selectAllOnFocus
     */
    @android.view.RemotableViewMethod
    public void setSelectAllOnFocus(boolean selectAllOnFocus) {
        mSelectAllOnFocus = selectAllOnFocus;

        if (selectAllOnFocus && !(mText instanceof Spannable)) {
            setText(mText, BufferType.SPANNABLE);
        }
    }

    /**
     * Set whether the cursor is visible.  The default is true.
     *
     * @attr ref android.R.styleable#TextView_cursorVisible
     */
    @android.view.RemotableViewMethod
    public void setCursorVisible(boolean visible) {
        mCursorVisible = visible;
        invalidate();

        if (visible) {
            makeBlink();
        } else if (mBlink != null) {
            mBlink.removeCallbacks(mBlink);
        }

        // InsertionPointCursorController depends on mCursorVisible
        prepareCursorControllers();
    }

    private boolean canMarquee() {
        int width = (mRight - mLeft - getCompoundPaddingLeft() - getCompoundPaddingRight());
        return width > 0 && mLayout.getLineWidth(0) > width;
    }

    private void startMarquee() {
        // Do not ellipsize EditText
        if (mInput != null) return;

        if (compressText(getWidth() - getCompoundPaddingLeft() - getCompoundPaddingRight())) {
            return;
        }

        if ((mMarquee == null || mMarquee.isStopped()) && (isFocused() || isSelected()) &&
                getLineCount() == 1 && canMarquee()) {

            if (mMarquee == null) mMarquee = new Marquee(this);
            mMarquee.start(mMarqueeRepeatLimit);
        }
    }

    private void stopMarquee() {
        if (mMarquee != null && !mMarquee.isStopped()) {
            mMarquee.stop();
        }
    }

    private void startStopMarquee(boolean start) {
        if (mEllipsize == TextUtils.TruncateAt.MARQUEE) {
            if (start) {
                startMarquee();
            } else {
                stopMarquee();
            }
        }
    }

    private static final class Marquee extends Handler {
        // TODO: Add an option to configure this
        private static final float MARQUEE_DELTA_MAX = 0.07f;
        private static final int MARQUEE_DELAY = 1200;
        private static final int MARQUEE_RESTART_DELAY = 1200;
        private static final int MARQUEE_RESOLUTION = 1000 / 30;
        private static final int MARQUEE_PIXELS_PER_SECOND = 30;

        private static final byte MARQUEE_STOPPED = 0x0;
        private static final byte MARQUEE_STARTING = 0x1;
        private static final byte MARQUEE_RUNNING = 0x2;

        private static final int MESSAGE_START = 0x1;
        private static final int MESSAGE_TICK = 0x2;
        private static final int MESSAGE_RESTART = 0x3;

        private final WeakReference<TextView> mView;

        private byte mStatus = MARQUEE_STOPPED;
        private final float mScrollUnit;
        private float mMaxScroll;
        float mMaxFadeScroll;
        private float mGhostStart;
        private float mGhostOffset;
        private float mFadeStop;
        private int mRepeatLimit;

        float mScroll;

        Marquee(TextView v) {
            final float density = v.getContext().getResources().getDisplayMetrics().density;
            mScrollUnit = (MARQUEE_PIXELS_PER_SECOND * density) / MARQUEE_RESOLUTION;
            mView = new WeakReference<TextView>(v);
        }

        @Override
        public void handleMessage(Message msg) {
            switch (msg.what) {
                case MESSAGE_START:
                    mStatus = MARQUEE_RUNNING;
                    tick();
                    break;
                case MESSAGE_TICK:
                    tick();
                    break;
                case MESSAGE_RESTART:
                    if (mStatus == MARQUEE_RUNNING) {
                        if (mRepeatLimit >= 0) {
                            mRepeatLimit--;
                        }
                        start(mRepeatLimit);
                    }
                    break;
            }
        }

        void tick() {
            if (mStatus != MARQUEE_RUNNING) {
                return;
            }

            removeMessages(MESSAGE_TICK);

            final TextView textView = mView.get();
            if (textView != null && (textView.isFocused() || textView.isSelected())) {
                mScroll += mScrollUnit;
                if (mScroll > mMaxScroll) {
                    mScroll = mMaxScroll;
                    sendEmptyMessageDelayed(MESSAGE_RESTART, MARQUEE_RESTART_DELAY);
                } else {
                    sendEmptyMessageDelayed(MESSAGE_TICK, MARQUEE_RESOLUTION);
                }
                textView.invalidate();
            }
        }

        void stop() {
            mStatus = MARQUEE_STOPPED;
            removeMessages(MESSAGE_START);
            removeMessages(MESSAGE_RESTART);
            removeMessages(MESSAGE_TICK);
            resetScroll();
        }

        private void resetScroll() {
            mScroll = 0.0f;
            final TextView textView = mView.get();
            if (textView != null) textView.invalidate();
        }

        void start(int repeatLimit) {
            if (repeatLimit == 0) {
                stop();
                return;
            }
            mRepeatLimit = repeatLimit;
            final TextView textView = mView.get();
            if (textView != null && textView.mLayout != null) {
                mStatus = MARQUEE_STARTING;
                mScroll = 0.0f;
                final int textWidth = textView.getWidth() - textView.getCompoundPaddingLeft() -
                        textView.getCompoundPaddingRight();
                final float lineWidth = textView.mLayout.getLineWidth(0);
                final float gap = textWidth / 3.0f;
                mGhostStart = lineWidth - textWidth + gap;
                mMaxScroll = mGhostStart + textWidth;
                mGhostOffset = lineWidth + gap;
                mFadeStop = lineWidth + textWidth / 6.0f;
                mMaxFadeScroll = mGhostStart + lineWidth + lineWidth;

                textView.invalidate();
                sendEmptyMessageDelayed(MESSAGE_START, MARQUEE_DELAY);
            }
        }

        float getGhostOffset() {
            return mGhostOffset;
        }

        boolean shouldDrawLeftFade() {
            return mScroll <= mFadeStop;
        }

        boolean shouldDrawGhost() {
            return mStatus == MARQUEE_RUNNING && mScroll > mGhostStart;
        }

        boolean isRunning() {
            return mStatus == MARQUEE_RUNNING;
        }

        boolean isStopped() {
            return mStatus == MARQUEE_STOPPED;
        }
    }

    /**
     * This method is called when the text is changed, in case any
     * subclasses would like to know.
     *
     * @param text The text the TextView is displaying.
     * @param start The offset of the start of the range of the text
     *              that was modified.
     * @param before The offset of the former end of the range of the
     *               text that was modified.  If text was simply inserted,
     *               this will be the same as <code>start</code>.
     *               If text was replaced with new text or deleted, the
     *               length of the old text was <code>before-start</code>.
     * @param after The offset of the end of the range of the text
     *              that was modified.  If text was simply deleted,
     *              this will be the same as <code>start</code>.
     *              If text was replaced with new text or inserted,
     *              the length of the new text is <code>after-start</code>.
     */
    protected void onTextChanged(CharSequence text,
                                 int start, int before, int after) {
    }

    /**
     * This method is called when the selection has changed, in case any
     * subclasses would like to know.
     * 
     * @param selStart The new selection start location.
     * @param selEnd The new selection end location.
     */
    protected void onSelectionChanged(int selStart, int selEnd) {
    }
    
    /**
     * Adds a TextWatcher to the list of those whose methods are called
     * whenever this TextView's text changes.
     * <p>
     * In 1.0, the {@link TextWatcher#afterTextChanged} method was erroneously
     * not called after {@link #setText} calls.  Now, doing {@link #setText}
     * if there are any text changed listeners forces the buffer type to
     * Editable if it would not otherwise be and does call this method.
     */
    public void addTextChangedListener(TextWatcher watcher) {
        if (mListeners == null) {
            mListeners = new ArrayList<TextWatcher>();
        }

        mListeners.add(watcher);
    }

    /**
     * Removes the specified TextWatcher from the list of those whose
     * methods are called
     * whenever this TextView's text changes.
     */
    public void removeTextChangedListener(TextWatcher watcher) {
        if (mListeners != null) {
            int i = mListeners.indexOf(watcher);

            if (i >= 0) {
                mListeners.remove(i);
            }
        }
    }

    private void sendBeforeTextChanged(CharSequence text, int start, int before,
                                   int after) {
        if (mListeners != null) {
            final ArrayList<TextWatcher> list = mListeners;
            final int count = list.size();
            for (int i = 0; i < count; i++) {
                list.get(i).beforeTextChanged(text, start, before, after);
            }
        }
    }

    /**
     * Not private so it can be called from an inner class without going
     * through a thunk.
     */
    void sendOnTextChanged(CharSequence text, int start, int before,
                                   int after) {
        if (mListeners != null) {
            final ArrayList<TextWatcher> list = mListeners;
            final int count = list.size();
            for (int i = 0; i < count; i++) {
                list.get(i).onTextChanged(text, start, before, after);
            }
        }
    }

    /**
     * Not private so it can be called from an inner class without going
     * through a thunk.
     */
    void sendAfterTextChanged(Editable text) {
        if (mListeners != null) {
            final ArrayList<TextWatcher> list = mListeners;
            final int count = list.size();
            for (int i = 0; i < count; i++) {
                list.get(i).afterTextChanged(text);
            }
        }
    }

    /**
     * Not private so it can be called from an inner class without going
     * through a thunk.
     */
    void handleTextChanged(CharSequence buffer, int start,
            int before, int after) {
        final InputMethodState ims = mInputMethodState;
        if (ims == null || ims.mBatchEditNesting == 0) {
            updateAfterEdit();
        }
        if (ims != null) {
            ims.mContentChanged = true;
            if (ims.mChangedStart < 0) {
                ims.mChangedStart = start;
                ims.mChangedEnd = start+before;
            } else {
                ims.mChangedStart = Math.min(ims.mChangedStart, start);
                ims.mChangedEnd = Math.max(ims.mChangedEnd, start + before - ims.mChangedDelta);
            }
            ims.mChangedDelta += after-before;
        }
        
        sendOnTextChanged(buffer, start, before, after);
        onTextChanged(buffer, start, before, after);
        hideControllers();
    }
    
    /**
     * Not private so it can be called from an inner class without going
     * through a thunk.
     */
    void spanChange(Spanned buf, Object what, int oldStart, int newStart,
            int oldEnd, int newEnd) {
        // XXX Make the start and end move together if this ends up
        // spending too much time invalidating.

        boolean selChanged = false;
        int newSelStart=-1, newSelEnd=-1;
        
        final InputMethodState ims = mInputMethodState;
        
        if (what == Selection.SELECTION_END) {
            mHighlightPathBogus = true;
            selChanged = true;
            newSelEnd = newStart;

            if (!isFocused()) {
                mSelectionMoved = true;
            }

            if (oldStart >= 0 || newStart >= 0) {
                invalidateCursor(Selection.getSelectionStart(buf), oldStart, newStart);
                registerForPreDraw();

                if (isFocused()) {
                    mShowCursor = SystemClock.uptimeMillis();
                    makeBlink();
                }
            }
        }

        if (what == Selection.SELECTION_START) {
            mHighlightPathBogus = true;
            selChanged = true;
            newSelStart = newStart;

            if (!isFocused()) {
                mSelectionMoved = true;
            }

            if (oldStart >= 0 || newStart >= 0) {
                int end = Selection.getSelectionEnd(buf);
                invalidateCursor(end, oldStart, newStart);
            }
        }

        if (selChanged) {
            if ((buf.getSpanFlags(what)&Spanned.SPAN_INTERMEDIATE) == 0) {
                if (newSelStart < 0) {
                    newSelStart = Selection.getSelectionStart(buf);
                }
                if (newSelEnd < 0) {
                    newSelEnd = Selection.getSelectionEnd(buf);
                }
                onSelectionChanged(newSelStart, newSelEnd);
            }
        }
        
        if (what instanceof UpdateAppearance ||
            what instanceof ParagraphStyle) {
            if (ims == null || ims.mBatchEditNesting == 0) {
                invalidate();
                mHighlightPathBogus = true;
                checkForResize();
            } else {
                ims.mContentChanged = true;
            }
        }

        if (MetaKeyKeyListener.isMetaTracker(buf, what)) {
            mHighlightPathBogus = true;
            if (ims != null && MetaKeyKeyListener.isSelectingMetaTracker(buf, what)) {
                ims.mSelectionModeChanged = true;
            }

            if (Selection.getSelectionStart(buf) >= 0) {
                if (ims == null || ims.mBatchEditNesting == 0) {
                    invalidateCursor();
                } else {
                    ims.mCursorChanged = true;
                }
            }
        }
        
        if (what instanceof ParcelableSpan) {
            // If this is a span that can be sent to a remote process,
            // the current extract editor would be interested in it.
            if (ims != null && ims.mExtracting != null) {
                if (ims.mBatchEditNesting != 0) {
                    if (oldStart >= 0) {
                        if (ims.mChangedStart > oldStart) {
                            ims.mChangedStart = oldStart;
                        }
                        if (ims.mChangedStart > oldEnd) {
                            ims.mChangedStart = oldEnd;
                        }
                    }
                    if (newStart >= 0) {
                        if (ims.mChangedStart > newStart) {
                            ims.mChangedStart = newStart;
                        }
                        if (ims.mChangedStart > newEnd) {
                            ims.mChangedStart = newEnd;
                        }
                    }
                } else {
                    if (DEBUG_EXTRACT) Log.v(LOG_TAG, "Span change outside of batch: "
                            + oldStart + "-" + oldEnd + ","
                            + newStart + "-" + newEnd + what);
                    ims.mContentChanged = true;
                }
            }
        }
    }

    private class ChangeWatcher
    implements TextWatcher, SpanWatcher {

        private CharSequence mBeforeText;

        public void beforeTextChanged(CharSequence buffer, int start,
                                      int before, int after) {
            if (DEBUG_EXTRACT) Log.v(LOG_TAG, "beforeTextChanged start=" + start
                    + " before=" + before + " after=" + after + ": " + buffer);

            if (AccessibilityManager.getInstance(mContext).isEnabled()
                    && !isPasswordInputType(mInputType)) {
                mBeforeText = buffer.toString();
            }

            TextView.this.sendBeforeTextChanged(buffer, start, before, after);
        }

        public void onTextChanged(CharSequence buffer, int start,
                                  int before, int after) {
            if (DEBUG_EXTRACT) Log.v(LOG_TAG, "onTextChanged start=" + start
                    + " before=" + before + " after=" + after + ": " + buffer);
            TextView.this.handleTextChanged(buffer, start, before, after);

            if (AccessibilityManager.getInstance(mContext).isEnabled() &&
                    (isFocused() || isSelected() &&
                    isShown())) {
                sendAccessibilityEventTypeViewTextChanged(mBeforeText, start, before, after);
                mBeforeText = null;
            }

            // TODO. The cursor controller should hide as soon as text is typed.
            // But this method is also used for cosmetic changes (underline current word when
            // spell corrections are displayed. There is currently no way to make the difference
            // between these cosmetic changes and actual text modifications.
        }

        public void afterTextChanged(Editable buffer) {
            if (DEBUG_EXTRACT) Log.v(LOG_TAG, "afterTextChanged: " + buffer);
            TextView.this.sendAfterTextChanged(buffer);

            if (MetaKeyKeyListener.getMetaState(buffer,
                                 MetaKeyKeyListener.META_SELECTING) != 0) {
                MetaKeyKeyListener.stopSelecting(TextView.this, buffer);
            }
        }

        public void onSpanChanged(Spannable buf,
                                  Object what, int s, int e, int st, int en) {
            if (DEBUG_EXTRACT) Log.v(LOG_TAG, "onSpanChanged s=" + s + " e=" + e
                    + " st=" + st + " en=" + en + " what=" + what + ": " + buf);
            TextView.this.spanChange(buf, what, s, st, e, en);
        }

        public void onSpanAdded(Spannable buf, Object what, int s, int e) {
            if (DEBUG_EXTRACT) Log.v(LOG_TAG, "onSpanAdded s=" + s + " e=" + e
                    + " what=" + what + ": " + buf);
            TextView.this.spanChange(buf, what, -1, s, -1, e);
        }

        public void onSpanRemoved(Spannable buf, Object what, int s, int e) {
            if (DEBUG_EXTRACT) Log.v(LOG_TAG, "onSpanRemoved s=" + s + " e=" + e
                    + " what=" + what + ": " + buf);
            TextView.this.spanChange(buf, what, s, -1, e, -1);
        }
    }

    private void makeBlink() {
        if (!mCursorVisible) {
            if (mBlink != null) {
                mBlink.removeCallbacks(mBlink);
            }

            return;
        }

        if (mBlink == null)
            mBlink = new Blink(this);

        mBlink.removeCallbacks(mBlink);
        mBlink.postAtTime(mBlink, mShowCursor + BLINK);
    }

    /**
     * @hide
     */
    @Override
    public void dispatchFinishTemporaryDetach() {
        mDispatchTemporaryDetach = true;
        super.dispatchFinishTemporaryDetach();
        mDispatchTemporaryDetach = false;
    }

    @Override
    public void onStartTemporaryDetach() {
        super.onStartTemporaryDetach();
        // Only track when onStartTemporaryDetach() is called directly,
        // usually because this instance is an editable field in a list
        if (!mDispatchTemporaryDetach) mTemporaryDetach = true;
    }
    
    @Override
    public void onFinishTemporaryDetach() {
        super.onFinishTemporaryDetach();
        // Only track when onStartTemporaryDetach() is called directly,
        // usually because this instance is an editable field in a list
        if (!mDispatchTemporaryDetach) mTemporaryDetach = false;
    }
    
    @Override
    protected void onFocusChanged(boolean focused, int direction, Rect previouslyFocusedRect) {
        if (mTemporaryDetach) {
            // If we are temporarily in the detach state, then do nothing.
            super.onFocusChanged(focused, direction, previouslyFocusedRect);
            return;
        }
        
        mShowCursor = SystemClock.uptimeMillis();

        ensureEndedBatchEdit();
        
        if (focused) {
            int selStart = getSelectionStart();
            int selEnd = getSelectionEnd();

            if (!mFrozenWithFocus || (selStart < 0 || selEnd < 0)) {
                boolean selMoved = mSelectionMoved;

                final int touchOffset = 
                    ((SelectionModifierCursorController) mSelectionModifierCursorController).
                    getMinTouchOffset();
                Selection.setSelection((Spannable) mText, touchOffset);

                if (mMovement != null) {
                    mMovement.onTakeFocus(this, (Spannable) mText, direction);
                }

                if (mSelectAllOnFocus) {
                    Selection.setSelection((Spannable) mText, 0, mText.length());
                }

                if (selMoved && selStart >= 0 && selEnd >= 0) {
                    /*
                     * Someone intentionally set the selection, so let them
                     * do whatever it is that they wanted to do instead of
                     * the default on-focus behavior.  We reset the selection
                     * here instead of just skipping the onTakeFocus() call
                     * because some movement methods do something other than
                     * just setting the selection in theirs and we still
                     * need to go through that path.
                     */

                    Selection.setSelection((Spannable) mText, selStart, selEnd);
                }
                mTouchFocusSelected = true;
            }

            mFrozenWithFocus = false;
            mSelectionMoved = false;

            if (mText instanceof Spannable) {
                Spannable sp = (Spannable) mText;
                MetaKeyKeyListener.resetMetaState(sp);
            }

            makeBlink();

            if (mError != null) {
                showError();
            }

            // We cannot start the selection mode immediately. The layout may be null here and is
            // needed by the cursor controller. Layout creation is deferred up to drawing. The
            // selection action mode will be started in onPreDraw().
            if (selStart != selEnd) {
                mShouldStartSelectionActionMode = true;
            }
        } else {
            if (mError != null) {
                hideError();
            }
            // Don't leave us in the middle of a batch edit.
            onEndBatchEdit();

            hideInsertionPointCursorController();
            terminateSelectionActionMode();
        }

        startStopMarquee(focused);

        if (mTransformation != null) {
            mTransformation.onFocusChanged(this, mText, focused, direction,
                                           previouslyFocusedRect);
        }

        super.onFocusChanged(focused, direction, previouslyFocusedRect);
    }

    @Override
    public void onWindowFocusChanged(boolean hasWindowFocus) {
        super.onWindowFocusChanged(hasWindowFocus);

        if (hasWindowFocus) {
            if (mBlink != null) {
                mBlink.uncancel();

                if (isFocused()) {
                    mShowCursor = SystemClock.uptimeMillis();
                    makeBlink();
                }
            }
        } else {
            if (mBlink != null) {
                mBlink.cancel();
            }
            // Don't leave us in the middle of a batch edit.
            onEndBatchEdit();
            if (mInputContentType != null) {
                mInputContentType.enterDown = false;
            }
        }

        startStopMarquee(hasWindowFocus);
    }

    /**
     * Use {@link BaseInputConnection#removeComposingSpans
     * BaseInputConnection.removeComposingSpans()} to remove any IME composing
     * state from this text view.
     */
    public void clearComposingText() {
        if (mText instanceof Spannable) {
            BaseInputConnection.removeComposingSpans((Spannable)mText);
        }
    }
    
    @Override
    public void setSelected(boolean selected) {
        boolean wasSelected = isSelected();

        super.setSelected(selected);

        if (selected != wasSelected && mEllipsize == TextUtils.TruncateAt.MARQUEE) {
            if (selected) {
                startMarquee();
            } else {
                stopMarquee();
            }
        }
    }

    class CommitSelectionReceiver extends ResultReceiver {
        private final int mPrevStart, mPrevEnd;
        private final int mNewStart, mNewEnd;

        public CommitSelectionReceiver(int mPrevStart, int mPrevEnd, int mNewStart, int mNewEnd) {
            super(getHandler());
            this.mPrevStart = mPrevStart;
            this.mPrevEnd = mPrevEnd;
            this.mNewStart = mNewStart;
            this.mNewEnd = mNewEnd;
        }

        @Override
        protected void onReceiveResult(int resultCode, Bundle resultData) {
            int start = mNewStart;
            int end = mNewEnd;

            // Move the cursor to the new position, unless this tap was actually
            // use to show the IMM. Leave cursor unchanged in that case.
            if (resultCode == InputMethodManager.RESULT_SHOWN) {
                start = mPrevStart;
                end = mPrevEnd;
            } else {
                if ((mPrevStart != mPrevEnd) && (start == end)) {
                    if ((start >= mPrevStart) && (start <= mPrevEnd)) {
                        // Tapping inside the selection does nothing
                        Selection.setSelection((Spannable) mText, mPrevStart, mPrevEnd);
                        return;
                    } else {
                        // Tapping outside stops selection mode, if any
                        stopSelectionActionMode();
                    }
                }

                if (mInsertionPointCursorController != null) {
                    mInsertionPointCursorController.show();
                }
            }

            final int len = mText.length();
            if (start > len) {
                start = len;
            }
            if (end > len) {
                end = len;
            }
            Selection.setSelection((Spannable)mText, start, end);
        }
    }
    
    @Override
    public boolean onTouchEvent(MotionEvent event) {
        final int action = event.getAction();
        if (action == MotionEvent.ACTION_DOWN) {
            // Reset this state; it will be re-set if super.onTouchEvent
            // causes focus to move to the view.
            mTouchFocusSelected = false;
            mScrolled = false;
        }

        final boolean superResult = super.onTouchEvent(event);

        /*
         * Don't handle the release after a long press, because it will
         * move the selection away from whatever the menu action was
         * trying to affect.
         */
        if (mEatTouchRelease && action == MotionEvent.ACTION_UP) {
            mEatTouchRelease = false;
            return superResult;
        }

        if ((mMovement != null || onCheckIsTextEditor()) &&
                mText instanceof Spannable && mLayout != null) {
            
            int oldSelStart = getSelectionStart();
            int oldSelEnd = getSelectionEnd();

            if (mInsertionPointCursorController != null) {
                mInsertionPointCursorController.onTouchEvent(event);
            }
            if (mSelectionModifierCursorController != null) {
                mSelectionModifierCursorController.onTouchEvent(event);
            }

            boolean handled = false;

            if (mMovement != null) {
                handled |= mMovement.onTouchEvent(this, (Spannable) mText, event);
            }

            if (isTextEditable()) {
                if (action == MotionEvent.ACTION_UP && isFocused() && !mScrolled) {
                    InputMethodManager imm = (InputMethodManager)
<<<<<<< HEAD
                            getContext().getSystemService(Context.INPUT_METHOD_SERVICE);

=======
                          getContext().getSystemService(Context.INPUT_METHOD_SERVICE);
                    
>>>>>>> 9765b2a0
                    final int newSelStart = getSelectionStart();
                    final int newSelEnd = getSelectionEnd();

                    CommitSelectionReceiver csr = null;
                    if (newSelStart != oldSelStart || newSelEnd != oldSelEnd ||
                            didTouchFocusSelect()) {
                        csr = new CommitSelectionReceiver(oldSelStart, oldSelEnd,
                                newSelStart, newSelEnd);
                    }

                    handled |= imm.showSoftInput(this, 0, csr) && (csr != null);
                }
            }

            if (handled) {
                return true;
            }
        }

        return superResult;
    }

    private void prepareCursorControllers() {
        // TODO Add an extra android:cursorController flag to disable the controller?
        if (mCursorVisible && mLayout != null) {
            if (mInsertionPointCursorController == null) {
                mInsertionPointCursorController = new InsertionPointCursorController();
            }
        } else {
            mInsertionPointCursorController = null;
        }

        if (canSelectText() && mLayout != null) {
            if (mSelectionModifierCursorController == null) {
                mSelectionModifierCursorController = new SelectionModifierCursorController();
            }
        } else {
            // Stop selection mode if the controller becomes unavailable.
            stopSelectionActionMode();
            mSelectionModifierCursorController = null;
        }
    }

    /**
     * @return True iff this TextView contains a text that can be edited.
     */
    private boolean isTextEditable() {
        return mText instanceof Editable && onCheckIsTextEditor();
    }

    /**
     * Returns true, only while processing a touch gesture, if the initial
     * touch down event caused focus to move to the text view and as a result
     * its selection changed.  Only valid while processing the touch gesture
     * of interest.
     */
    public boolean didTouchFocusSelect() {
        return mTouchFocusSelected;
    }
    
    @Override
    public void cancelLongPress() {
        super.cancelLongPress();
        mScrolled = true;
    }
    
    @Override
    public boolean onTrackballEvent(MotionEvent event) {
        if (mMovement != null && mText instanceof Spannable &&
            mLayout != null) {
            if (mMovement.onTrackballEvent(this, (Spannable) mText, event)) {
                return true;
            }
        }

        return super.onTrackballEvent(event);
    }

    public void setScroller(Scroller s) {
        mScroller = s;
    }

    private static class Blink extends Handler implements Runnable {
        private final WeakReference<TextView> mView;
        private boolean mCancelled;

        public Blink(TextView v) {
            mView = new WeakReference<TextView>(v);
        }

        public void run() {
            if (mCancelled) {
                return;
            }

            removeCallbacks(Blink.this);

            TextView tv = mView.get();

            if (tv != null && tv.isFocused()) {
                int st = tv.getSelectionStart();
                int en = tv.getSelectionEnd();

                if (st == en && st >= 0 && en >= 0) {
                    if (tv.mLayout != null) {
                        tv.invalidateCursorPath();
                    }

                    postAtTime(this, SystemClock.uptimeMillis() + BLINK);
                }
            }
        }

        void cancel() {
            if (!mCancelled) {
                removeCallbacks(Blink.this);
                mCancelled = true;
            }
        }

        void uncancel() {
            mCancelled = false;
        }
    }

    @Override
    protected float getLeftFadingEdgeStrength() {
        if (mEllipsize == TextUtils.TruncateAt.MARQUEE) {
            if (mMarquee != null && !mMarquee.isStopped()) {
                final Marquee marquee = mMarquee;
                if (marquee.shouldDrawLeftFade()) {
                    return marquee.mScroll / getHorizontalFadingEdgeLength();
                } else {
                    return 0.0f;
                }
            } else if (getLineCount() == 1) {
                switch (mGravity & Gravity.HORIZONTAL_GRAVITY_MASK) {
                    case Gravity.LEFT:
                        return 0.0f;
                    case Gravity.RIGHT:
                        return (mLayout.getLineRight(0) - (mRight - mLeft) -
                                getCompoundPaddingLeft() - getCompoundPaddingRight() -
                                mLayout.getLineLeft(0)) / getHorizontalFadingEdgeLength();
                    case Gravity.CENTER_HORIZONTAL:
                        return 0.0f;
                }
            }
        }
        return super.getLeftFadingEdgeStrength();
    }

    @Override
    protected float getRightFadingEdgeStrength() {
        if (mEllipsize == TextUtils.TruncateAt.MARQUEE) {
            if (mMarquee != null && !mMarquee.isStopped()) {
                final Marquee marquee = mMarquee;
                return (marquee.mMaxFadeScroll - marquee.mScroll) / getHorizontalFadingEdgeLength();
            } else if (getLineCount() == 1) {
                switch (mGravity & Gravity.HORIZONTAL_GRAVITY_MASK) {
                    case Gravity.LEFT:
                        final int textWidth = (mRight - mLeft) - getCompoundPaddingLeft() -
                                getCompoundPaddingRight();
                        final float lineWidth = mLayout.getLineWidth(0);
                        return (lineWidth - textWidth) / getHorizontalFadingEdgeLength();
                    case Gravity.RIGHT:
                        return 0.0f;
                    case Gravity.CENTER_HORIZONTAL:
                        return (mLayout.getLineWidth(0) - ((mRight - mLeft) -
                                getCompoundPaddingLeft() - getCompoundPaddingRight())) /
                                getHorizontalFadingEdgeLength();
                }
            }
        }
        return super.getRightFadingEdgeStrength();
    }

    @Override
    protected int computeHorizontalScrollRange() {
        if (mLayout != null) {
            return mSingleLine && (mGravity & Gravity.HORIZONTAL_GRAVITY_MASK) == Gravity.LEFT ?
                    (int) mLayout.getLineWidth(0) : mLayout.getWidth();
        }

        return super.computeHorizontalScrollRange();
    }

    @Override
    protected int computeVerticalScrollRange() {
        if (mLayout != null)
            return mLayout.getHeight();

        return super.computeVerticalScrollRange();
    }

    @Override
    protected int computeVerticalScrollExtent() {
        return getHeight() - getCompoundPaddingTop() - getCompoundPaddingBottom();
    }
    
    public enum BufferType {
        NORMAL, SPANNABLE, EDITABLE,
    }

    /**
     * Returns the TextView_textColor attribute from the
     * Resources.StyledAttributes, if set, or the TextAppearance_textColor
     * from the TextView_textAppearance attribute, if TextView_textColor
     * was not set directly.
     */
    public static ColorStateList getTextColors(Context context, TypedArray attrs) {
        ColorStateList colors;
        colors = attrs.getColorStateList(com.android.internal.R.styleable.
                                         TextView_textColor);

        if (colors == null) {
            int ap = attrs.getResourceId(com.android.internal.R.styleable.
                                         TextView_textAppearance, -1);
            if (ap != -1) {
                TypedArray appearance;
                appearance = context.obtainStyledAttributes(ap,
                                            com.android.internal.R.styleable.TextAppearance);
                colors = appearance.getColorStateList(com.android.internal.R.styleable.
                                                  TextAppearance_textColor);
                appearance.recycle();
            }
        }

        return colors;
    }

    /**
     * Returns the default color from the TextView_textColor attribute
     * from the AttributeSet, if set, or the default color from the
     * TextAppearance_textColor from the TextView_textAppearance attribute,
     * if TextView_textColor was not set directly.
     */
    public static int getTextColor(Context context,
                                   TypedArray attrs,
                                   int def) {
        ColorStateList colors = getTextColors(context, attrs);

        if (colors == null) {
            return def;
        } else {
            return colors.getDefaultColor();
        }
    }

    @Override
    public boolean onKeyShortcut(int keyCode, KeyEvent event) {
        switch (keyCode) {
        case KeyEvent.KEYCODE_A:
            if (canSelectAll()) {
                return onTextContextMenuItem(ID_SELECT_ALL);
            }

            break;

        case KeyEvent.KEYCODE_X:
            if (canCut()) {
                return onTextContextMenuItem(ID_CUT);
            }

            break;

        case KeyEvent.KEYCODE_C:
            if (canCopy()) {
                return onTextContextMenuItem(ID_COPY);
            }

            break;

        case KeyEvent.KEYCODE_V:
            if (canPaste()) {
                return onTextContextMenuItem(ID_PASTE);
            }

            break;
        }

        return super.onKeyShortcut(keyCode, event);
    }

    private boolean canSelectAll() {
        return canSelectText() && mText.length() != 0;
    }

    private boolean canSelectText() {
        // prepareCursorController() relies on this method.
        // If you change this condition, make sure prepareCursorController is called anywhere
        // the value of this condition might be changed.
        return (mText instanceof Spannable &&
                mMovement != null &&
                mMovement.canSelectArbitrarily());
    }

    private boolean canCut() {
        if (mTransformation instanceof PasswordTransformationMethod) {
            return false;
        }

        if (mText.length() > 0 && getSelectionStart() >= 0) {
            if (mText instanceof Editable && mInput != null) {
                return true;
            }
        }

        return false;
    }

    private boolean canCopy() {
        if (mTransformation instanceof PasswordTransformationMethod) {
            return false;
        }

        if (mText.length() > 0 && getSelectionStart() >= 0) {
            return true;
        }

        return false;
    }

    private boolean canPaste() {
        return (mText instanceof Editable &&
                mInput != null &&
                getSelectionStart() >= 0 &&
                getSelectionEnd() >= 0 &&
                ((ClipboardManager)getContext().getSystemService(Context.CLIPBOARD_SERVICE)).
                hasPrimaryClip());
    }

    /**
     * Returns the offsets delimiting the 'word' located at position offset.
     *
     * @param offset An offset in the text.
     * @return The offsets for the start and end of the word located at <code>offset</code>.
     * The two ints offsets are packed in a long, with the starting offset shifted by 32 bits.
     * Returns a negative value if no valid word was found.
     */
    private long getWordLimitsAt(int offset) {
        /*
         * Quick return if the input type is one where adding words
         * to the dictionary doesn't make any sense.
         */
        int klass = mInputType & InputType.TYPE_MASK_CLASS;
        if (klass == InputType.TYPE_CLASS_NUMBER ||
            klass == InputType.TYPE_CLASS_PHONE ||
            klass == InputType.TYPE_CLASS_DATETIME) {
            return -1;
        }

        int variation = mInputType & InputType.TYPE_MASK_VARIATION;
        if (variation == InputType.TYPE_TEXT_VARIATION_URI ||
            variation == InputType.TYPE_TEXT_VARIATION_PASSWORD ||
            variation == InputType.TYPE_TEXT_VARIATION_VISIBLE_PASSWORD ||
            variation == InputType.TYPE_TEXT_VARIATION_EMAIL_ADDRESS ||
            variation == InputType.TYPE_TEXT_VARIATION_FILTER) {
            return -1;
        }

        int end = offset;

        if (end < 0) {
            return -1;
        }

        int start = end;
        int len = mText.length();

        for (; start > 0; start--) {
            char c = mTransformed.charAt(start - 1);
            int type = Character.getType(c);

            if (c != '\'' &&
                type != Character.UPPERCASE_LETTER &&
                type != Character.LOWERCASE_LETTER &&
                type != Character.TITLECASE_LETTER &&
                type != Character.MODIFIER_LETTER &&
                type != Character.DECIMAL_DIGIT_NUMBER) {
                break;
            }
        }

        for (; end < len; end++) {
            char c = mTransformed.charAt(end);
            int type = Character.getType(c);

            if (c != '\'' &&
                type != Character.UPPERCASE_LETTER &&
                type != Character.LOWERCASE_LETTER &&
                type != Character.TITLECASE_LETTER &&
                type != Character.MODIFIER_LETTER &&
                type != Character.DECIMAL_DIGIT_NUMBER) {
                break;
            }
        }

        if (start == end) {
            return -1;
        }

        if (end - start > 48) {
            return -1;
        }

        boolean hasLetter = false;
        for (int i = start; i < end; i++) {
            if (Character.isLetter(mTransformed.charAt(i))) {
                hasLetter = true;
                break;
            }
        }

        if (!hasLetter) {
            return -1;
        }

        // Two ints packed in a long
        return (((long) start) << 32) | end;
    }

    @Override
    public boolean dispatchPopulateAccessibilityEvent(AccessibilityEvent event) {
        if (!isShown()) {
            return false;
        }

        final boolean isPassword = isPasswordInputType(mInputType);

        if (!isPassword) {
            CharSequence text = getText();
            if (TextUtils.isEmpty(text)) {
                text = getHint();
            }
            if (!TextUtils.isEmpty(text)) {
                if (text.length() > AccessibilityEvent.MAX_TEXT_LENGTH) {
                    text = text.subSequence(0, AccessibilityEvent.MAX_TEXT_LENGTH + 1);
                }
                event.getText().add(text);
            }
        } else {
            event.setPassword(isPassword);
        }
        return false;
    }

    void sendAccessibilityEventTypeViewTextChanged(CharSequence beforeText,
            int fromIndex, int removedCount, int addedCount) {
        AccessibilityEvent event =
            AccessibilityEvent.obtain(AccessibilityEvent.TYPE_VIEW_TEXT_CHANGED);
        event.setFromIndex(fromIndex);
        event.setRemovedCount(removedCount);
        event.setAddedCount(addedCount);
        event.setBeforeText(beforeText);
        sendAccessibilityEventUnchecked(event);
    }

    @Override
    protected void onCreateContextMenu(ContextMenu menu) {
        super.onCreateContextMenu(menu);
        boolean added = false;

        MenuHandler handler = new MenuHandler();

        if (mText instanceof Spanned) {
            int selStart = getSelectionStart();
            int selEnd = getSelectionEnd();

            int min = Math.min(selStart, selEnd);
            int max = Math.max(selStart, selEnd);

            URLSpan[] urls = ((Spanned) mText).getSpans(min, max,
                                                        URLSpan.class);
            if (urls.length == 1) {
                menu.add(0, ID_COPY_URL, 0,
                         com.android.internal.R.string.copyUrl).
                            setOnMenuItemClickListener(handler);

                added = true;
            }
        }
        
        // The context menu is not empty, which will prevent the selection mode from starting.
        // Add a entry to start it in the context menu.
        // TODO Does not handle the case where a subclass does not call super.thisMethod or
        // populates the menu AFTER this call.
        if (menu.size() > 0) {
            menu.add(0, ID_SELECTION_MODE, 0, com.android.internal.R.string.selectTextMode).
            setOnMenuItemClickListener(handler);
            added = true;
        }

        if (added) {
            menu.setHeaderTitle(com.android.internal.R.string.editTextMenuTitle);
        }
    }

    /**
     * Returns whether this text view is a current input method target.  The
     * default implementation just checks with {@link InputMethodManager}.
     */
    public boolean isInputMethodTarget() {
        InputMethodManager imm = InputMethodManager.peekInstance();
        return imm != null && imm.isActive(this);
    }
    
    // Selection context mode
    private static final int ID_SELECT_ALL = android.R.id.selectAll;
    private static final int ID_CUT = android.R.id.cut;
    private static final int ID_COPY = android.R.id.copy;
    private static final int ID_PASTE = android.R.id.paste;
    // Context menu entries
    private static final int ID_COPY_URL = android.R.id.copyUrl;
    private static final int ID_SELECTION_MODE = android.R.id.selectTextMode;

    private class MenuHandler implements MenuItem.OnMenuItemClickListener {
        public boolean onMenuItemClick(MenuItem item) {
            return onTextContextMenuItem(item.getItemId());
        }
    }

    /**
     * Called when a context menu option for the text view is selected.  Currently
     * this will be {@link android.R.id#copyUrl} or {@link android.R.id#selectTextMode}.
     */
    public boolean onTextContextMenuItem(int id) {
        int min = 0;
        int max = mText.length();
        
        if (isFocused()) {
            int selStart = getSelectionStart();
            int selEnd = getSelectionEnd();
            min = Math.max(0, Math.min(selStart, selEnd));
            max = Math.max(0, Math.max(selStart, selEnd));
        }

        ClipboardManager clipboard = (ClipboardManager)getContext()
                .getSystemService(Context.CLIPBOARD_SERVICE);

        switch (id) {
            case ID_COPY_URL:
                MetaKeyKeyListener.stopSelecting(this, (Spannable) mText);

                URLSpan[] urls = ((Spanned) mText).getSpans(min, max, URLSpan.class);
                if (urls.length >= 1) {
                    ClippedData clip = null;
                    for (int i=0; i<urls.length; i++) {
                        Uri uri = Uri.parse(urls[0].getURL());
                        ClippedData.Item item = new ClippedData.Item(uri);
                        if (clip == null) {
                            clip = new ClippedData(null, null, item);
                        } else {
                            clip.addItem(item);
                        }
                    }
                    clipboard.setPrimaryClip(clip);
                }
                return true;

            case ID_SELECTION_MODE:
                startSelectionActionMode();
                return true;
            }

        return false;
    }

    @Override
    public boolean performLongClick() {
        if (super.performLongClick()) {
            mEatTouchRelease = true;
            return true;
        }
        
        if (startSelectionActionMode()) {
            performHapticFeedback(HapticFeedbackConstants.LONG_PRESS);
            mEatTouchRelease = true;
            return true;
        }

        return false;
    }

    private boolean touchPositionIsInSelection() {
        int selectionStart = getSelectionStart();
        int selectionEnd = getSelectionEnd();

        if (selectionStart == selectionEnd) {
            return false;
        }

        if (selectionStart > selectionEnd) {
            int tmp = selectionStart;
            selectionStart = selectionEnd;
            selectionEnd = tmp;
            Selection.setSelection((Spannable) mText, selectionStart, selectionEnd);
        }

        SelectionModifierCursorController selectionModifierCursorController =
            ((SelectionModifierCursorController) mSelectionModifierCursorController);
        int minOffset = selectionModifierCursorController.getMinTouchOffset();
        int maxOffset = selectionModifierCursorController.getMaxTouchOffset();

        return ((minOffset >= selectionStart) && (maxOffset < selectionEnd));
    }

    /**
     * Provides the callback used to start a selection action mode.
     *
     * @return A callback instance that will be used to start selection mode, or null if selection
     * mode is not available.
     */
    private ActionMode.Callback getActionModeCallback() {
        // Long press in the current selection.
        // Should initiate a drag. Return false, to rely on context menu for now.
        if (canSelectText() && !touchPositionIsInSelection()) {
            return new SelectionActionModeCallback();
        }
        return null;
    }

    /**
     *
     * @return true if the selection mode was actually started.
     */
    private boolean startSelectionActionMode() {
        if (mSelectionActionMode != null) {
            // Selection action mode is already started
            return false;
        }

        ActionMode.Callback actionModeCallback = getActionModeCallback();
        if (actionModeCallback != null) {
            mSelectionActionMode = startActionMode(actionModeCallback);
            return mSelectionActionMode != null;
        }

        return false;
    }

    /**
     * Same as {@link #stopSelectionActionMode()}, except that there is no cursor controller
     * fade out animation. Needed since the drawable and their alpha values are shared by all
     * TextViews. Switching from one TextView to another would fade the cursor controllers in the
     * new one otherwise.
     */
    private void terminateSelectionActionMode() {
        stopSelectionActionMode();
        if (mSelectionModifierCursorController != null) {
            SelectionModifierCursorController selectionModifierCursorController =
                (SelectionModifierCursorController) mSelectionModifierCursorController;
            selectionModifierCursorController.cancelFadeOutAnimation();
        }
    }

    private void stopSelectionActionMode() {
        if (mSelectionActionMode != null) {
            mSelectionActionMode.finish();
        }
    }

    private class SelectionActionModeCallback implements ActionMode.Callback {

        @Override
        public boolean onCreateActionMode(ActionMode mode, Menu menu) {
            if (mSelectionModifierCursorController == null) {
                Log.w(LOG_TAG, "TextView has no selection controller. Action mode cancelled.");
                return false;
            }

            if (!requestFocus()) {
                return false;
            }

            mode.setTitle(mContext.getString(com.android.internal.R.string.textSelectionCABTitle));
            mode.setSubtitle(null);

            selectCurrentWord();

            boolean atLeastOne = false;

            if (canSelectAll()) {
                menu.add(0, ID_SELECT_ALL, 0, com.android.internal.R.string.selectAll).
                    setIcon(com.android.internal.R.drawable.ic_menu_chat_dashboard).
                    setAlphabeticShortcut('a');
                atLeastOne = true;
            }

            if (canCut()) {
                menu.add(0, ID_CUT, 0, com.android.internal.R.string.cut).
                    setIcon(com.android.internal.R.drawable.ic_menu_compose).
                    setAlphabeticShortcut('x');
                atLeastOne = true;
            }

            if (canCopy()) {
                menu.add(0, ID_COPY, 0, com.android.internal.R.string.copy).
                    setIcon(com.android.internal.R.drawable.ic_menu_attachment).
                    setAlphabeticShortcut('c');
                atLeastOne = true;
            }

            if (canPaste()) {
                menu.add(0, ID_PASTE, 0, com.android.internal.R.string.paste).
                        setIcon(com.android.internal.R.drawable.ic_menu_camera).
                        setAlphabeticShortcut('v');
                atLeastOne = true;
            }

            if (atLeastOne) {
                mSelectionModifierCursorController.show();
                return true;
            } else {
                return false;
            }
        }

        private void selectCurrentWord() {
            // In case selection mode is started after an orientation change, use the current
            // selection instead of creating one
            if (hasSelection()) {
                return;
            }

            int selectionStart, selectionEnd;

            SelectionModifierCursorController selectionModifierCursorController =
                ((SelectionModifierCursorController) mSelectionModifierCursorController);
            int minOffset = selectionModifierCursorController.getMinTouchOffset();
            int maxOffset = selectionModifierCursorController.getMaxTouchOffset();

            long wordLimits = getWordLimitsAt(minOffset);
            if (wordLimits >= 0) {
                selectionStart = (int) (wordLimits >>> 32);
            } else {
                selectionStart = Math.max(minOffset - 5, 0);
            }

            wordLimits = getWordLimitsAt(maxOffset);
            if (wordLimits >= 0) {
                selectionEnd = (int) (wordLimits & 0x00000000FFFFFFFFL);
            } else {
                selectionEnd = Math.min(maxOffset + 5, mText.length());
            }

            Selection.setSelection((Spannable) mText, selectionStart, selectionEnd);
        }

        @Override
        public boolean onPrepareActionMode(ActionMode mode, Menu menu) {
            return true;
        }

        @Override
        public boolean onActionItemClicked(ActionMode mode, MenuItem item) {
            final int itemId = item.getItemId();

            if (itemId == ID_SELECT_ALL) {
                Selection.setSelection((Spannable) mText, 0, mText.length());
                // Update controller positions after selection change.
                if (mSelectionModifierCursorController != null) {
                    mSelectionModifierCursorController.show();
                }
                return true;
            }

            ClipboardManager clipboard = (ClipboardManager) getContext().
                    getSystemService(Context.CLIPBOARD_SERVICE);

            int min = 0;
            int max = mText.length();

            if (isFocused()) {
                final int selStart = getSelectionStart();
                final int selEnd = getSelectionEnd();

                min = Math.max(0, Math.min(selStart, selEnd));
                max = Math.max(0, Math.max(selStart, selEnd));
            }

            switch (item.getItemId()) {
                case ID_PASTE:
                    ClippedData clip = clipboard.getPrimaryClip();
                    if (clip != null) {
                        boolean didfirst = false;
                        for (int i=0; i<clip.getItemCount(); i++) {
                            CharSequence paste = clip.getItem(i).coerceToText(getContext());
                            if (paste != null) {
                                if (!didfirst) {
                                    Selection.setSelection((Spannable) mText, max);
                                    ((Editable) mText).replace(min, max, paste);
                                } else {
                                    ((Editable) mText).insert(getSelectionEnd(), "\n");
                                    ((Editable) mText).insert(getSelectionEnd(), paste);
                                }
                            }
                        }
                        stopSelectionActionMode();
                    }

                    return true;

                case ID_CUT:
                    clipboard.setPrimaryClip(new ClippedData(null, null,
                            new ClippedData.Item(mTransformed.subSequence(min, max))));
                    ((Editable) mText).delete(min, max);
                    stopSelectionActionMode();
                    return true;

                case ID_COPY:
                    clipboard.setPrimaryClip(new ClippedData(null, null,
                            new ClippedData.Item(mTransformed.subSequence(min, max))));
                    stopSelectionActionMode();
                    return true;
            }

            return false;
        }

        @Override
        public void onDestroyActionMode(ActionMode mode) {
            Selection.setSelection((Spannable) mText, getSelectionStart());
            if (mSelectionModifierCursorController != null) {
                mSelectionModifierCursorController.hide();
            }
            mSelectionActionMode = null;
        }
    }

    /**
     * A CursorController instance can be used to control a cursor in the text.
     *
     * It can be passed to an {@link ArrowKeyMovementMethod} which can intercepts events
     * and send them to this object instead of the cursor.
     */
    public interface CursorController {
        /* Cursor fade-out animation duration, in milliseconds. */
        static final int FADE_OUT_DURATION = 400;

        /**
         * Makes the cursor controller visible on screen. Will be drawn by {@link #draw(Canvas)}.
         * See also {@link #hide()}.
         */
        public void show();

        /**
         * Hide the cursor controller from screen.
         * See also {@link #show()}.
         */
        public void hide();

        /**
         * Update the controller's position.
         */
        public void updatePosition(int x, int y);

        /**
         * The controller and the cursor's positions can be link by a fixed offset,
         * computed when the controller is touched, and then maintained as it moves
         * @return Horizontal offset between the controller and the cursor.
         */
        public float getOffsetX();

        /**
         * @return Vertical offset between the controller and the cursor.
         */
        public float getOffsetY();

        /**
         * This method is called by {@link #onTouchEvent(MotionEvent)} and gives the controller
         * a chance to become active and/or visible.
         * @param event The touch event
         */
        public void onTouchEvent(MotionEvent event);

        /**
         * Draws a visual representation of the controller on the canvas.
         *
         * Called at the end of {@link #draw(Canvas)}, in the content coordinates system.
         * @param canvas The Canvas used by this TextView.
         */
        public void draw(Canvas canvas);
    }

    private class Handle {
        Drawable mDrawable;
        // Vertical extension of the touch region
        int mTopExtension, mBottomExtension;
        // Position of the virtual finger position on screen
        int mHotSpotVerticalPosition;

        Handle(Drawable drawable) {
            mDrawable = drawable;
        }
        
        void positionAtCursor(final int offset, boolean bottom) {
            final int drawableWidth = mDrawable.getIntrinsicWidth();
            final int drawableHeight = mDrawable.getIntrinsicHeight();
            final int line = mLayout.getLineForOffset(offset);
            final int lineTop = mLayout.getLineTop(line);
            final int lineBottom = mLayout.getLineBottom(line);

            mHotSpotVerticalPosition = lineTop;

            final Rect bounds = sCursorControllerTempRect;
            bounds.left = (int) (mLayout.getPrimaryHorizontal(offset) - drawableWidth / 2.0);
            bounds.top = (bottom ? lineBottom : lineTop) - drawableHeight / 2;

            mTopExtension = bottom ? 0 : drawableHeight / 2;
            mBottomExtension = drawableHeight;

            // Extend touch region up when editing the last line of text (or a single line) so that
            // it is easier to grab.
            if (line == mLayout.getLineCount() - 1) {
                  mTopExtension = (lineBottom - lineTop) - drawableHeight / 2;
            }

            bounds.right = bounds.left + drawableWidth;
            bounds.bottom = bounds.top + drawableHeight;

            int boundTopBefore = bounds.top;
            convertFromViewportToContentCoordinates(bounds);
            mHotSpotVerticalPosition += bounds.top - boundTopBefore;
            mDrawable.setBounds(bounds);
            postInvalidate();
        }

        boolean hasFingerOn(float x, float y) {
            // Simulate a 'fat finger' to ease grabbing of the controller.
            // Expands according to controller image size instead of using dip distance.
            // Assumes controller imager has a sensible size, proportionnal to screen density.
            final int drawableWidth = mDrawable.getIntrinsicWidth();
            final Rect fingerRect = sCursorControllerTempRect;
            fingerRect.set((int) (x - drawableWidth / 2.0),
                           (int) (y - mBottomExtension),
                           (int) (x + drawableWidth / 2.0),
                           (int) (y + mTopExtension));
            return Rect.intersects(mDrawable.getBounds(), fingerRect);
        }

        void postInvalidate() {
            final Rect bounds = mDrawable.getBounds();
            TextView.this.postInvalidate(bounds.left, bounds.top, bounds.right, bounds.bottom);
        }

        void postInvalidateDelayed(long delay) {
            final Rect bounds = mDrawable.getBounds();
            TextView.this.postInvalidateDelayed(delay, bounds.left, bounds.top,
                                                       bounds.right, bounds.bottom);
        }
    }

    class InsertionPointCursorController implements CursorController {
        private static final int DELAY_BEFORE_FADE_OUT = 2100;

        // Whether or not the cursor control is currently visible
        private boolean mIsVisible = false;
        // Starting time of the fade timer
        private long mFadeOutTimerStart;
        // The cursor controller image
        private final Handle mHandle;
        // Used to detect a tap (vs drag) on the controller
        private long mOnDownTimerStart;
        // Offset between finger hot point on cursor controller and actual cursor
        private float mOffsetX, mOffsetY;

        InsertionPointCursorController() {
            Resources res = mContext.getResources();
            mHandle = new Handle(res.getDrawable(com.android.internal.R.drawable.text_select_handle));
        }

        public void show() {
            updateDrawablePosition();
            // Has to be done after updateDrawablePosition, so that previous position invalidate
            // in only done if necessary.
            mIsVisible = true;
        }

        public void hide() {
            if (mIsVisible) {
                long time = System.currentTimeMillis();
                // Start fading out, only if not already in progress
                if (time - mFadeOutTimerStart < DELAY_BEFORE_FADE_OUT) {
                    mFadeOutTimerStart = time - DELAY_BEFORE_FADE_OUT;
                    mHandle.postInvalidate();
                }
            }
        }

        public void draw(Canvas canvas) {
            if (mIsVisible) {
                int time = (int) (System.currentTimeMillis() - mFadeOutTimerStart);
                if (time <= DELAY_BEFORE_FADE_OUT) {
                    mHandle.postInvalidateDelayed(DELAY_BEFORE_FADE_OUT - time);
                } else {
                    time -= DELAY_BEFORE_FADE_OUT;
                    if (time <= FADE_OUT_DURATION) {
                        final int alpha = (int)
                                         ((255.0 * (FADE_OUT_DURATION - time)) / FADE_OUT_DURATION);
                        mHandle.mDrawable.setAlpha(alpha);
                        mHandle.postInvalidateDelayed(30);
                    } else {
                        mHandle.mDrawable.setAlpha(0);
                        mIsVisible = false;
                    }
                }
                mHandle.mDrawable.draw(canvas);
            }
        }

        public void updatePosition(int x, int y) {
            final int previousOffset = getSelectionStart();
            int offset = getHysteresisOffset(x, y, previousOffset);

            if (offset != previousOffset) {
                Selection.setSelection((Spannable) mText, offset);
                updateDrawablePosition();
            }
        }

        private void updateDrawablePosition() {
            if (mIsVisible) {
                // Clear previous cursor controller before bounds are updated
                mHandle.postInvalidate();
            }

            final int offset = getSelectionStart();

            if (offset < 0) {
                // Should never happen, safety check.
                Log.w(LOG_TAG, "Update cursor controller position called with no cursor");
                mIsVisible = false;
                return;
            }

            mHandle.positionAtCursor(offset, true);

            mFadeOutTimerStart = System.currentTimeMillis();
            mHandle.mDrawable.setAlpha(255);
        }

        public void onTouchEvent(MotionEvent event) {
            if (isFocused() && isTextEditable() && mIsVisible) {
                switch (event.getActionMasked()) {
                    case MotionEvent.ACTION_DOWN : {
                        final float x = event.getX();
                        final float y = event.getY();

                        if (mHandle.hasFingerOn(x, y)) {
                            show();

                            if (mMovement instanceof ArrowKeyMovementMethod) {
                                ((ArrowKeyMovementMethod)mMovement).setCursorController(this);
                            }

                            if (mParent != null) {
                                // Prevent possible scrollView parent from scrolling, so that
                                // we can use auto-scrolling.
                                mParent.requestDisallowInterceptTouchEvent(true);
                            }

                            final Rect bounds = mHandle.mDrawable.getBounds();
                            mOffsetX = (bounds.left + bounds.right) / 2.0f - x;
                            mOffsetY = mHandle.mHotSpotVerticalPosition - y;

                            mOnDownTimerStart = event.getEventTime();
                        }
                        break;
                    }

                    case MotionEvent.ACTION_UP : {
                        int time = (int) (event.getEventTime() - mOnDownTimerStart);

                        if (time <= ViewConfiguration.getTapTimeout()) {
                            // A tap on the controller (not a drag) will move the cursor
                            int offset = getOffset((int) event.getX(), (int) event.getY());
                            Selection.setSelection((Spannable) mText, offset);

                            // Modified by cancelLongPress and prevents the cursor from changing
                            mScrolled = false;
                        }
                        break;
                    }
                }
            }
        }

        public float getOffsetX() {
            return mOffsetX;
        }

        public float getOffsetY() {
            return mOffsetY;
        }
    }

    class SelectionModifierCursorController implements CursorController {
        // Whether or not the selection controls are currently visible
        private boolean mIsVisible = false;
        // Whether that start or the end of selection controller is dragged
        private boolean mStartIsDragged = false;
        // Starting time of the fade timer
        private long mFadeOutTimerStart;
        // The cursor controller images
        private final Handle mStartHandle, mEndHandle;
        // Offset between finger hot point on active cursor controller and actual cursor
        private float mOffsetX, mOffsetY;
        // The offsets of that last touch down event. Remembered to start selection there.
        private int mMinTouchOffset, mMaxTouchOffset;

        SelectionModifierCursorController() {
            Resources res = mContext.getResources();
            mStartHandle = new Handle(res.getDrawable(com.android.internal.R.drawable.text_select_handle));
            mEndHandle = new Handle(res.getDrawable(com.android.internal.R.drawable.text_select_handle));
        }

        public void show() {
            updateDrawablesPositions();
            // Has to be done after updateDrawablePositions, so that previous position invalidate
            // in only done if necessary.
            mIsVisible = true;
            mFadeOutTimerStart = -1;
            hideInsertionPointCursorController();
        }

        public void hide() {
            if (mIsVisible && (mFadeOutTimerStart < 0)) {
                mFadeOutTimerStart = System.currentTimeMillis();
                mStartHandle.postInvalidate();
                mEndHandle.postInvalidate();
            }
        }

        public void cancelFadeOutAnimation() {
            mIsVisible = false;
            mStartHandle.postInvalidate();
            mEndHandle.postInvalidate();
        }

        public void draw(Canvas canvas) {
            if (mIsVisible) {
                if (mFadeOutTimerStart >= 0) {
                    int time = (int) (System.currentTimeMillis() - mFadeOutTimerStart);
                    if (time <= FADE_OUT_DURATION) {
                        final int alpha = 255 * (FADE_OUT_DURATION - time) / FADE_OUT_DURATION;
                        mStartHandle.mDrawable.setAlpha(alpha);
                        mEndHandle.mDrawable.setAlpha(alpha);
                        mStartHandle.postInvalidateDelayed(30);
                        mEndHandle.postInvalidateDelayed(30);
                    } else {
                        mStartHandle.mDrawable.setAlpha(0);
                        mEndHandle.mDrawable.setAlpha(0);
                        mIsVisible = false;
                    }
                }
                mStartHandle.mDrawable.draw(canvas);
                mEndHandle.mDrawable.draw(canvas);
            }
        }

        public void updatePosition(int x, int y) {
            int selectionStart = getSelectionStart();
            int selectionEnd = getSelectionEnd();

            final int previousOffset = mStartIsDragged ? selectionStart : selectionEnd;
            int offset = getHysteresisOffset(x, y, previousOffset);

            // Handle the case where start and end are swapped, making sure start <= end
            if (mStartIsDragged) {
                if (offset <= selectionEnd) {
                    if (selectionStart == offset) {
                        return; // no change, no need to redraw;
                    }
                    selectionStart = offset;
                } else {
                    selectionStart = selectionEnd;
                    selectionEnd = offset;
                    mStartIsDragged = false;
                }
            } else {
                if (offset >= selectionStart) {
                    if (selectionEnd == offset) {
                        return; // no change, no need to redraw;
                    }
                    selectionEnd = offset;
                } else {
                    selectionEnd = selectionStart;
                    selectionStart = offset;
                    mStartIsDragged = true;
                }
            }

            Selection.setSelection((Spannable) mText, selectionStart, selectionEnd);
            updateDrawablesPositions();
        }

        private void updateDrawablesPositions() {
            if (mIsVisible) {
                // Clear previous cursor controller before bounds are updated
                mStartHandle.postInvalidate();
                mEndHandle.postInvalidate();
            }

            final int selectionStart = getSelectionStart();
            final int selectionEnd = getSelectionEnd();

            if ((selectionStart < 0) || (selectionEnd < 0)) {
                // Should never happen, safety check.
                Log.w(LOG_TAG, "Update selection controller position called with no cursor");
                mIsVisible = false;
                return;
            }

            boolean oneLineSelection =
                mLayout.getLineForOffset(selectionStart) == mLayout.getLineForOffset(selectionEnd);
            mStartHandle.positionAtCursor(selectionStart, oneLineSelection);
            mEndHandle.positionAtCursor(selectionEnd, true);

            mStartHandle.mDrawable.setAlpha(255);
            mEndHandle.mDrawable.setAlpha(255);
        }

        public void onTouchEvent(MotionEvent event) {
            if (isTextEditable()) {
                switch (event.getActionMasked()) {
                    case MotionEvent.ACTION_DOWN:
                        final int x = (int) event.getX();
                        final int y = (int) event.getY();

                        // Remember finger down position, to be able to start selection from there
                        mMinTouchOffset = mMaxTouchOffset = getOffset(x, y);

                        if (mIsVisible) {
                            if (mMovement instanceof ArrowKeyMovementMethod) {
                                boolean isOnStart = mStartHandle.hasFingerOn(x, y);
                                boolean isOnEnd = mEndHandle.hasFingerOn(x, y);
                                if (isOnStart || isOnEnd) {
                                    if (mParent != null) {
                                        // Prevent possible scrollView parent from scrolling, so
                                        // that we can use auto-scrolling.
                                        mParent.requestDisallowInterceptTouchEvent(true);
                                    }

                                    // In case both controllers are under finger (very small
                                    // selection region), arbitrarily pick end controller.
                                    mStartIsDragged = !isOnEnd;
                                    final Handle draggedHandle = mStartIsDragged ? mStartHandle : mEndHandle;
                                    final Rect bounds = draggedHandle.mDrawable.getBounds();
                                    mOffsetX = (bounds.left + bounds.right) / 2.0f - x;
                                    mOffsetY = draggedHandle.mHotSpotVerticalPosition - y;

                                    ((ArrowKeyMovementMethod)mMovement).setCursorController(this);
                                }
                            }
                        }
                        break;

                    case MotionEvent.ACTION_POINTER_DOWN:
                    case MotionEvent.ACTION_POINTER_UP:
                        // Handle multi-point gestures. Keep min and max offset positions.
                        // Only activated for devices that correctly handle multi-touch.
                        if (mContext.getPackageManager().hasSystemFeature(
                                PackageManager.FEATURE_TOUCHSCREEN_MULTITOUCH_DISTINCT)) {
                            updateMinAndMaxOffsets(event);
                        }
                        break;
                }
            }
        }

        /**
         * @param event
         */
        private void updateMinAndMaxOffsets(MotionEvent event) {
            int pointerCount = event.getPointerCount();
            for (int index = 0; index < pointerCount; index++) {
                final int x = (int) event.getX(index);
                final int y = (int) event.getY(index);
                int offset = getOffset(x, y);
                if (offset < mMinTouchOffset) mMinTouchOffset = offset;
                if (offset > mMaxTouchOffset) mMaxTouchOffset = offset;
            }
        }

        public int getMinTouchOffset() {
            return mMinTouchOffset;
        }

        public int getMaxTouchOffset() {
            return mMaxTouchOffset;
        }

        public float getOffsetX() {
            return mOffsetX;
        }

        public float getOffsetY() {
            return mOffsetY;
        }

        /**
         * @return true iff this controller is currently used to move the selection start.
         */
        public boolean isSelectionStartDragged() {
            return mIsVisible && mStartIsDragged;
        }
    }

    private void hideInsertionPointCursorController() {
        if (mInsertionPointCursorController != null) {
            mInsertionPointCursorController.hide();
        }
    }

    private void hideControllers() {
        hideInsertionPointCursorController();
        stopSelectionActionMode();
    }

    private int getOffsetForHorizontal(int line, int x) {
        x -= getTotalPaddingLeft();
        // Clamp the position to inside of the view.
        x = Math.max(0, x);
        x = Math.min(getWidth() - getTotalPaddingRight() - 1, x);
        x += getScrollX();
        return getLayout().getOffsetForHorizontal(line, x);
    }

    /**
     * Get the offset character closest to the specified absolute position.
     *
     * @param x The horizontal absolute position of a point on screen
     * @param y The vertical absolute position of a point on screen
     * @return the character offset for the character whose position is closest to the specified
     *  position. Returns -1 if there is no layout.
     *
     * @hide
     */
    public int getOffset(int x, int y) {
        if (getLayout() == null) return -1;

        y -= getTotalPaddingTop();
        // Clamp the position to inside of the view.
        y = Math.max(0, y);
        y = Math.min(getHeight() - getTotalPaddingBottom() - 1, y);
        y += getScrollY();

        final int line = getLayout().getLineForVertical(y);
        final int offset = getOffsetForHorizontal(line, x);
        return offset;
    }

    int getHysteresisOffset(int x, int y, int previousOffset) {
        final Layout layout = getLayout();
        if (layout == null) return -1;

        y -= getTotalPaddingTop();
        // Clamp the position to inside of the view.
        y = Math.max(0, y);
        y = Math.min(getHeight() - getTotalPaddingBottom() - 1, y);
        y += getScrollY();

        int line = getLayout().getLineForVertical(y);

        final int previousLine = layout.getLineForOffset(previousOffset);
        final int previousLineTop = layout.getLineTop(previousLine);
        final int previousLineBottom = layout.getLineBottom(previousLine);
        final int hysteresisThreshold = (previousLineBottom - previousLineTop) / 2;

        // If new line is just before or after previous line and y position is less than
        // hysteresisThreshold away from previous line, keep cursor on previous line.
        if (((line == previousLine + 1) && ((y - previousLineBottom) < hysteresisThreshold)) ||
            ((line == previousLine - 1) && ((previousLineTop - y)    < hysteresisThreshold))) {
            line = previousLine;
        }

        return getOffsetForHorizontal(line, x);
    }


    @ViewDebug.ExportedProperty(category = "text")
    private CharSequence            mText;
    private CharSequence            mTransformed;
    private BufferType              mBufferType = BufferType.NORMAL;

    private int                     mInputType = EditorInfo.TYPE_NULL;
    private CharSequence            mHint;
    private Layout                  mHintLayout;

    private KeyListener             mInput;

    private MovementMethod          mMovement;
    private TransformationMethod    mTransformation;
    private ChangeWatcher           mChangeWatcher;

    private ArrayList<TextWatcher>  mListeners = null;

    // display attributes
    private final TextPaint         mTextPaint;
    private boolean                 mUserSetTextScaleX;
    private final Paint             mHighlightPaint;
    private int                     mHighlightColor = 0xCC475925;
    private Layout                  mLayout;

    private long                    mShowCursor;
    private Blink                   mBlink;
    private boolean                 mCursorVisible = true;

    // Cursor Controllers. Null when disabled.
    private CursorController        mInsertionPointCursorController;
    private CursorController        mSelectionModifierCursorController;
    private boolean                 mShouldStartSelectionActionMode = false;
    private ActionMode              mSelectionActionMode;
    // Created once and shared by different CursorController helper methods.
    // Only one cursor controller is active at any time which prevent race conditions.
    private static Rect             sCursorControllerTempRect = new Rect();

    private boolean                 mSelectAllOnFocus = false;

    private int                     mGravity = Gravity.TOP | Gravity.LEFT;
    private boolean                 mHorizontallyScrolling;

    private int                     mAutoLinkMask;
    private boolean                 mLinksClickable = true;

    private float                   mSpacingMult = 1;
    private float                   mSpacingAdd = 0;

    private static final int        LINES = 1;
    private static final int        EMS = LINES;
    private static final int        PIXELS = 2;

    private int                     mMaximum = Integer.MAX_VALUE;
    private int                     mMaxMode = LINES;
    private int                     mMinimum = 0;
    private int                     mMinMode = LINES;

    private int                     mMaxWidth = Integer.MAX_VALUE;
    private int                     mMaxWidthMode = PIXELS;
    private int                     mMinWidth = 0;
    private int                     mMinWidthMode = PIXELS;

    private boolean                 mSingleLine;
    private int                     mDesiredHeightAtMeasure = -1;
    private boolean                 mIncludePad = true;

    // tmp primitives, so we don't alloc them on each draw
    private Path                    mHighlightPath;
    private boolean                 mHighlightPathBogus = true;
    private static final RectF      sTempRect = new RectF();

    // XXX should be much larger
    private static final int        VERY_WIDE = 16384;

    private static final int        BLINK = 500;

    private static final int ANIMATED_SCROLL_GAP = 250;
    private long mLastScroll;
    private Scroller mScroller = null;

    private BoringLayout.Metrics mBoring;
    private BoringLayout.Metrics mHintBoring;

    private BoringLayout mSavedLayout, mSavedHintLayout;

    private static final InputFilter[] NO_FILTERS = new InputFilter[0];
    private InputFilter[] mFilters = NO_FILTERS;
    private static final Spanned EMPTY_SPANNED = new SpannedString("");
}<|MERGE_RESOLUTION|>--- conflicted
+++ resolved
@@ -6532,10 +6532,12 @@
             if (!mFrozenWithFocus || (selStart < 0 || selEnd < 0)) {
                 boolean selMoved = mSelectionMoved;
 
-                final int touchOffset = 
-                    ((SelectionModifierCursorController) mSelectionModifierCursorController).
-                    getMinTouchOffset();
-                Selection.setSelection((Spannable) mText, touchOffset);
+                if (mSelectionModifierCursorController != null) {
+                    final int touchOffset = 
+                        ((SelectionModifierCursorController) mSelectionModifierCursorController).
+                        getMinTouchOffset();
+                    Selection.setSelection((Spannable) mText, touchOffset);
+                }
 
                 if (mMovement != null) {
                     mMovement.onTakeFocus(this, (Spannable) mText, direction);
@@ -6749,13 +6751,8 @@
             if (isTextEditable()) {
                 if (action == MotionEvent.ACTION_UP && isFocused() && !mScrolled) {
                     InputMethodManager imm = (InputMethodManager)
-<<<<<<< HEAD
-                            getContext().getSystemService(Context.INPUT_METHOD_SERVICE);
-
-=======
                           getContext().getSystemService(Context.INPUT_METHOD_SERVICE);
-                    
->>>>>>> 9765b2a0
+
                     final int newSelStart = getSelectionStart();
                     final int newSelEnd = getSelectionEnd();
 
