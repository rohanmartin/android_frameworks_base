/*
 * Copyright (C) 2006 The Android Open Source Project
 *
 * Licensed under the Apache License, Version 2.0 (the "License");
 * you may not use this file except in compliance with the License.
 * You may obtain a copy of the License at
 *
 *      http://www.apache.org/licenses/LICENSE-2.0
 *
 * Unless required by applicable law or agreed to in writing, software
 * distributed under the License is distributed on an "AS IS" BASIS,
 * WITHOUT WARRANTIES OR CONDITIONS OF ANY KIND, either express or implied.
 * See the License for the specific language governing permissions and
 * limitations under the License.
 */

package android.widget;

import com.android.internal.util.FastMath;
import com.android.internal.widget.EditableInputConnection;

import org.xmlpull.v1.XmlPullParserException;

import android.content.ClipData;
import android.content.ClipboardManager;
import android.content.Context;
import android.content.pm.PackageManager;
import android.content.res.ColorStateList;
import android.content.res.Resources;
import android.content.res.TypedArray;
import android.content.res.XmlResourceParser;
import android.graphics.Canvas;
import android.graphics.Paint;
import android.graphics.Path;
import android.graphics.Rect;
import android.graphics.RectF;
import android.graphics.Typeface;
import android.graphics.drawable.Drawable;
import android.inputmethodservice.ExtractEditText;
import android.net.Uri;
import android.os.Bundle;
import android.os.Handler;
import android.os.Message;
import android.os.Parcel;
import android.os.Parcelable;
import android.os.ResultReceiver;
import android.os.SystemClock;
import android.text.BoringLayout;
import android.text.DynamicLayout;
import android.text.Editable;
import android.text.GetChars;
import android.text.GraphicsOperations;
import android.text.InputFilter;
import android.text.InputType;
import android.text.Layout;
import android.text.ParcelableSpan;
import android.text.Selection;
import android.text.SpanWatcher;
import android.text.Spannable;
import android.text.SpannableString;
import android.text.Spanned;
import android.text.SpannedString;
import android.text.StaticLayout;
import android.text.TextPaint;
import android.text.TextUtils;
import android.text.TextWatcher;
import android.text.method.ArrowKeyMovementMethod;
import android.text.method.DateKeyListener;
import android.text.method.DateTimeKeyListener;
import android.text.method.DialerKeyListener;
import android.text.method.DigitsKeyListener;
import android.text.method.KeyListener;
import android.text.method.LinkMovementMethod;
import android.text.method.MetaKeyKeyListener;
import android.text.method.MovementMethod;
import android.text.method.PasswordTransformationMethod;
import android.text.method.SingleLineTransformationMethod;
import android.text.method.TextKeyListener;
import android.text.method.TimeKeyListener;
import android.text.method.TransformationMethod;
import android.text.style.ParagraphStyle;
import android.text.style.URLSpan;
import android.text.style.UpdateAppearance;
import android.text.util.Linkify;
import android.util.AttributeSet;
import android.util.FloatMath;
import android.util.Log;
import android.util.TypedValue;
import android.view.ActionMode;
import android.view.ContextMenu;
import android.view.Gravity;
import android.view.HapticFeedbackConstants;
import android.view.KeyEvent;
import android.view.LayoutInflater;
import android.view.Menu;
import android.view.MenuItem;
import android.view.MotionEvent;
import android.view.View;
import android.view.ViewDebug;
import android.view.ViewGroup.LayoutParams;
import android.view.ViewRoot;
import android.view.ViewTreeObserver;
import android.view.accessibility.AccessibilityEvent;
import android.view.accessibility.AccessibilityManager;
import android.view.animation.AnimationUtils;
import android.view.inputmethod.BaseInputConnection;
import android.view.inputmethod.CompletionInfo;
import android.view.inputmethod.EditorInfo;
import android.view.inputmethod.ExtractedText;
import android.view.inputmethod.ExtractedTextRequest;
import android.view.inputmethod.InputConnection;
import android.view.inputmethod.InputMethodManager;
import android.widget.RemoteViews.RemoteView;

import java.io.IOException;
import java.lang.ref.WeakReference;
import java.util.ArrayList;

/**
 * Displays text to the user and optionally allows them to edit it.  A TextView
 * is a complete text editor, however the basic class is configured to not
 * allow editing; see {@link EditText} for a subclass that configures the text
 * view for editing.
 *
 * <p>
 * <b>XML attributes</b>
 * <p>
 * See {@link android.R.styleable#TextView TextView Attributes},
 * {@link android.R.styleable#View View Attributes}
 *
 * @attr ref android.R.styleable#TextView_text
 * @attr ref android.R.styleable#TextView_bufferType
 * @attr ref android.R.styleable#TextView_hint
 * @attr ref android.R.styleable#TextView_textColor
 * @attr ref android.R.styleable#TextView_textColorHighlight
 * @attr ref android.R.styleable#TextView_textColorHint
 * @attr ref android.R.styleable#TextView_textAppearance
 * @attr ref android.R.styleable#TextView_textColorLink
 * @attr ref android.R.styleable#TextView_textSize
 * @attr ref android.R.styleable#TextView_textScaleX
 * @attr ref android.R.styleable#TextView_typeface
 * @attr ref android.R.styleable#TextView_textStyle
 * @attr ref android.R.styleable#TextView_cursorVisible
 * @attr ref android.R.styleable#TextView_maxLines
 * @attr ref android.R.styleable#TextView_maxHeight
 * @attr ref android.R.styleable#TextView_lines
 * @attr ref android.R.styleable#TextView_height
 * @attr ref android.R.styleable#TextView_minLines
 * @attr ref android.R.styleable#TextView_minHeight
 * @attr ref android.R.styleable#TextView_maxEms
 * @attr ref android.R.styleable#TextView_maxWidth
 * @attr ref android.R.styleable#TextView_ems
 * @attr ref android.R.styleable#TextView_width
 * @attr ref android.R.styleable#TextView_minEms
 * @attr ref android.R.styleable#TextView_minWidth
 * @attr ref android.R.styleable#TextView_gravity
 * @attr ref android.R.styleable#TextView_scrollHorizontally
 * @attr ref android.R.styleable#TextView_password
 * @attr ref android.R.styleable#TextView_singleLine
 * @attr ref android.R.styleable#TextView_selectAllOnFocus
 * @attr ref android.R.styleable#TextView_includeFontPadding
 * @attr ref android.R.styleable#TextView_maxLength
 * @attr ref android.R.styleable#TextView_shadowColor
 * @attr ref android.R.styleable#TextView_shadowDx
 * @attr ref android.R.styleable#TextView_shadowDy
 * @attr ref android.R.styleable#TextView_shadowRadius
 * @attr ref android.R.styleable#TextView_autoLink
 * @attr ref android.R.styleable#TextView_linksClickable
 * @attr ref android.R.styleable#TextView_numeric
 * @attr ref android.R.styleable#TextView_digits
 * @attr ref android.R.styleable#TextView_phoneNumber
 * @attr ref android.R.styleable#TextView_inputMethod
 * @attr ref android.R.styleable#TextView_capitalize
 * @attr ref android.R.styleable#TextView_autoText
 * @attr ref android.R.styleable#TextView_editable
 * @attr ref android.R.styleable#TextView_freezesText
 * @attr ref android.R.styleable#TextView_ellipsize
 * @attr ref android.R.styleable#TextView_drawableTop
 * @attr ref android.R.styleable#TextView_drawableBottom
 * @attr ref android.R.styleable#TextView_drawableRight
 * @attr ref android.R.styleable#TextView_drawableLeft
 * @attr ref android.R.styleable#TextView_drawablePadding
 * @attr ref android.R.styleable#TextView_lineSpacingExtra
 * @attr ref android.R.styleable#TextView_lineSpacingMultiplier
 * @attr ref android.R.styleable#TextView_marqueeRepeatLimit
 * @attr ref android.R.styleable#TextView_inputType
 * @attr ref android.R.styleable#TextView_imeOptions
 * @attr ref android.R.styleable#TextView_privateImeOptions
 * @attr ref android.R.styleable#TextView_imeActionLabel
 * @attr ref android.R.styleable#TextView_imeActionId
 * @attr ref android.R.styleable#TextView_editorExtras
 */
@RemoteView
public class TextView extends View implements ViewTreeObserver.OnPreDrawListener {
    static final String LOG_TAG = "TextView";
    static final boolean DEBUG_EXTRACT = false;
    
    private static final int PRIORITY = 100;

    private int mCurrentAlpha = 255;    

    private final int[] mTempCoords = new int[2];

    private ColorStateList mTextColor;
    private int mCurTextColor;
    private ColorStateList mHintTextColor;
    private ColorStateList mLinkTextColor;
    private int mCurHintTextColor;
    private boolean mFreezesText;
    private boolean mFrozenWithFocus;
    private boolean mTemporaryDetach;
    private boolean mDispatchTemporaryDetach;

    private boolean mEatTouchRelease = false;
    private boolean mScrolled = false;

    private Editable.Factory mEditableFactory = Editable.Factory.getInstance();
    private Spannable.Factory mSpannableFactory = Spannable.Factory.getInstance();

    private float mShadowRadius, mShadowDx, mShadowDy;

    private static final int PREDRAW_NOT_REGISTERED = 0;
    private static final int PREDRAW_PENDING = 1;
    private static final int PREDRAW_DONE = 2;
    private int mPreDrawState = PREDRAW_NOT_REGISTERED;

    private TextUtils.TruncateAt mEllipsize = null;

    // Enum for the "typeface" XML parameter.
    // TODO: How can we get this from the XML instead of hardcoding it here?
    private static final int SANS = 1;
    private static final int SERIF = 2;
    private static final int MONOSPACE = 3;

    // Bitfield for the "numeric" XML parameter.
    // TODO: How can we get this from the XML instead of hardcoding it here?
    private static final int SIGNED = 2;
    private static final int DECIMAL = 4;

    class Drawables {
        final Rect mCompoundRect = new Rect();
        Drawable mDrawableTop, mDrawableBottom, mDrawableLeft, mDrawableRight;
        int mDrawableSizeTop, mDrawableSizeBottom, mDrawableSizeLeft, mDrawableSizeRight;
        int mDrawableWidthTop, mDrawableWidthBottom, mDrawableHeightLeft, mDrawableHeightRight;
        int mDrawablePadding;
    }
    private Drawables mDrawables;

    private CharSequence mError;
    private boolean mErrorWasChanged;
    private ErrorPopup mPopup;
    /**
     * This flag is set if the TextView tries to display an error before it
     * is attached to the window (so its position is still unknown).
     * It causes the error to be shown later, when onAttachedToWindow()
     * is called.
     */
    private boolean mShowErrorAfterAttach;

    private CharWrapper mCharWrapper = null;

    private boolean mSelectionMoved = false;
    private boolean mTouchFocusSelected = false;

    private Marquee mMarquee;
    private boolean mRestartMarquee;

    private int mMarqueeRepeatLimit = 3;

    class InputContentType {
        int imeOptions = EditorInfo.IME_NULL;
        String privateImeOptions;
        CharSequence imeActionLabel;
        int imeActionId;
        Bundle extras;
        OnEditorActionListener onEditorActionListener;
        boolean enterDown;
    }
    InputContentType mInputContentType;

    class InputMethodState {
        Rect mCursorRectInWindow = new Rect();
        RectF mTmpRectF = new RectF();
        float[] mTmpOffset = new float[2];
        ExtractedTextRequest mExtracting;
        final ExtractedText mTmpExtracted = new ExtractedText();
        int mBatchEditNesting;
        boolean mCursorChanged;
        boolean mSelectionModeChanged;
        boolean mContentChanged;
        int mChangedStart, mChangedEnd, mChangedDelta;
    }
    InputMethodState mInputMethodState;

    private int mTextSelectHandleLeftRes;
    private int mTextSelectHandleRightRes;
    private int mTextSelectHandleRes;

    /*
     * Kick-start the font cache for the zygote process (to pay the cost of
     * initializing freetype for our default font only once).
     */
    static {
        Paint p = new Paint();
        p.setAntiAlias(true);
        // We don't care about the result, just the side-effect of measuring.
        p.measureText("H");
    }

    /**
     * Interface definition for a callback to be invoked when an action is
     * performed on the editor.
     */
    public interface OnEditorActionListener {
        /**
         * Called when an action is being performed.
         *
         * @param v The view that was clicked.
         * @param actionId Identifier of the action.  This will be either the
         * identifier you supplied, or {@link EditorInfo#IME_NULL
         * EditorInfo.IME_NULL} if being called due to the enter key
         * being pressed.
         * @param event If triggered by an enter key, this is the event;
         * otherwise, this is null.
         * @return Return true if you have consumed the action, else false.
         */
        boolean onEditorAction(TextView v, int actionId, KeyEvent event);
    }
    
    public TextView(Context context) {
        this(context, null);
    }

    public TextView(Context context,
                    AttributeSet attrs) {
        this(context, attrs, com.android.internal.R.attr.textViewStyle);
    }

    @SuppressWarnings("deprecation")
    public TextView(Context context,
                    AttributeSet attrs,
                    int defStyle) {
        super(context, attrs, defStyle);
        mText = "";

        mTextPaint = new TextPaint(Paint.ANTI_ALIAS_FLAG);
        mTextPaint.density = getResources().getDisplayMetrics().density;
        mTextPaint.setCompatibilityScaling(
                getResources().getCompatibilityInfo().applicationScale);
        
        // If we get the paint from the skin, we should set it to left, since
        // the layout always wants it to be left.
        // mTextPaint.setTextAlign(Paint.Align.LEFT);

        mHighlightPaint = new Paint(Paint.ANTI_ALIAS_FLAG);
        mHighlightPaint.setCompatibilityScaling(
                getResources().getCompatibilityInfo().applicationScale);

        mMovement = getDefaultMovementMethod();
        mTransformation = null;

        TypedArray a =
            context.obtainStyledAttributes(
                attrs, com.android.internal.R.styleable.TextView, defStyle, 0);

        int textColorHighlight = 0;
        ColorStateList textColor = null;
        ColorStateList textColorHint = null;
        ColorStateList textColorLink = null;
        int textSize = 15;
        int typefaceIndex = -1;
        int styleIndex = -1;

        /*
         * Look the appearance up without checking first if it exists because
         * almost every TextView has one and it greatly simplifies the logic
         * to be able to parse the appearance first and then let specific tags
         * for this View override it.
         */
        TypedArray appearance = null;
        int ap = a.getResourceId(com.android.internal.R.styleable.TextView_textAppearance, -1);
        if (ap != -1) {
            appearance = context.obtainStyledAttributes(ap,
                                com.android.internal.R.styleable.
                                TextAppearance);
        }
        if (appearance != null) {
            int n = appearance.getIndexCount();
            for (int i = 0; i < n; i++) {
                int attr = appearance.getIndex(i);

                switch (attr) {
                case com.android.internal.R.styleable.TextAppearance_textColorHighlight:
                    textColorHighlight = appearance.getColor(attr, textColorHighlight);
                    break;

                case com.android.internal.R.styleable.TextAppearance_textColor:
                    textColor = appearance.getColorStateList(attr);
                    break;

                case com.android.internal.R.styleable.TextAppearance_textColorHint:
                    textColorHint = appearance.getColorStateList(attr);
                    break;

                case com.android.internal.R.styleable.TextAppearance_textColorLink:
                    textColorLink = appearance.getColorStateList(attr);
                    break;

                case com.android.internal.R.styleable.TextAppearance_textSize:
                    textSize = appearance.getDimensionPixelSize(attr, textSize);
                    break;

                case com.android.internal.R.styleable.TextAppearance_typeface:
                    typefaceIndex = appearance.getInt(attr, -1);
                    break;

                case com.android.internal.R.styleable.TextAppearance_textStyle:
                    styleIndex = appearance.getInt(attr, -1);
                    break;
                }
            }

            appearance.recycle();
        }

        boolean editable = getDefaultEditable();
        CharSequence inputMethod = null;
        int numeric = 0;
        CharSequence digits = null;
        boolean phone = false;
        boolean autotext = false;
        int autocap = -1;
        int buffertype = 0;
        boolean selectallonfocus = false;
        Drawable drawableLeft = null, drawableTop = null, drawableRight = null,
            drawableBottom = null;
        int drawablePadding = 0;
        int ellipsize = -1;
        boolean singleLine = false;
        int maxlength = -1;
        CharSequence text = "";
        CharSequence hint = null;
        int shadowcolor = 0;
        float dx = 0, dy = 0, r = 0;
        boolean password = false;
        int inputType = EditorInfo.TYPE_NULL;

        int n = a.getIndexCount();
        for (int i = 0; i < n; i++) {
            int attr = a.getIndex(i);

            switch (attr) {
            case com.android.internal.R.styleable.TextView_editable:
                editable = a.getBoolean(attr, editable);
                break;

            case com.android.internal.R.styleable.TextView_inputMethod:
                inputMethod = a.getText(attr);
                break;

            case com.android.internal.R.styleable.TextView_numeric:
                numeric = a.getInt(attr, numeric);
                break;

            case com.android.internal.R.styleable.TextView_digits:
                digits = a.getText(attr);
                break;

            case com.android.internal.R.styleable.TextView_phoneNumber:
                phone = a.getBoolean(attr, phone);
                break;

            case com.android.internal.R.styleable.TextView_autoText:
                autotext = a.getBoolean(attr, autotext);
                break;

            case com.android.internal.R.styleable.TextView_capitalize:
                autocap = a.getInt(attr, autocap);
                break;

            case com.android.internal.R.styleable.TextView_bufferType:
                buffertype = a.getInt(attr, buffertype);
                break;

            case com.android.internal.R.styleable.TextView_selectAllOnFocus:
                selectallonfocus = a.getBoolean(attr, selectallonfocus);
                break;

            case com.android.internal.R.styleable.TextView_autoLink:
                mAutoLinkMask = a.getInt(attr, 0);
                break;

            case com.android.internal.R.styleable.TextView_linksClickable:
                mLinksClickable = a.getBoolean(attr, true);
                break;

            case com.android.internal.R.styleable.TextView_drawableLeft:
                drawableLeft = a.getDrawable(attr);
                break;

            case com.android.internal.R.styleable.TextView_drawableTop:
                drawableTop = a.getDrawable(attr);
                break;

            case com.android.internal.R.styleable.TextView_drawableRight:
                drawableRight = a.getDrawable(attr);
                break;

            case com.android.internal.R.styleable.TextView_drawableBottom:
                drawableBottom = a.getDrawable(attr);
                break;

            case com.android.internal.R.styleable.TextView_drawablePadding:
                drawablePadding = a.getDimensionPixelSize(attr, drawablePadding);
                break;

            case com.android.internal.R.styleable.TextView_maxLines:
                setMaxLines(a.getInt(attr, -1));
                break;

            case com.android.internal.R.styleable.TextView_maxHeight:
                setMaxHeight(a.getDimensionPixelSize(attr, -1));
                break;

            case com.android.internal.R.styleable.TextView_lines:
                setLines(a.getInt(attr, -1));
                break;

            case com.android.internal.R.styleable.TextView_height:
                setHeight(a.getDimensionPixelSize(attr, -1));
                break;

            case com.android.internal.R.styleable.TextView_minLines:
                setMinLines(a.getInt(attr, -1));
                break;

            case com.android.internal.R.styleable.TextView_minHeight:
                setMinHeight(a.getDimensionPixelSize(attr, -1));
                break;

            case com.android.internal.R.styleable.TextView_maxEms:
                setMaxEms(a.getInt(attr, -1));
                break;

            case com.android.internal.R.styleable.TextView_maxWidth:
                setMaxWidth(a.getDimensionPixelSize(attr, -1));
                break;

            case com.android.internal.R.styleable.TextView_ems:
                setEms(a.getInt(attr, -1));
                break;

            case com.android.internal.R.styleable.TextView_width:
                setWidth(a.getDimensionPixelSize(attr, -1));
                break;

            case com.android.internal.R.styleable.TextView_minEms:
                setMinEms(a.getInt(attr, -1));
                break;

            case com.android.internal.R.styleable.TextView_minWidth:
                setMinWidth(a.getDimensionPixelSize(attr, -1));
                break;

            case com.android.internal.R.styleable.TextView_gravity:
                setGravity(a.getInt(attr, -1));
                break;

            case com.android.internal.R.styleable.TextView_hint:
                hint = a.getText(attr);
                break;

            case com.android.internal.R.styleable.TextView_text:
                text = a.getText(attr);
                break;

            case com.android.internal.R.styleable.TextView_scrollHorizontally:
                if (a.getBoolean(attr, false)) {
                    setHorizontallyScrolling(true);
                }
                break;

            case com.android.internal.R.styleable.TextView_singleLine:
                singleLine = a.getBoolean(attr, singleLine);
                break;

            case com.android.internal.R.styleable.TextView_ellipsize:
                ellipsize = a.getInt(attr, ellipsize);
                break;

            case com.android.internal.R.styleable.TextView_marqueeRepeatLimit:
                setMarqueeRepeatLimit(a.getInt(attr, mMarqueeRepeatLimit));
                break;

            case com.android.internal.R.styleable.TextView_includeFontPadding:
                if (!a.getBoolean(attr, true)) {
                    setIncludeFontPadding(false);
                }
                break;

            case com.android.internal.R.styleable.TextView_cursorVisible:
                if (!a.getBoolean(attr, true)) {
                    setCursorVisible(false);
                }
                break;

            case com.android.internal.R.styleable.TextView_maxLength:
                maxlength = a.getInt(attr, -1);
                break;

            case com.android.internal.R.styleable.TextView_textScaleX:
                setTextScaleX(a.getFloat(attr, 1.0f));
                break;

            case com.android.internal.R.styleable.TextView_freezesText:
                mFreezesText = a.getBoolean(attr, false);
                break;

            case com.android.internal.R.styleable.TextView_shadowColor:
                shadowcolor = a.getInt(attr, 0);
                break;

            case com.android.internal.R.styleable.TextView_shadowDx:
                dx = a.getFloat(attr, 0);
                break;

            case com.android.internal.R.styleable.TextView_shadowDy:
                dy = a.getFloat(attr, 0);
                break;

            case com.android.internal.R.styleable.TextView_shadowRadius:
                r = a.getFloat(attr, 0);
                break;

            case com.android.internal.R.styleable.TextView_enabled:
                setEnabled(a.getBoolean(attr, isEnabled()));
                break;

            case com.android.internal.R.styleable.TextView_textColorHighlight:
                textColorHighlight = a.getColor(attr, textColorHighlight);
                break;

            case com.android.internal.R.styleable.TextView_textColor:
                textColor = a.getColorStateList(attr);
                break;

            case com.android.internal.R.styleable.TextView_textColorHint:
                textColorHint = a.getColorStateList(attr);
                break;

            case com.android.internal.R.styleable.TextView_textColorLink:
                textColorLink = a.getColorStateList(attr);
                break;

            case com.android.internal.R.styleable.TextView_textSize:
                textSize = a.getDimensionPixelSize(attr, textSize);
                break;

            case com.android.internal.R.styleable.TextView_typeface:
                typefaceIndex = a.getInt(attr, typefaceIndex);
                break;

            case com.android.internal.R.styleable.TextView_textStyle:
                styleIndex = a.getInt(attr, styleIndex);
                break;

            case com.android.internal.R.styleable.TextView_password:
                password = a.getBoolean(attr, password);
                break;

            case com.android.internal.R.styleable.TextView_lineSpacingExtra:
                mSpacingAdd = a.getDimensionPixelSize(attr, (int) mSpacingAdd);
                break;

            case com.android.internal.R.styleable.TextView_lineSpacingMultiplier:
                mSpacingMult = a.getFloat(attr, mSpacingMult);
                break;

            case com.android.internal.R.styleable.TextView_inputType:
                inputType = a.getInt(attr, mInputType);
                break;

            case com.android.internal.R.styleable.TextView_imeOptions:
                if (mInputContentType == null) {
                    mInputContentType = new InputContentType();
                }
                mInputContentType.imeOptions = a.getInt(attr,
                        mInputContentType.imeOptions);
                break;

            case com.android.internal.R.styleable.TextView_imeActionLabel:
                if (mInputContentType == null) {
                    mInputContentType = new InputContentType();
                }
                mInputContentType.imeActionLabel = a.getText(attr);
                break;

            case com.android.internal.R.styleable.TextView_imeActionId:
                if (mInputContentType == null) {
                    mInputContentType = new InputContentType();
                }
                mInputContentType.imeActionId = a.getInt(attr,
                        mInputContentType.imeActionId);
                break;

            case com.android.internal.R.styleable.TextView_privateImeOptions:
                setPrivateImeOptions(a.getString(attr));
                break;

            case com.android.internal.R.styleable.TextView_editorExtras:
                try {
                    setInputExtras(a.getResourceId(attr, 0));
                } catch (XmlPullParserException e) {
                    Log.w(LOG_TAG, "Failure reading input extras", e);
                } catch (IOException e) {
                    Log.w(LOG_TAG, "Failure reading input extras", e);
                }
                break;

            case com.android.internal.R.styleable.TextView_textSelectHandleLeft:
                mTextSelectHandleLeftRes = a.getResourceId(attr, 0);
                break;

            case com.android.internal.R.styleable.TextView_textSelectHandleRight:
                mTextSelectHandleRightRes = a.getResourceId(attr, 0);
                break;

            case com.android.internal.R.styleable.TextView_textSelectHandle:
                mTextSelectHandleRes = a.getResourceId(attr, 0);
                break;
            }
        }
        a.recycle();

        BufferType bufferType = BufferType.EDITABLE;

        if ((inputType & (EditorInfo.TYPE_MASK_CLASS | EditorInfo.TYPE_MASK_VARIATION))
                == (EditorInfo.TYPE_CLASS_TEXT | EditorInfo.TYPE_TEXT_VARIATION_PASSWORD)) {
            password = true;
        }

        if (inputMethod != null) {
            Class<?> c;

            try {
                c = Class.forName(inputMethod.toString());
            } catch (ClassNotFoundException ex) {
                throw new RuntimeException(ex);
            }

            try {
                mInput = (KeyListener) c.newInstance();
            } catch (InstantiationException ex) {
                throw new RuntimeException(ex);
            } catch (IllegalAccessException ex) {
                throw new RuntimeException(ex);
            }
            try {
                mInputType = inputType != EditorInfo.TYPE_NULL
                        ? inputType
                        : mInput.getInputType();
            } catch (IncompatibleClassChangeError e) {
                mInputType = EditorInfo.TYPE_CLASS_TEXT;
            }
        } else if (digits != null) {
            mInput = DigitsKeyListener.getInstance(digits.toString());
            // If no input type was specified, we will default to generic
            // text, since we can't tell the IME about the set of digits
            // that was selected.
            mInputType = inputType != EditorInfo.TYPE_NULL
                    ? inputType : EditorInfo.TYPE_CLASS_TEXT;
        } else if (inputType != EditorInfo.TYPE_NULL) {
            setInputType(inputType, true);
            singleLine = (inputType&(EditorInfo.TYPE_MASK_CLASS
                            | EditorInfo.TYPE_TEXT_FLAG_MULTI_LINE)) !=
                    (EditorInfo.TYPE_CLASS_TEXT
                            | EditorInfo.TYPE_TEXT_FLAG_MULTI_LINE);
        } else if (phone) {
            mInput = DialerKeyListener.getInstance();
            mInputType = inputType = EditorInfo.TYPE_CLASS_PHONE;
        } else if (numeric != 0) {
            mInput = DigitsKeyListener.getInstance((numeric & SIGNED) != 0,
                                                   (numeric & DECIMAL) != 0);
            inputType = EditorInfo.TYPE_CLASS_NUMBER;
            if ((numeric & SIGNED) != 0) {
                inputType |= EditorInfo.TYPE_NUMBER_FLAG_SIGNED;
            }
            if ((numeric & DECIMAL) != 0) {
                inputType |= EditorInfo.TYPE_NUMBER_FLAG_DECIMAL;
            }
            mInputType = inputType;
        } else if (autotext || autocap != -1) {
            TextKeyListener.Capitalize cap;

            inputType = EditorInfo.TYPE_CLASS_TEXT;
            if (!singleLine) {
                inputType |= EditorInfo.TYPE_TEXT_FLAG_MULTI_LINE;
            }

            switch (autocap) {
            case 1:
                cap = TextKeyListener.Capitalize.SENTENCES;
                inputType |= EditorInfo.TYPE_TEXT_FLAG_CAP_SENTENCES;
                break;

            case 2:
                cap = TextKeyListener.Capitalize.WORDS;
                inputType |= EditorInfo.TYPE_TEXT_FLAG_CAP_WORDS;
                break;

            case 3:
                cap = TextKeyListener.Capitalize.CHARACTERS;
                inputType |= EditorInfo.TYPE_TEXT_FLAG_CAP_CHARACTERS;
                break;

            default:
                cap = TextKeyListener.Capitalize.NONE;
                break;
            }

            mInput = TextKeyListener.getInstance(autotext, cap);
            mInputType = inputType;
        } else if (editable) {
            mInput = TextKeyListener.getInstance();
            mInputType = EditorInfo.TYPE_CLASS_TEXT;
            if (!singleLine) {
                mInputType |= EditorInfo.TYPE_TEXT_FLAG_MULTI_LINE;
            }
        } else {
            mInput = null;

            switch (buffertype) {
                case 0:
                    bufferType = BufferType.NORMAL;
                    break;
                case 1:
                    bufferType = BufferType.SPANNABLE;
                    break;
                case 2:
                    bufferType = BufferType.EDITABLE;
                    break;
            }
        }

        if (password && (mInputType&EditorInfo.TYPE_MASK_CLASS)
                == EditorInfo.TYPE_CLASS_TEXT) {
            mInputType = (mInputType & ~(EditorInfo.TYPE_MASK_VARIATION))
                | EditorInfo.TYPE_TEXT_VARIATION_PASSWORD;
        }

        if (selectallonfocus) {
            mSelectAllOnFocus = true;

            if (bufferType == BufferType.NORMAL)
                bufferType = BufferType.SPANNABLE;
        }

        setCompoundDrawablesWithIntrinsicBounds(
            drawableLeft, drawableTop, drawableRight, drawableBottom);
        setCompoundDrawablePadding(drawablePadding);

        if (singleLine) {
            setSingleLine();

            if (mInput == null && ellipsize < 0) {
                ellipsize = 3; // END
            }
        }

        switch (ellipsize) {
            case 1:
                setEllipsize(TextUtils.TruncateAt.START);
                break;
            case 2:
                setEllipsize(TextUtils.TruncateAt.MIDDLE);
                break;
            case 3:
                setEllipsize(TextUtils.TruncateAt.END);
                break;
            case 4:
                setHorizontalFadingEdgeEnabled(true);
                setEllipsize(TextUtils.TruncateAt.MARQUEE);
                break;
        }

        setTextColor(textColor != null ? textColor : ColorStateList.valueOf(0xFF000000));
        setHintTextColor(textColorHint);
        setLinkTextColor(textColorLink);
        if (textColorHighlight != 0) {
            setHighlightColor(textColorHighlight);
        }
        setRawTextSize(textSize);

        if (password) {
            setTransformationMethod(PasswordTransformationMethod.getInstance());
            typefaceIndex = MONOSPACE;
        } else if ((mInputType&(EditorInfo.TYPE_MASK_CLASS
                |EditorInfo.TYPE_MASK_VARIATION))
                == (EditorInfo.TYPE_CLASS_TEXT
                        |EditorInfo.TYPE_TEXT_VARIATION_PASSWORD)) {
            typefaceIndex = MONOSPACE;
        }

        setTypefaceByIndex(typefaceIndex, styleIndex);

        if (shadowcolor != 0) {
            setShadowLayer(r, dx, dy, shadowcolor);
        }

        if (maxlength >= 0) {
            setFilters(new InputFilter[] { new InputFilter.LengthFilter(maxlength) });
        } else {
            setFilters(NO_FILTERS);
        }

        setText(text, bufferType);
        if (hint != null) setHint(hint);

        /*
         * Views are not normally focusable unless specified to be.
         * However, TextViews that have input or movement methods *are*
         * focusable by default.
         */
        a = context.obtainStyledAttributes(attrs,
                                           com.android.internal.R.styleable.View,
                                           defStyle, 0);

        boolean focusable = mMovement != null || mInput != null;
        boolean clickable = focusable;
        boolean longClickable = focusable;

        n = a.getIndexCount();
        for (int i = 0; i < n; i++) {
            int attr = a.getIndex(i);

            switch (attr) {
            case com.android.internal.R.styleable.View_focusable:
                focusable = a.getBoolean(attr, focusable);
                break;

            case com.android.internal.R.styleable.View_clickable:
                clickable = a.getBoolean(attr, clickable);
                break;

            case com.android.internal.R.styleable.View_longClickable:
                longClickable = a.getBoolean(attr, longClickable);
                break;
            }
        }
        a.recycle();

        setFocusable(focusable);
        setClickable(clickable);
        setLongClickable(longClickable);

        prepareCursorControllers();
    }

    private void setTypefaceByIndex(int typefaceIndex, int styleIndex) {
        Typeface tf = null;
        switch (typefaceIndex) {
            case SANS:
                tf = Typeface.SANS_SERIF;
                break;

            case SERIF:
                tf = Typeface.SERIF;
                break;

            case MONOSPACE:
                tf = Typeface.MONOSPACE;
                break;
        }

        setTypeface(tf, styleIndex);
    }

    /**
     * Sets the typeface and style in which the text should be displayed,
     * and turns on the fake bold and italic bits in the Paint if the
     * Typeface that you provided does not have all the bits in the
     * style that you specified.
     *
     * @attr ref android.R.styleable#TextView_typeface
     * @attr ref android.R.styleable#TextView_textStyle
     */
    public void setTypeface(Typeface tf, int style) {
        if (style > 0) {
            if (tf == null) {
                tf = Typeface.defaultFromStyle(style);
            } else {
                tf = Typeface.create(tf, style);
            }

            setTypeface(tf);
            // now compute what (if any) algorithmic styling is needed
            int typefaceStyle = tf != null ? tf.getStyle() : 0;
            int need = style & ~typefaceStyle;
            mTextPaint.setFakeBoldText((need & Typeface.BOLD) != 0);
            mTextPaint.setTextSkewX((need & Typeface.ITALIC) != 0 ? -0.25f : 0);
        } else {
            mTextPaint.setFakeBoldText(false);
            mTextPaint.setTextSkewX(0);
            setTypeface(tf);
        }
    }

    /**
     * Subclasses override this to specify that they have a KeyListener
     * by default even if not specifically called for in the XML options.
     */
    protected boolean getDefaultEditable() {
        return false;
    }

    /**
     * Subclasses override this to specify a default movement method.
     */
    protected MovementMethod getDefaultMovementMethod() {
        return null;
    }

    /**
     * Return the text the TextView is displaying. If setText() was called with
     * an argument of BufferType.SPANNABLE or BufferType.EDITABLE, you can cast
     * the return value from this method to Spannable or Editable, respectively.
     *
     * Note: The content of the return value should not be modified. If you want
     * a modifiable one, you should make your own copy first.
     */
    @ViewDebug.CapturedViewProperty
    public CharSequence getText() {
        return mText;
    }

    /**
     * Returns the length, in characters, of the text managed by this TextView
     */
    public int length() {
        return mText.length();
    }

    /**
     * Return the text the TextView is displaying as an Editable object.  If
     * the text is not editable, null is returned.
     *
     * @see #getText
     */
    public Editable getEditableText() {
        return (mText instanceof Editable) ? (Editable)mText : null;
    }

    /**
     * @return the height of one standard line in pixels.  Note that markup
     * within the text can cause individual lines to be taller or shorter
     * than this height, and the layout may contain additional first-
     * or last-line padding.
     */
    public int getLineHeight() {
        return FastMath.round(mTextPaint.getFontMetricsInt(null) * mSpacingMult
                          + mSpacingAdd);
    }

    /**
     * @return the Layout that is currently being used to display the text.
     * This can be null if the text or width has recently changes.
     */
    public final Layout getLayout() {
        return mLayout;
    }

    /**
     * @return the current key listener for this TextView.
     * This will frequently be null for non-EditText TextViews.
     */
    public final KeyListener getKeyListener() {
        return mInput;
    }

    /**
     * Sets the key listener to be used with this TextView.  This can be null
     * to disallow user input.  Note that this method has significant and
     * subtle interactions with soft keyboards and other input method:
     * see {@link KeyListener#getInputType() KeyListener.getContentType()}
     * for important details.  Calling this method will replace the current
     * content type of the text view with the content type returned by the
     * key listener.
     * <p>
     * Be warned that if you want a TextView with a key listener or movement
     * method not to be focusable, or if you want a TextView without a
     * key listener or movement method to be focusable, you must call
     * {@link #setFocusable} again after calling this to get the focusability
     * back the way you want it.
     *
     * @attr ref android.R.styleable#TextView_numeric
     * @attr ref android.R.styleable#TextView_digits
     * @attr ref android.R.styleable#TextView_phoneNumber
     * @attr ref android.R.styleable#TextView_inputMethod
     * @attr ref android.R.styleable#TextView_capitalize
     * @attr ref android.R.styleable#TextView_autoText
     */
    public void setKeyListener(KeyListener input) {
        setKeyListenerOnly(input);
        fixFocusableAndClickableSettings();

        if (input != null) {
            try {
                mInputType = mInput.getInputType();
            } catch (IncompatibleClassChangeError e) {
                mInputType = EditorInfo.TYPE_CLASS_TEXT;
            }
            if ((mInputType&EditorInfo.TYPE_MASK_CLASS)
                    == EditorInfo.TYPE_CLASS_TEXT) {
                if (mSingleLine) {
                    mInputType &= ~EditorInfo.TYPE_TEXT_FLAG_MULTI_LINE;
                } else {
                    mInputType |= EditorInfo.TYPE_TEXT_FLAG_MULTI_LINE;
                }
            }
        } else {
            mInputType = EditorInfo.TYPE_NULL;
        }

        InputMethodManager imm = InputMethodManager.peekInstance();
        if (imm != null) imm.restartInput(this);
    }

    private void setKeyListenerOnly(KeyListener input) {
        mInput = input;
        if (mInput != null && !(mText instanceof Editable))
            setText(mText);

        setFilters((Editable) mText, mFilters);
    }

    /**
     * @return the movement method being used for this TextView.
     * This will frequently be null for non-EditText TextViews.
     */
    public final MovementMethod getMovementMethod() {
        return mMovement;
    }

    /**
     * Sets the movement method (arrow key handler) to be used for
     * this TextView.  This can be null to disallow using the arrow keys
     * to move the cursor or scroll the view.
     * <p>
     * Be warned that if you want a TextView with a key listener or movement
     * method not to be focusable, or if you want a TextView without a
     * key listener or movement method to be focusable, you must call
     * {@link #setFocusable} again after calling this to get the focusability
     * back the way you want it.
     */
    public final void setMovementMethod(MovementMethod movement) {
        mMovement = movement;

        if (mMovement != null && !(mText instanceof Spannable))
            setText(mText);

        fixFocusableAndClickableSettings();

        // SelectionModifierCursorController depends on canSelectText, which depends on mMovement
        prepareCursorControllers();
    }

    private void fixFocusableAndClickableSettings() {
        if ((mMovement != null) || mInput != null) {
            setFocusable(true);
            setClickable(true);
            setLongClickable(true);
        } else {
            setFocusable(false);
            setClickable(false);
            setLongClickable(false);
        }
    }

    /**
     * @return the current transformation method for this TextView.
     * This will frequently be null except for single-line and password
     * fields.
     */
    public final TransformationMethod getTransformationMethod() {
        return mTransformation;
    }

    /**
     * Sets the transformation that is applied to the text that this
     * TextView is displaying.
     *
     * @attr ref android.R.styleable#TextView_password
     * @attr ref android.R.styleable#TextView_singleLine
     */
    public final void setTransformationMethod(TransformationMethod method) {
        if (method == mTransformation) {
            // Avoid the setText() below if the transformation is
            // the same.
            return;
        }
        if (mTransformation != null) {
            if (mText instanceof Spannable) {
                ((Spannable) mText).removeSpan(mTransformation);
            }
        }

        mTransformation = method;

        setText(mText);
    }

    /**
     * Returns the top padding of the view, plus space for the top
     * Drawable if any.
     */
    public int getCompoundPaddingTop() {
        final Drawables dr = mDrawables;
        if (dr == null || dr.mDrawableTop == null) {
            return mPaddingTop;
        } else {
            return mPaddingTop + dr.mDrawablePadding + dr.mDrawableSizeTop;
        }
    }

    /**
     * Returns the bottom padding of the view, plus space for the bottom
     * Drawable if any.
     */
    public int getCompoundPaddingBottom() {
        final Drawables dr = mDrawables;
        if (dr == null || dr.mDrawableBottom == null) {
            return mPaddingBottom;
        } else {
            return mPaddingBottom + dr.mDrawablePadding + dr.mDrawableSizeBottom;
        }
    }

    /**
     * Returns the left padding of the view, plus space for the left
     * Drawable if any.
     */
    public int getCompoundPaddingLeft() {
        final Drawables dr = mDrawables;
        if (dr == null || dr.mDrawableLeft == null) {
            return mPaddingLeft;
        } else {
            return mPaddingLeft + dr.mDrawablePadding + dr.mDrawableSizeLeft;
        }
    }

    /**
     * Returns the right padding of the view, plus space for the right
     * Drawable if any.
     */
    public int getCompoundPaddingRight() {
        final Drawables dr = mDrawables;
        if (dr == null || dr.mDrawableRight == null) {
            return mPaddingRight;
        } else {
            return mPaddingRight + dr.mDrawablePadding + dr.mDrawableSizeRight;
        }
    }

    /**
     * Returns the extended top padding of the view, including both the
     * top Drawable if any and any extra space to keep more than maxLines
     * of text from showing.  It is only valid to call this after measuring.
     */
    public int getExtendedPaddingTop() {
        if (mMaxMode != LINES) {
            return getCompoundPaddingTop();
        }

        if (mLayout.getLineCount() <= mMaximum) {
            return getCompoundPaddingTop();
        }

        int top = getCompoundPaddingTop();
        int bottom = getCompoundPaddingBottom();
        int viewht = getHeight() - top - bottom;
        int layoutht = mLayout.getLineTop(mMaximum);

        if (layoutht >= viewht) {
            return top;
        }

        final int gravity = mGravity & Gravity.VERTICAL_GRAVITY_MASK;
        if (gravity == Gravity.TOP) {
            return top;
        } else if (gravity == Gravity.BOTTOM) {
            return top + viewht - layoutht;
        } else { // (gravity == Gravity.CENTER_VERTICAL)
            return top + (viewht - layoutht) / 2;
        }
    }

    /**
     * Returns the extended bottom padding of the view, including both the
     * bottom Drawable if any and any extra space to keep more than maxLines
     * of text from showing.  It is only valid to call this after measuring.
     */
    public int getExtendedPaddingBottom() {
        if (mMaxMode != LINES) {
            return getCompoundPaddingBottom();
        }

        if (mLayout.getLineCount() <= mMaximum) {
            return getCompoundPaddingBottom();
        }

        int top = getCompoundPaddingTop();
        int bottom = getCompoundPaddingBottom();
        int viewht = getHeight() - top - bottom;
        int layoutht = mLayout.getLineTop(mMaximum);

        if (layoutht >= viewht) {
            return bottom;
        }

        final int gravity = mGravity & Gravity.VERTICAL_GRAVITY_MASK;
        if (gravity == Gravity.TOP) {
            return bottom + viewht - layoutht;
        } else if (gravity == Gravity.BOTTOM) {
            return bottom;
        } else { // (gravity == Gravity.CENTER_VERTICAL)
            return bottom + (viewht - layoutht) / 2;
        }
    }

    /**
     * Returns the total left padding of the view, including the left
     * Drawable if any.
     */
    public int getTotalPaddingLeft() {
        return getCompoundPaddingLeft();
    }

    /**
     * Returns the total right padding of the view, including the right
     * Drawable if any.
     */
    public int getTotalPaddingRight() {
        return getCompoundPaddingRight();
    }

    /**
     * Returns the total top padding of the view, including the top
     * Drawable if any, the extra space to keep more than maxLines
     * from showing, and the vertical offset for gravity, if any.
     */
    public int getTotalPaddingTop() {
        return getExtendedPaddingTop() + getVerticalOffset(true);
    }

    /**
     * Returns the total bottom padding of the view, including the bottom
     * Drawable if any, the extra space to keep more than maxLines
     * from showing, and the vertical offset for gravity, if any.
     */
    public int getTotalPaddingBottom() {
        return getExtendedPaddingBottom() + getBottomVerticalOffset(true);
    }

    /**
     * Sets the Drawables (if any) to appear to the left of, above,
     * to the right of, and below the text.  Use null if you do not
     * want a Drawable there.  The Drawables must already have had
     * {@link Drawable#setBounds} called.
     *
     * @attr ref android.R.styleable#TextView_drawableLeft
     * @attr ref android.R.styleable#TextView_drawableTop
     * @attr ref android.R.styleable#TextView_drawableRight
     * @attr ref android.R.styleable#TextView_drawableBottom
     */
    public void setCompoundDrawables(Drawable left, Drawable top,
                                     Drawable right, Drawable bottom) {
        Drawables dr = mDrawables;

        final boolean drawables = left != null || top != null
                || right != null || bottom != null;

        if (!drawables) {
            // Clearing drawables...  can we free the data structure?
            if (dr != null) {
                if (dr.mDrawablePadding == 0) {
                    mDrawables = null;
                } else {
                    // We need to retain the last set padding, so just clear
                    // out all of the fields in the existing structure.
                    if (dr.mDrawableLeft != null) dr.mDrawableLeft.setCallback(null);
                    dr.mDrawableLeft = null;
                    if (dr.mDrawableTop != null) dr.mDrawableTop.setCallback(null);
                    dr.mDrawableTop = null;
                    if (dr.mDrawableRight != null) dr.mDrawableRight.setCallback(null);
                    dr.mDrawableRight = null;
                    if (dr.mDrawableBottom != null) dr.mDrawableBottom.setCallback(null);
                    dr.mDrawableBottom = null;
                    dr.mDrawableSizeLeft = dr.mDrawableHeightLeft = 0;
                    dr.mDrawableSizeRight = dr.mDrawableHeightRight = 0;
                    dr.mDrawableSizeTop = dr.mDrawableWidthTop = 0;
                    dr.mDrawableSizeBottom = dr.mDrawableWidthBottom = 0;
                }
            }
        } else {
            if (dr == null) {
                mDrawables = dr = new Drawables();
            }

            if (dr.mDrawableLeft != left && dr.mDrawableLeft != null) {
                dr.mDrawableLeft.setCallback(null);
            }
            dr.mDrawableLeft = left;

            if (dr.mDrawableTop != top && dr.mDrawableTop != null) {
                dr.mDrawableTop.setCallback(null);
            }
            dr.mDrawableTop = top;

            if (dr.mDrawableRight != right && dr.mDrawableRight != null) {
                dr.mDrawableRight.setCallback(null);
            }
            dr.mDrawableRight = right;

            if (dr.mDrawableBottom != bottom && dr.mDrawableBottom != null) {
                dr.mDrawableBottom.setCallback(null);
            }
            dr.mDrawableBottom = bottom;

            final Rect compoundRect = dr.mCompoundRect;
            int[] state;

            state = getDrawableState();

            if (left != null) {
                left.setState(state);
                left.copyBounds(compoundRect);
                left.setCallback(this);
                dr.mDrawableSizeLeft = compoundRect.width();
                dr.mDrawableHeightLeft = compoundRect.height();
            } else {
                dr.mDrawableSizeLeft = dr.mDrawableHeightLeft = 0;
            }

            if (right != null) {
                right.setState(state);
                right.copyBounds(compoundRect);
                right.setCallback(this);
                dr.mDrawableSizeRight = compoundRect.width();
                dr.mDrawableHeightRight = compoundRect.height();
            } else {
                dr.mDrawableSizeRight = dr.mDrawableHeightRight = 0;
            }

            if (top != null) {
                top.setState(state);
                top.copyBounds(compoundRect);
                top.setCallback(this);
                dr.mDrawableSizeTop = compoundRect.height();
                dr.mDrawableWidthTop = compoundRect.width();
            } else {
                dr.mDrawableSizeTop = dr.mDrawableWidthTop = 0;
            }

            if (bottom != null) {
                bottom.setState(state);
                bottom.copyBounds(compoundRect);
                bottom.setCallback(this);
                dr.mDrawableSizeBottom = compoundRect.height();
                dr.mDrawableWidthBottom = compoundRect.width();
            } else {
                dr.mDrawableSizeBottom = dr.mDrawableWidthBottom = 0;
            }
        }

        invalidate();
        requestLayout();
    }

    /**
     * Sets the Drawables (if any) to appear to the left of, above,
     * to the right of, and below the text.  Use 0 if you do not
     * want a Drawable there. The Drawables' bounds will be set to
     * their intrinsic bounds.
     *
     * @param left Resource identifier of the left Drawable.
     * @param top Resource identifier of the top Drawable.
     * @param right Resource identifier of the right Drawable.
     * @param bottom Resource identifier of the bottom Drawable.
     *
     * @attr ref android.R.styleable#TextView_drawableLeft
     * @attr ref android.R.styleable#TextView_drawableTop
     * @attr ref android.R.styleable#TextView_drawableRight
     * @attr ref android.R.styleable#TextView_drawableBottom
     */
    public void setCompoundDrawablesWithIntrinsicBounds(int left, int top, int right, int bottom) {
        final Resources resources = getContext().getResources();
        setCompoundDrawablesWithIntrinsicBounds(left != 0 ? resources.getDrawable(left) : null,
                top != 0 ? resources.getDrawable(top) : null,
                right != 0 ? resources.getDrawable(right) : null,
                bottom != 0 ? resources.getDrawable(bottom) : null);
    }

    /**
     * Sets the Drawables (if any) to appear to the left of, above,
     * to the right of, and below the text.  Use null if you do not
     * want a Drawable there. The Drawables' bounds will be set to
     * their intrinsic bounds.
     *
     * @attr ref android.R.styleable#TextView_drawableLeft
     * @attr ref android.R.styleable#TextView_drawableTop
     * @attr ref android.R.styleable#TextView_drawableRight
     * @attr ref android.R.styleable#TextView_drawableBottom
     */
    public void setCompoundDrawablesWithIntrinsicBounds(Drawable left, Drawable top,
            Drawable right, Drawable bottom) {

        if (left != null) {
            left.setBounds(0, 0, left.getIntrinsicWidth(), left.getIntrinsicHeight());
        }
        if (right != null) {
            right.setBounds(0, 0, right.getIntrinsicWidth(), right.getIntrinsicHeight());
        }
        if (top != null) {
            top.setBounds(0, 0, top.getIntrinsicWidth(), top.getIntrinsicHeight());
        }
        if (bottom != null) {
            bottom.setBounds(0, 0, bottom.getIntrinsicWidth(), bottom.getIntrinsicHeight());
        }
        setCompoundDrawables(left, top, right, bottom);
    }

    /**
     * Returns drawables for the left, top, right, and bottom borders.
     */
    public Drawable[] getCompoundDrawables() {
        final Drawables dr = mDrawables;
        if (dr != null) {
            return new Drawable[] {
                dr.mDrawableLeft, dr.mDrawableTop, dr.mDrawableRight, dr.mDrawableBottom
            };
        } else {
            return new Drawable[] { null, null, null, null };
        }
    }

    /**
     * Sets the size of the padding between the compound drawables and
     * the text.
     *
     * @attr ref android.R.styleable#TextView_drawablePadding
     */
    public void setCompoundDrawablePadding(int pad) {
        Drawables dr = mDrawables;
        if (pad == 0) {
            if (dr != null) {
                dr.mDrawablePadding = pad;
            }
        } else {
            if (dr == null) {
                mDrawables = dr = new Drawables();
            }
            dr.mDrawablePadding = pad;
        }

        invalidate();
        requestLayout();
    }

    /**
     * Returns the padding between the compound drawables and the text.
     */
    public int getCompoundDrawablePadding() {
        final Drawables dr = mDrawables;
        return dr != null ? dr.mDrawablePadding : 0;
    }

    @Override
    public void setPadding(int left, int top, int right, int bottom) {
        if (left != mPaddingLeft ||
            right != mPaddingRight ||
            top != mPaddingTop ||
            bottom != mPaddingBottom) {
            nullLayouts();
        }

        // the super call will requestLayout()
        super.setPadding(left, top, right, bottom);
        invalidate();
    }

    /**
     * Gets the autolink mask of the text.  See {@link
     * android.text.util.Linkify#ALL Linkify.ALL} and peers for
     * possible values.
     *
     * @attr ref android.R.styleable#TextView_autoLink
     */
    public final int getAutoLinkMask() {
        return mAutoLinkMask;
    }

    /**
     * Sets the text color, size, style, hint color, and highlight color
     * from the specified TextAppearance resource.
     */
    public void setTextAppearance(Context context, int resid) {
        TypedArray appearance =
            context.obtainStyledAttributes(resid,
                                           com.android.internal.R.styleable.TextAppearance);

        int color;
        ColorStateList colors;
        int ts;

        color = appearance.getColor(com.android.internal.R.styleable.TextAppearance_textColorHighlight, 0);
        if (color != 0) {
            setHighlightColor(color);
        }

        colors = appearance.getColorStateList(com.android.internal.R.styleable.
                                              TextAppearance_textColor);
        if (colors != null) {
            setTextColor(colors);
        }

        ts = appearance.getDimensionPixelSize(com.android.internal.R.styleable.
                                              TextAppearance_textSize, 0);
        if (ts != 0) {
            setRawTextSize(ts);
        }

        colors = appearance.getColorStateList(com.android.internal.R.styleable.
                                              TextAppearance_textColorHint);
        if (colors != null) {
            setHintTextColor(colors);
        }

        colors = appearance.getColorStateList(com.android.internal.R.styleable.
                                              TextAppearance_textColorLink);
        if (colors != null) {
            setLinkTextColor(colors);
        }

        int typefaceIndex, styleIndex;

        typefaceIndex = appearance.getInt(com.android.internal.R.styleable.
                                          TextAppearance_typeface, -1);
        styleIndex = appearance.getInt(com.android.internal.R.styleable.
                                       TextAppearance_textStyle, -1);

        setTypefaceByIndex(typefaceIndex, styleIndex);
        appearance.recycle();
    }

    /**
     * @return the size (in pixels) of the default text size in this TextView.
     */
    public float getTextSize() {
        return mTextPaint.getTextSize();
    }

    /**
     * Set the default text size to the given value, interpreted as "scaled
     * pixel" units.  This size is adjusted based on the current density and
     * user font size preference.
     *
     * @param size The scaled pixel size.
     *
     * @attr ref android.R.styleable#TextView_textSize
     */
    @android.view.RemotableViewMethod
    public void setTextSize(float size) {
        setTextSize(TypedValue.COMPLEX_UNIT_SP, size);
    }

    /**
     * Set the default text size to a given unit and value.  See {@link
     * TypedValue} for the possible dimension units.
     *
     * @param unit The desired dimension unit.
     * @param size The desired size in the given units.
     *
     * @attr ref android.R.styleable#TextView_textSize
     */
    public void setTextSize(int unit, float size) {
        Context c = getContext();
        Resources r;

        if (c == null)
            r = Resources.getSystem();
        else
            r = c.getResources();

        setRawTextSize(TypedValue.applyDimension(
            unit, size, r.getDisplayMetrics()));
    }

    private void setRawTextSize(float size) {
        if (size != mTextPaint.getTextSize()) {
            mTextPaint.setTextSize(size);

            if (mLayout != null) {
                nullLayouts();
                requestLayout();
                invalidate();
            }
        }
    }

    /**
     * @return the extent by which text is currently being stretched
     * horizontally.  This will usually be 1.
     */
    public float getTextScaleX() {
        return mTextPaint.getTextScaleX();
    }

    /**
     * Sets the extent by which text should be stretched horizontally.
     *
     * @attr ref android.R.styleable#TextView_textScaleX
     */
    @android.view.RemotableViewMethod
    public void setTextScaleX(float size) {
        if (size != mTextPaint.getTextScaleX()) {
            mUserSetTextScaleX = true;
            mTextPaint.setTextScaleX(size);

            if (mLayout != null) {
                nullLayouts();
                requestLayout();
                invalidate();
            }
        }
    }

    /**
     * Sets the typeface and style in which the text should be displayed.
     * Note that not all Typeface families actually have bold and italic
     * variants, so you may need to use
     * {@link #setTypeface(Typeface, int)} to get the appearance
     * that you actually want.
     *
     * @attr ref android.R.styleable#TextView_typeface
     * @attr ref android.R.styleable#TextView_textStyle
     */
    public void setTypeface(Typeface tf) {
        if (mTextPaint.getTypeface() != tf) {
            mTextPaint.setTypeface(tf);

            if (mLayout != null) {
                nullLayouts();
                requestLayout();
                invalidate();
            }
        }
    }

    /**
     * @return the current typeface and style in which the text is being
     * displayed.
     */
    public Typeface getTypeface() {
        return mTextPaint.getTypeface();
    }

    /**
     * Sets the text color for all the states (normal, selected,
     * focused) to be this color.
     *
     * @attr ref android.R.styleable#TextView_textColor
     */
    @android.view.RemotableViewMethod
    public void setTextColor(int color) {
        mTextColor = ColorStateList.valueOf(color);
        updateTextColors();
    }

    /**
     * Sets the text color.
     *
     * @attr ref android.R.styleable#TextView_textColor
     */
    public void setTextColor(ColorStateList colors) {
        if (colors == null) {
            throw new NullPointerException();
        }

        mTextColor = colors;
        updateTextColors();
    }

    /**
     * Return the set of text colors.
     *
     * @return Returns the set of text colors.
     */
    public final ColorStateList getTextColors() {
        return mTextColor;
    }

    /**
     * <p>Return the current color selected for normal text.</p>
     *
     * @return Returns the current text color.
     */
    public final int getCurrentTextColor() {
        return mCurTextColor;
    }

    /**
     * Sets the color used to display the selection highlight.
     *
     * @attr ref android.R.styleable#TextView_textColorHighlight
     */
    @android.view.RemotableViewMethod
    public void setHighlightColor(int color) {
        if (mHighlightColor != color) {
            mHighlightColor = color;
            invalidate();
        }
    }

    /**
     * Gives the text a shadow of the specified radius and color, the specified
     * distance from its normal position.
     *
     * @attr ref android.R.styleable#TextView_shadowColor
     * @attr ref android.R.styleable#TextView_shadowDx
     * @attr ref android.R.styleable#TextView_shadowDy
     * @attr ref android.R.styleable#TextView_shadowRadius
     */
    public void setShadowLayer(float radius, float dx, float dy, int color) {
        mTextPaint.setShadowLayer(radius, dx, dy, color);

        mShadowRadius = radius;
        mShadowDx = dx;
        mShadowDy = dy;

        invalidate();
    }

    /**
     * @return the base paint used for the text.  Please use this only to
     * consult the Paint's properties and not to change them.
     */
    public TextPaint getPaint() {
        return mTextPaint;
    }

    /**
     * Sets the autolink mask of the text.  See {@link
     * android.text.util.Linkify#ALL Linkify.ALL} and peers for
     * possible values.
     *
     * @attr ref android.R.styleable#TextView_autoLink
     */
    @android.view.RemotableViewMethod
    public final void setAutoLinkMask(int mask) {
        mAutoLinkMask = mask;
    }

    /**
     * Sets whether the movement method will automatically be set to
     * {@link LinkMovementMethod} if {@link #setAutoLinkMask} has been
     * set to nonzero and links are detected in {@link #setText}.
     * The default is true.
     *
     * @attr ref android.R.styleable#TextView_linksClickable
     */
    @android.view.RemotableViewMethod
    public final void setLinksClickable(boolean whether) {
        mLinksClickable = whether;
    }

    /**
     * Returns whether the movement method will automatically be set to
     * {@link LinkMovementMethod} if {@link #setAutoLinkMask} has been
     * set to nonzero and links are detected in {@link #setText}.
     * The default is true.
     *
     * @attr ref android.R.styleable#TextView_linksClickable
     */
    public final boolean getLinksClickable() {
        return mLinksClickable;
    }

    /**
     * Returns the list of URLSpans attached to the text
     * (by {@link Linkify} or otherwise) if any.  You can call
     * {@link URLSpan#getURL} on them to find where they link to
     * or use {@link Spanned#getSpanStart} and {@link Spanned#getSpanEnd}
     * to find the region of the text they are attached to.
     */
    public URLSpan[] getUrls() {
        if (mText instanceof Spanned) {
            return ((Spanned) mText).getSpans(0, mText.length(), URLSpan.class);
        } else {
            return new URLSpan[0];
        }
    }

    /**
     * Sets the color of the hint text.
     *
     * @attr ref android.R.styleable#TextView_textColorHint
     */
    @android.view.RemotableViewMethod
    public final void setHintTextColor(int color) {
        mHintTextColor = ColorStateList.valueOf(color);
        updateTextColors();
    }

    /**
     * Sets the color of the hint text.
     *
     * @attr ref android.R.styleable#TextView_textColorHint
     */
    public final void setHintTextColor(ColorStateList colors) {
        mHintTextColor = colors;
        updateTextColors();
    }

    /**
     * <p>Return the color used to paint the hint text.</p>
     *
     * @return Returns the list of hint text colors.
     */
    public final ColorStateList getHintTextColors() {
        return mHintTextColor;
    }

    /**
     * <p>Return the current color selected to paint the hint text.</p>
     *
     * @return Returns the current hint text color.
     */
    public final int getCurrentHintTextColor() {
        return mHintTextColor != null ? mCurHintTextColor : mCurTextColor;
    }

    /**
     * Sets the color of links in the text.
     *
     * @attr ref android.R.styleable#TextView_textColorLink
     */
    @android.view.RemotableViewMethod
    public final void setLinkTextColor(int color) {
        mLinkTextColor = ColorStateList.valueOf(color);
        updateTextColors();
    }

    /**
     * Sets the color of links in the text.
     *
     * @attr ref android.R.styleable#TextView_textColorLink
     */
    public final void setLinkTextColor(ColorStateList colors) {
        mLinkTextColor = colors;
        updateTextColors();
    }

    /**
     * <p>Returns the color used to paint links in the text.</p>
     *
     * @return Returns the list of link text colors.
     */
    public final ColorStateList getLinkTextColors() {
        return mLinkTextColor;
    }

    /**
     * Sets the horizontal alignment of the text and the
     * vertical gravity that will be used when there is extra space
     * in the TextView beyond what is required for the text itself.
     *
     * @see android.view.Gravity
     * @attr ref android.R.styleable#TextView_gravity
     */
    public void setGravity(int gravity) {
        if ((gravity & Gravity.HORIZONTAL_GRAVITY_MASK) == 0) {
            gravity |= Gravity.LEFT;
        }
        if ((gravity & Gravity.VERTICAL_GRAVITY_MASK) == 0) {
            gravity |= Gravity.TOP;
        }

        boolean newLayout = false;

        if ((gravity & Gravity.HORIZONTAL_GRAVITY_MASK) !=
            (mGravity & Gravity.HORIZONTAL_GRAVITY_MASK)) {
            newLayout = true;
        }

        if (gravity != mGravity) {
            invalidate();
        }

        mGravity = gravity;

        if (mLayout != null && newLayout) {
            // XXX this is heavy-handed because no actual content changes.
            int want = mLayout.getWidth();
            int hintWant = mHintLayout == null ? 0 : mHintLayout.getWidth();

            makeNewLayout(want, hintWant, UNKNOWN_BORING, UNKNOWN_BORING,
                          mRight - mLeft - getCompoundPaddingLeft() -
                          getCompoundPaddingRight(), true);
        }
    }

    /**
     * Returns the horizontal and vertical alignment of this TextView.
     *
     * @see android.view.Gravity
     * @attr ref android.R.styleable#TextView_gravity
     */
    public int getGravity() {
        return mGravity;
    }

    /**
     * @return the flags on the Paint being used to display the text.
     * @see Paint#getFlags
     */
    public int getPaintFlags() {
        return mTextPaint.getFlags();
    }

    /**
     * Sets flags on the Paint being used to display the text and
     * reflows the text if they are different from the old flags.
     * @see Paint#setFlags
     */
    @android.view.RemotableViewMethod
    public void setPaintFlags(int flags) {
        if (mTextPaint.getFlags() != flags) {
            mTextPaint.setFlags(flags);

            if (mLayout != null) {
                nullLayouts();
                requestLayout();
                invalidate();
            }
        }
    }

    /**
     * Sets whether the text should be allowed to be wider than the
     * View is.  If false, it will be wrapped to the width of the View.
     *
     * @attr ref android.R.styleable#TextView_scrollHorizontally
     */
    public void setHorizontallyScrolling(boolean whether) {
        mHorizontallyScrolling = whether;

        if (mLayout != null) {
            nullLayouts();
            requestLayout();
            invalidate();
        }
    }

    /**
     * Makes the TextView at least this many lines tall
     *
     * @attr ref android.R.styleable#TextView_minLines
     */
    @android.view.RemotableViewMethod
    public void setMinLines(int minlines) {
        mMinimum = minlines;
        mMinMode = LINES;

        requestLayout();
        invalidate();
    }

    /**
     * Makes the TextView at least this many pixels tall
     *
     * @attr ref android.R.styleable#TextView_minHeight
     */
    @android.view.RemotableViewMethod
    public void setMinHeight(int minHeight) {
        mMinimum = minHeight;
        mMinMode = PIXELS;

        requestLayout();
        invalidate();
    }

    /**
     * Makes the TextView at most this many lines tall
     *
     * @attr ref android.R.styleable#TextView_maxLines
     */
    @android.view.RemotableViewMethod
    public void setMaxLines(int maxlines) {
        mMaximum = maxlines;
        mMaxMode = LINES;

        requestLayout();
        invalidate();
    }

    /**
     * Makes the TextView at most this many pixels tall
     *
     * @attr ref android.R.styleable#TextView_maxHeight
     */
    @android.view.RemotableViewMethod
    public void setMaxHeight(int maxHeight) {
        mMaximum = maxHeight;
        mMaxMode = PIXELS;

        requestLayout();
        invalidate();
    }

    /**
     * Makes the TextView exactly this many lines tall
     *
     * @attr ref android.R.styleable#TextView_lines
     */
    @android.view.RemotableViewMethod
    public void setLines(int lines) {
        mMaximum = mMinimum = lines;
        mMaxMode = mMinMode = LINES;

        requestLayout();
        invalidate();
    }

    /**
     * Makes the TextView exactly this many pixels tall.
     * You could do the same thing by specifying this number in the
     * LayoutParams.
     *
     * @attr ref android.R.styleable#TextView_height
     */
    @android.view.RemotableViewMethod
    public void setHeight(int pixels) {
        mMaximum = mMinimum = pixels;
        mMaxMode = mMinMode = PIXELS;

        requestLayout();
        invalidate();
    }

    /**
     * Makes the TextView at least this many ems wide
     *
     * @attr ref android.R.styleable#TextView_minEms
     */
    @android.view.RemotableViewMethod
    public void setMinEms(int minems) {
        mMinWidth = minems;
        mMinWidthMode = EMS;

        requestLayout();
        invalidate();
    }

    /**
     * Makes the TextView at least this many pixels wide
     *
     * @attr ref android.R.styleable#TextView_minWidth
     */
    @android.view.RemotableViewMethod
    public void setMinWidth(int minpixels) {
        mMinWidth = minpixels;
        mMinWidthMode = PIXELS;

        requestLayout();
        invalidate();
    }

    /**
     * Makes the TextView at most this many ems wide
     *
     * @attr ref android.R.styleable#TextView_maxEms
     */
    @android.view.RemotableViewMethod
    public void setMaxEms(int maxems) {
        mMaxWidth = maxems;
        mMaxWidthMode = EMS;

        requestLayout();
        invalidate();
    }

    /**
     * Makes the TextView at most this many pixels wide
     *
     * @attr ref android.R.styleable#TextView_maxWidth
     */
    @android.view.RemotableViewMethod
    public void setMaxWidth(int maxpixels) {
        mMaxWidth = maxpixels;
        mMaxWidthMode = PIXELS;

        requestLayout();
        invalidate();
    }

    /**
     * Makes the TextView exactly this many ems wide
     *
     * @attr ref android.R.styleable#TextView_ems
     */
    @android.view.RemotableViewMethod
    public void setEms(int ems) {
        mMaxWidth = mMinWidth = ems;
        mMaxWidthMode = mMinWidthMode = EMS;

        requestLayout();
        invalidate();
    }

    /**
     * Makes the TextView exactly this many pixels wide.
     * You could do the same thing by specifying this number in the
     * LayoutParams.
     *
     * @attr ref android.R.styleable#TextView_width
     */
    @android.view.RemotableViewMethod
    public void setWidth(int pixels) {
        mMaxWidth = mMinWidth = pixels;
        mMaxWidthMode = mMinWidthMode = PIXELS;

        requestLayout();
        invalidate();
    }


    /**
     * Sets line spacing for this TextView.  Each line will have its height
     * multiplied by <code>mult</code> and have <code>add</code> added to it.
     *
     * @attr ref android.R.styleable#TextView_lineSpacingExtra
     * @attr ref android.R.styleable#TextView_lineSpacingMultiplier
     */
    public void setLineSpacing(float add, float mult) {
        mSpacingMult = mult;
        mSpacingAdd = add;

        if (mLayout != null) {
            nullLayouts();
            requestLayout();
            invalidate();
        }
    }

    /**
     * Convenience method: Append the specified text to the TextView's
     * display buffer, upgrading it to BufferType.EDITABLE if it was
     * not already editable.
     */
    public final void append(CharSequence text) {
        append(text, 0, text.length());
    }

    /**
     * Convenience method: Append the specified text slice to the TextView's
     * display buffer, upgrading it to BufferType.EDITABLE if it was
     * not already editable.
     */
    public void append(CharSequence text, int start, int end) {
        if (!(mText instanceof Editable)) {
            setText(mText, BufferType.EDITABLE);
        }

        ((Editable) mText).append(text, start, end);
    }

    private void updateTextColors() {
        boolean inval = false;
        int color = mTextColor.getColorForState(getDrawableState(), 0);
        if (color != mCurTextColor) {
            mCurTextColor = color;
            inval = true;
        }
        if (mLinkTextColor != null) {
            color = mLinkTextColor.getColorForState(getDrawableState(), 0);
            if (color != mTextPaint.linkColor) {
                mTextPaint.linkColor = color;
                inval = true;
            }
        }
        if (mHintTextColor != null) {
            color = mHintTextColor.getColorForState(getDrawableState(), 0);
            if (color != mCurHintTextColor && mText.length() == 0) {
                mCurHintTextColor = color;
                inval = true;
            }
        }
        if (inval) {
            invalidate();
        }
    }

    @Override
    protected void drawableStateChanged() {
        super.drawableStateChanged();
        if (mTextColor != null && mTextColor.isStateful()
                || (mHintTextColor != null && mHintTextColor.isStateful())
                || (mLinkTextColor != null && mLinkTextColor.isStateful())) {
            updateTextColors();
        }

        final Drawables dr = mDrawables;
        if (dr != null) {
            int[] state = getDrawableState();
            if (dr.mDrawableTop != null && dr.mDrawableTop.isStateful()) {
                dr.mDrawableTop.setState(state);
            }
            if (dr.mDrawableBottom != null && dr.mDrawableBottom.isStateful()) {
                dr.mDrawableBottom.setState(state);
            }
            if (dr.mDrawableLeft != null && dr.mDrawableLeft.isStateful()) {
                dr.mDrawableLeft.setState(state);
            }
            if (dr.mDrawableRight != null && dr.mDrawableRight.isStateful()) {
                dr.mDrawableRight.setState(state);
            }
        }
    }

    /**
     * User interface state that is stored by TextView for implementing
     * {@link View#onSaveInstanceState}.
     */
    public static class SavedState extends BaseSavedState {
        int selStart;
        int selEnd;
        CharSequence text;
        boolean frozenWithFocus;
        CharSequence error;

        SavedState(Parcelable superState) {
            super(superState);
        }

        @Override
        public void writeToParcel(Parcel out, int flags) {
            super.writeToParcel(out, flags);
            out.writeInt(selStart);
            out.writeInt(selEnd);
            out.writeInt(frozenWithFocus ? 1 : 0);
            TextUtils.writeToParcel(text, out, flags);

            if (error == null) {
                out.writeInt(0);
            } else {
                out.writeInt(1);
                TextUtils.writeToParcel(error, out, flags);
            }
        }

        @Override
        public String toString() {
            String str = "TextView.SavedState{"
                    + Integer.toHexString(System.identityHashCode(this))
                    + " start=" + selStart + " end=" + selEnd;
            if (text != null) {
                str += " text=" + text;
            }
            return str + "}";
        }

        @SuppressWarnings("hiding")
        public static final Parcelable.Creator<SavedState> CREATOR
                = new Parcelable.Creator<SavedState>() {
            public SavedState createFromParcel(Parcel in) {
                return new SavedState(in);
            }

            public SavedState[] newArray(int size) {
                return new SavedState[size];
            }
        };

        private SavedState(Parcel in) {
            super(in);
            selStart = in.readInt();
            selEnd = in.readInt();
            frozenWithFocus = (in.readInt() != 0);
            text = TextUtils.CHAR_SEQUENCE_CREATOR.createFromParcel(in);

            if (in.readInt() != 0) {
                error = TextUtils.CHAR_SEQUENCE_CREATOR.createFromParcel(in);
            }
        }
    }

    @Override
    public Parcelable onSaveInstanceState() {
        Parcelable superState = super.onSaveInstanceState();

        // Save state if we are forced to
        boolean save = mFreezesText;
        int start = 0;
        int end = 0;

        if (mText != null) {
            start = getSelectionStart();
            end = getSelectionEnd();
            if (start >= 0 || end >= 0) {
                // Or save state if there is a selection
                save = true;
            }
        }

        if (save) {
            SavedState ss = new SavedState(superState);
            // XXX Should also save the current scroll position!
            ss.selStart = start;
            ss.selEnd = end;

            if (mText instanceof Spanned) {
                /*
                 * Calling setText() strips off any ChangeWatchers;
                 * strip them now to avoid leaking references.
                 * But do it to a copy so that if there are any
                 * further changes to the text of this view, it
                 * won't get into an inconsistent state.
                 */

                Spannable sp = new SpannableString(mText);

                for (ChangeWatcher cw :
                     sp.getSpans(0, sp.length(), ChangeWatcher.class)) {
                    sp.removeSpan(cw);
                }

                ss.text = sp;
            } else {
                ss.text = mText.toString();
            }

            if (isFocused() && start >= 0 && end >= 0) {
                ss.frozenWithFocus = true;
            }

            ss.error = mError;

            return ss;
        }

        return superState;
    }

    @Override
    public void onRestoreInstanceState(Parcelable state) {
        if (!(state instanceof SavedState)) {
            super.onRestoreInstanceState(state);
            return;
        }

        SavedState ss = (SavedState)state;
        super.onRestoreInstanceState(ss.getSuperState());

        // XXX restore buffer type too, as well as lots of other stuff
        if (ss.text != null) {
            setText(ss.text);
        }

        if (ss.selStart >= 0 && ss.selEnd >= 0) {
            if (mText instanceof Spannable) {
                int len = mText.length();

                if (ss.selStart > len || ss.selEnd > len) {
                    String restored = "";

                    if (ss.text != null) {
                        restored = "(restored) ";
                    }

                    Log.e(LOG_TAG, "Saved cursor position " + ss.selStart +
                          "/" + ss.selEnd + " out of range for " + restored +
                          "text " + mText);
                } else {
                    Selection.setSelection((Spannable) mText, ss.selStart,
                                           ss.selEnd);

                    if (ss.frozenWithFocus) {
                        mFrozenWithFocus = true;
                    }
                }
            }
        }

        if (ss.error != null) {
            final CharSequence error = ss.error;
            // Display the error later, after the first layout pass
            post(new Runnable() {
                public void run() {
                    setError(error);
                }
            });
        }
    }

    /**
     * Control whether this text view saves its entire text contents when
     * freezing to an icicle, in addition to dynamic state such as cursor
     * position.  By default this is false, not saving the text.  Set to true
     * if the text in the text view is not being saved somewhere else in
     * persistent storage (such as in a content provider) so that if the
     * view is later thawed the user will not lose their data.
     *
     * @param freezesText Controls whether a frozen icicle should include the
     * entire text data: true to include it, false to not.
     *
     * @attr ref android.R.styleable#TextView_freezesText
     */
    @android.view.RemotableViewMethod
    public void setFreezesText(boolean freezesText) {
        mFreezesText = freezesText;
    }

    /**
     * Return whether this text view is including its entire text contents
     * in frozen icicles.
     *
     * @return Returns true if text is included, false if it isn't.
     *
     * @see #setFreezesText
     */
    public boolean getFreezesText() {
        return mFreezesText;
    }

    ///////////////////////////////////////////////////////////////////////////

    /**
     * Sets the Factory used to create new Editables.
     */
    public final void setEditableFactory(Editable.Factory factory) {
        mEditableFactory = factory;
        setText(mText);
    }

    /**
     * Sets the Factory used to create new Spannables.
     */
    public final void setSpannableFactory(Spannable.Factory factory) {
        mSpannableFactory = factory;
        setText(mText);
    }

    /**
     * Sets the string value of the TextView. TextView <em>does not</em> accept
     * HTML-like formatting, which you can do with text strings in XML resource files.
     * To style your strings, attach android.text.style.* objects to a
     * {@link android.text.SpannableString SpannableString}, or see the
     * <a href="{@docRoot}guide/topics/resources/available-resources.html#stringresources">
     * Available Resource Types</a> documentation for an example of setting 
     * formatted text in the XML resource file.
     *
     * @attr ref android.R.styleable#TextView_text
     */
    @android.view.RemotableViewMethod
    public final void setText(CharSequence text) {
        setText(text, mBufferType);
    }

    /**
     * Like {@link #setText(CharSequence)},
     * except that the cursor position (if any) is retained in the new text.
     *
     * @param text The new text to place in the text view.
     *
     * @see #setText(CharSequence)
     */
    @android.view.RemotableViewMethod
    public final void setTextKeepState(CharSequence text) {
        setTextKeepState(text, mBufferType);
    }

    /**
     * Sets the text that this TextView is to display (see
     * {@link #setText(CharSequence)}) and also sets whether it is stored
     * in a styleable/spannable buffer and whether it is editable.
     *
     * @attr ref android.R.styleable#TextView_text
     * @attr ref android.R.styleable#TextView_bufferType
     */
    public void setText(CharSequence text, BufferType type) {
        setText(text, type, true, 0);

        if (mCharWrapper != null) {
            mCharWrapper.mChars = null;
        }
    }

    private void setText(CharSequence text, BufferType type,
                         boolean notifyBefore, int oldlen) {
        if (text == null) {
            text = "";
        }

        if (!mUserSetTextScaleX) mTextPaint.setTextScaleX(1.0f);

        if (text instanceof Spanned &&
            ((Spanned) text).getSpanStart(TextUtils.TruncateAt.MARQUEE) >= 0) {
            setHorizontalFadingEdgeEnabled(true);
            setEllipsize(TextUtils.TruncateAt.MARQUEE);
        }

        int n = mFilters.length;
        for (int i = 0; i < n; i++) {
            CharSequence out = mFilters[i].filter(text, 0, text.length(),
                                                  EMPTY_SPANNED, 0, 0);
            if (out != null) {
                text = out;
            }
        }

        if (notifyBefore) {
            if (mText != null) {
                oldlen = mText.length();
                sendBeforeTextChanged(mText, 0, oldlen, text.length());
            } else {
                sendBeforeTextChanged("", 0, 0, text.length());
            }
        }

        boolean needEditableForNotification = false;

        if (mListeners != null && mListeners.size() != 0) {
            needEditableForNotification = true;
        }

        if (type == BufferType.EDITABLE || mInput != null ||
            needEditableForNotification) {
            Editable t = mEditableFactory.newEditable(text);
            text = t;
            setFilters(t, mFilters);
            InputMethodManager imm = InputMethodManager.peekInstance();
            if (imm != null) imm.restartInput(this);
        } else if (type == BufferType.SPANNABLE || mMovement != null) {
            text = mSpannableFactory.newSpannable(text);
        } else if (!(text instanceof CharWrapper)) {
            text = TextUtils.stringOrSpannedString(text);
        }

        if (mAutoLinkMask != 0) {
            Spannable s2;

            if (type == BufferType.EDITABLE || text instanceof Spannable) {
                s2 = (Spannable) text;
            } else {
                s2 = mSpannableFactory.newSpannable(text);
            }

            if (Linkify.addLinks(s2, mAutoLinkMask)) {
                text = s2;
                type = (type == BufferType.EDITABLE) ? BufferType.EDITABLE : BufferType.SPANNABLE;

                /*
                 * We must go ahead and set the text before changing the
                 * movement method, because setMovementMethod() may call
                 * setText() again to try to upgrade the buffer type.
                 */
                mText = text;

                if (mLinksClickable) {
                    setMovementMethod(LinkMovementMethod.getInstance());
                }
            }
        }

        mBufferType = type;
        mText = text;

        if (mTransformation == null)
            mTransformed = text;
        else
            mTransformed = mTransformation.getTransformation(text, this);

        final int textLength = text.length();

        if (text instanceof Spannable) {
            Spannable sp = (Spannable) text;

            // Remove any ChangeWatchers that might have come
            // from other TextViews.
            final ChangeWatcher[] watchers = sp.getSpans(0, sp.length(), ChangeWatcher.class);
            final int count = watchers.length;
            for (int i = 0; i < count; i++)
                sp.removeSpan(watchers[i]);

            if (mChangeWatcher == null)
                mChangeWatcher = new ChangeWatcher();

            sp.setSpan(mChangeWatcher, 0, textLength, Spanned.SPAN_INCLUSIVE_INCLUSIVE |
                       (PRIORITY << Spanned.SPAN_PRIORITY_SHIFT));

            if (mInput != null) {
                sp.setSpan(mInput, 0, textLength, Spanned.SPAN_INCLUSIVE_INCLUSIVE);
            }

            if (mTransformation != null) {
                sp.setSpan(mTransformation, 0, textLength, Spanned.SPAN_INCLUSIVE_INCLUSIVE);

            }

            if (mMovement != null) {
                mMovement.initialize(this, (Spannable) text);

                /*
                 * Initializing the movement method will have set the
                 * selection, so reset mSelectionMoved to keep that from
                 * interfering with the normal on-focus selection-setting.
                 */
                mSelectionMoved = false;
            }
        }

        if (mLayout != null) {
            checkForRelayout();
        }

        sendOnTextChanged(text, 0, oldlen, textLength);
        onTextChanged(text, 0, oldlen, textLength);

        if (needEditableForNotification) {
            sendAfterTextChanged((Editable) text);
        }

        // SelectionModifierCursorController depends on canSelectText, which depends on text
        prepareCursorControllers();
    }

    /**
     * Sets the TextView to display the specified slice of the specified
     * char array.  You must promise that you will not change the contents
     * of the array except for right before another call to setText(),
     * since the TextView has no way to know that the text
     * has changed and that it needs to invalidate and re-layout.
     */
    public final void setText(char[] text, int start, int len) {
        int oldlen = 0;

        if (start < 0 || len < 0 || start + len > text.length) {
            throw new IndexOutOfBoundsException(start + ", " + len);
        }

        /*
         * We must do the before-notification here ourselves because if
         * the old text is a CharWrapper we destroy it before calling
         * into the normal path.
         */
        if (mText != null) {
            oldlen = mText.length();
            sendBeforeTextChanged(mText, 0, oldlen, len);
        } else {
            sendBeforeTextChanged("", 0, 0, len);
        }

        if (mCharWrapper == null) {
            mCharWrapper = new CharWrapper(text, start, len);
        } else {
            mCharWrapper.set(text, start, len);
        }

        setText(mCharWrapper, mBufferType, false, oldlen);
    }

    private static class CharWrapper
            implements CharSequence, GetChars, GraphicsOperations {
        private char[] mChars;
        private int mStart, mLength;

        public CharWrapper(char[] chars, int start, int len) {
            mChars = chars;
            mStart = start;
            mLength = len;
        }

        /* package */ void set(char[] chars, int start, int len) {
            mChars = chars;
            mStart = start;
            mLength = len;
        }

        public int length() {
            return mLength;
        }

        public char charAt(int off) {
            return mChars[off + mStart];
        }

        @Override
        public String toString() {
            return new String(mChars, mStart, mLength);
        }

        public CharSequence subSequence(int start, int end) {
            if (start < 0 || end < 0 || start > mLength || end > mLength) {
                throw new IndexOutOfBoundsException(start + ", " + end);
            }

            return new String(mChars, start + mStart, end - start);
        }

        public void getChars(int start, int end, char[] buf, int off) {
            if (start < 0 || end < 0 || start > mLength || end > mLength) {
                throw new IndexOutOfBoundsException(start + ", " + end);
            }

            System.arraycopy(mChars, start + mStart, buf, off, end - start);
        }

        public void drawText(Canvas c, int start, int end,
                             float x, float y, Paint p) {
            c.drawText(mChars, start + mStart, end - start, x, y, p);
        }

        public void drawTextRun(Canvas c, int start, int end,
                int contextStart, int contextEnd, float x, float y, int flags, Paint p) {
            int count = end - start;
            int contextCount = contextEnd - contextStart;
            c.drawTextRun(mChars, start + mStart, count, contextStart + mStart,
                    contextCount, x, y, flags, p);
        }

        public float measureText(int start, int end, Paint p) {
            return p.measureText(mChars, start + mStart, end - start);
        }

        public int getTextWidths(int start, int end, float[] widths, Paint p) {
            return p.getTextWidths(mChars, start + mStart, end - start, widths);
        }

        public float getTextRunAdvances(int start, int end, int contextStart,
                int contextEnd, int flags, float[] advances, int advancesIndex,
                Paint p) {
            int count = end - start;
            int contextCount = contextEnd - contextStart;
            return p.getTextRunAdvances(mChars, start + mStart, count,
                    contextStart + mStart, contextCount, flags, advances,
                    advancesIndex);
        }

        public int getTextRunCursor(int contextStart, int contextEnd, int flags,
                int offset, int cursorOpt, Paint p) {
            int contextCount = contextEnd - contextStart;
            return p.getTextRunCursor(mChars, contextStart + mStart,
                    contextCount, flags, offset + mStart, cursorOpt);
        }
    }

    /**
     * Like {@link #setText(CharSequence, android.widget.TextView.BufferType)},
     * except that the cursor position (if any) is retained in the new text.
     *
     * @see #setText(CharSequence, android.widget.TextView.BufferType)
     */
    public final void setTextKeepState(CharSequence text, BufferType type) {
        int start = getSelectionStart();
        int end = getSelectionEnd();
        int len = text.length();

        setText(text, type);

        if (start >= 0 || end >= 0) {
            if (mText instanceof Spannable) {
                Selection.setSelection((Spannable) mText,
                                       Math.max(0, Math.min(start, len)),
                                       Math.max(0, Math.min(end, len)));
            }
        }
    }

    @android.view.RemotableViewMethod
    public final void setText(int resid) {
        setText(getContext().getResources().getText(resid));
    }

    public final void setText(int resid, BufferType type) {
        setText(getContext().getResources().getText(resid), type);
    }

    /**
     * Sets the text to be displayed when the text of the TextView is empty.
     * Null means to use the normal empty text. The hint does not currently
     * participate in determining the size of the view.
     *
     * @attr ref android.R.styleable#TextView_hint
     */
    @android.view.RemotableViewMethod
    public final void setHint(CharSequence hint) {
        mHint = TextUtils.stringOrSpannedString(hint);

        if (mLayout != null) {
            checkForRelayout();
        }

        if (mText.length() == 0) {
            invalidate();
        }
    }

    /**
     * Sets the text to be displayed when the text of the TextView is empty,
     * from a resource.
     *
     * @attr ref android.R.styleable#TextView_hint
     */
    @android.view.RemotableViewMethod
    public final void setHint(int resid) {
        setHint(getContext().getResources().getText(resid));
    }

    /**
     * Returns the hint that is displayed when the text of the TextView
     * is empty.
     *
     * @attr ref android.R.styleable#TextView_hint
     */
    @ViewDebug.CapturedViewProperty
    public CharSequence getHint() {
        return mHint;
    }

    /**
     * Set the type of the content with a constant as defined for
     * {@link EditorInfo#inputType}.  This will take care of changing
     * the key listener, by calling {@link #setKeyListener(KeyListener)}, to
     * match the given content type.  If the given content type is
     * {@link EditorInfo#TYPE_NULL} then a soft keyboard will
     * not be displayed for this text view.
     *
     * @see #getInputType()
     * @see #setRawInputType(int)
     * @see android.text.InputType
     * @attr ref android.R.styleable#TextView_inputType
     */
    public void setInputType(int type) {
        final boolean wasPassword = isPasswordInputType(mInputType);
        final boolean wasVisiblePassword = isVisiblePasswordInputType(mInputType);
        setInputType(type, false);
        final boolean isPassword = isPasswordInputType(type);
        final boolean isVisiblePassword = isVisiblePasswordInputType(type);
        boolean forceUpdate = false;
        if (isPassword) {
            setTransformationMethod(PasswordTransformationMethod.getInstance());
            setTypefaceByIndex(MONOSPACE, 0);
        } else if (isVisiblePassword) {
            if (mTransformation == PasswordTransformationMethod.getInstance()) {
                forceUpdate = true;
            }
            setTypefaceByIndex(MONOSPACE, 0);
        } else if (wasPassword || wasVisiblePassword) {
            // not in password mode, clean up typeface and transformation
            setTypefaceByIndex(-1, -1);
            if (mTransformation == PasswordTransformationMethod.getInstance()) {
                forceUpdate = true;
            }
        }
        
        boolean multiLine = (type&(EditorInfo.TYPE_MASK_CLASS
                        | EditorInfo.TYPE_TEXT_FLAG_MULTI_LINE)) ==
                (EditorInfo.TYPE_CLASS_TEXT
                        | EditorInfo.TYPE_TEXT_FLAG_MULTI_LINE);
        
        // We need to update the single line mode if it has changed or we
        // were previously in password mode.
        if (mSingleLine == multiLine || forceUpdate) {
            // Change single line mode, but only change the transformation if
            // we are not in password mode.
            applySingleLine(!multiLine, !isPassword);
        }
        
        InputMethodManager imm = InputMethodManager.peekInstance();
        if (imm != null) imm.restartInput(this);
    }

    private boolean isPasswordInputType(int inputType) {
        final int variation = inputType & (EditorInfo.TYPE_MASK_CLASS
                | EditorInfo.TYPE_MASK_VARIATION);
        return variation
                == (EditorInfo.TYPE_CLASS_TEXT
                        | EditorInfo.TYPE_TEXT_VARIATION_PASSWORD);
    }

    private boolean isVisiblePasswordInputType(int inputType) {
        final int variation = inputType & (EditorInfo.TYPE_MASK_CLASS
                | EditorInfo.TYPE_MASK_VARIATION);
        return variation
                == (EditorInfo.TYPE_CLASS_TEXT
                        | EditorInfo.TYPE_TEXT_VARIATION_VISIBLE_PASSWORD);
    }

    /**
     * Directly change the content type integer of the text view, without
     * modifying any other state.
     * @see #setInputType(int)
     * @see android.text.InputType
     * @attr ref android.R.styleable#TextView_inputType
     */
    public void setRawInputType(int type) {
        mInputType = type;
    }

    private void setInputType(int type, boolean direct) {
        final int cls = type & EditorInfo.TYPE_MASK_CLASS;
        KeyListener input;
        if (cls == EditorInfo.TYPE_CLASS_TEXT) {
            boolean autotext = (type & EditorInfo.TYPE_TEXT_FLAG_AUTO_CORRECT) != 0;
            TextKeyListener.Capitalize cap;
            if ((type & EditorInfo.TYPE_TEXT_FLAG_CAP_CHARACTERS) != 0) {
                cap = TextKeyListener.Capitalize.CHARACTERS;
            } else if ((type & EditorInfo.TYPE_TEXT_FLAG_CAP_WORDS) != 0) {
                cap = TextKeyListener.Capitalize.WORDS;
            } else if ((type & EditorInfo.TYPE_TEXT_FLAG_CAP_SENTENCES) != 0) {
                cap = TextKeyListener.Capitalize.SENTENCES;
            } else {
                cap = TextKeyListener.Capitalize.NONE;
            }
            input = TextKeyListener.getInstance(autotext, cap);
        } else if (cls == EditorInfo.TYPE_CLASS_NUMBER) {
            input = DigitsKeyListener.getInstance(
                    (type & EditorInfo.TYPE_NUMBER_FLAG_SIGNED) != 0,
                    (type & EditorInfo.TYPE_NUMBER_FLAG_DECIMAL) != 0);
        } else if (cls == EditorInfo.TYPE_CLASS_DATETIME) {
            switch (type & EditorInfo.TYPE_MASK_VARIATION) {
                case EditorInfo.TYPE_DATETIME_VARIATION_DATE:
                    input = DateKeyListener.getInstance();
                    break;
                case EditorInfo.TYPE_DATETIME_VARIATION_TIME:
                    input = TimeKeyListener.getInstance();
                    break;
                default:
                    input = DateTimeKeyListener.getInstance();
                    break;
            }
        } else if (cls == EditorInfo.TYPE_CLASS_PHONE) {
            input = DialerKeyListener.getInstance();
        } else {
            input = TextKeyListener.getInstance();
        }
        setRawInputType(type);
        if (direct) mInput = input;
        else {
            setKeyListenerOnly(input);
        }
    }

    /**
     * Get the type of the content.
     *
     * @see #setInputType(int)
     * @see android.text.InputType
     */
    public int getInputType() {
        return mInputType;
    }

    /**
     * Change the editor type integer associated with the text view, which
     * will be reported to an IME with {@link EditorInfo#imeOptions} when it
     * has focus.
     * @see #getImeOptions
     * @see android.view.inputmethod.EditorInfo
     * @attr ref android.R.styleable#TextView_imeOptions
     */
    public void setImeOptions(int imeOptions) {
        if (mInputContentType == null) {
            mInputContentType = new InputContentType();
        }
        mInputContentType.imeOptions = imeOptions;
    }

    /**
     * Get the type of the IME editor.
     *
     * @see #setImeOptions(int)
     * @see android.view.inputmethod.EditorInfo
     */
    public int getImeOptions() {
        return mInputContentType != null
                ? mInputContentType.imeOptions : EditorInfo.IME_NULL;
    }

    /**
     * Change the custom IME action associated with the text view, which
     * will be reported to an IME with {@link EditorInfo#actionLabel}
     * and {@link EditorInfo#actionId} when it has focus.
     * @see #getImeActionLabel
     * @see #getImeActionId
     * @see android.view.inputmethod.EditorInfo
     * @attr ref android.R.styleable#TextView_imeActionLabel
     * @attr ref android.R.styleable#TextView_imeActionId
     */
    public void setImeActionLabel(CharSequence label, int actionId) {
        if (mInputContentType == null) {
            mInputContentType = new InputContentType();
        }
        mInputContentType.imeActionLabel = label;
        mInputContentType.imeActionId = actionId;
    }

    /**
     * Get the IME action label previous set with {@link #setImeActionLabel}.
     *
     * @see #setImeActionLabel
     * @see android.view.inputmethod.EditorInfo
     */
    public CharSequence getImeActionLabel() {
        return mInputContentType != null
                ? mInputContentType.imeActionLabel : null;
    }

    /**
     * Get the IME action ID previous set with {@link #setImeActionLabel}.
     *
     * @see #setImeActionLabel
     * @see android.view.inputmethod.EditorInfo
     */
    public int getImeActionId() {
        return mInputContentType != null
                ? mInputContentType.imeActionId : 0;
    }

    /**
     * Set a special listener to be called when an action is performed
     * on the text view.  This will be called when the enter key is pressed,
     * or when an action supplied to the IME is selected by the user.  Setting
     * this means that the normal hard key event will not insert a newline
     * into the text view, even if it is multi-line; holding down the ALT
     * modifier will, however, allow the user to insert a newline character.
     */
    public void setOnEditorActionListener(OnEditorActionListener l) {
        if (mInputContentType == null) {
            mInputContentType = new InputContentType();
        }
        mInputContentType.onEditorActionListener = l;
    }
    
    /**
     * Called when an attached input method calls
     * {@link InputConnection#performEditorAction(int)
     * InputConnection.performEditorAction()}
     * for this text view.  The default implementation will call your action
     * listener supplied to {@link #setOnEditorActionListener}, or perform
     * a standard operation for {@link EditorInfo#IME_ACTION_NEXT
     * EditorInfo.IME_ACTION_NEXT} or {@link EditorInfo#IME_ACTION_DONE
     * EditorInfo.IME_ACTION_DONE}.
     * 
     * <p>For backwards compatibility, if no IME options have been set and the
     * text view would not normally advance focus on enter, then
     * the NEXT and DONE actions received here will be turned into an enter
     * key down/up pair to go through the normal key handling.
     * 
     * @param actionCode The code of the action being performed.
     * 
     * @see #setOnEditorActionListener
     */
    public void onEditorAction(int actionCode) {
        final InputContentType ict = mInputContentType;
        if (ict != null) {
            if (ict.onEditorActionListener != null) {
                if (ict.onEditorActionListener.onEditorAction(this,
                        actionCode, null)) {
                    return;
                }
            }
            
            // This is the handling for some default action.
            // Note that for backwards compatibility we don't do this
            // default handling if explicit ime options have not been given,
            // instead turning this into the normal enter key codes that an
            // app may be expecting.
            if (actionCode == EditorInfo.IME_ACTION_NEXT) {
                View v = focusSearch(FOCUS_DOWN);
                if (v != null) {
                    if (!v.requestFocus(FOCUS_DOWN)) {
                        throw new IllegalStateException("focus search returned a view " +
                                "that wasn't able to take focus!");
                    }
                }
                return;
                
            } else if (actionCode == EditorInfo.IME_ACTION_DONE) {
                InputMethodManager imm = InputMethodManager.peekInstance();
                if (imm != null) {
                    imm.hideSoftInputFromWindow(getWindowToken(), 0);
                }
                return;
            }
        }
        
        Handler h = getHandler();
        if (h != null) {
            long eventTime = SystemClock.uptimeMillis();
            h.sendMessage(h.obtainMessage(ViewRoot.DISPATCH_KEY_FROM_IME,
                    new KeyEvent(eventTime, eventTime,
                    KeyEvent.ACTION_DOWN, KeyEvent.KEYCODE_ENTER, 0, 0, 0, 0,
                    KeyEvent.FLAG_SOFT_KEYBOARD | KeyEvent.FLAG_KEEP_TOUCH_MODE
                    | KeyEvent.FLAG_EDITOR_ACTION)));
            h.sendMessage(h.obtainMessage(ViewRoot.DISPATCH_KEY_FROM_IME,
                    new KeyEvent(SystemClock.uptimeMillis(), eventTime,
                    KeyEvent.ACTION_UP, KeyEvent.KEYCODE_ENTER, 0, 0, 0, 0,
                    KeyEvent.FLAG_SOFT_KEYBOARD | KeyEvent.FLAG_KEEP_TOUCH_MODE
                    | KeyEvent.FLAG_EDITOR_ACTION)));
        }
    }
    
    /**
     * Set the private content type of the text, which is the
     * {@link EditorInfo#privateImeOptions EditorInfo.privateImeOptions}
     * field that will be filled in when creating an input connection.
     *
     * @see #getPrivateImeOptions()
     * @see EditorInfo#privateImeOptions
     * @attr ref android.R.styleable#TextView_privateImeOptions
     */
    public void setPrivateImeOptions(String type) {
        if (mInputContentType == null) mInputContentType = new InputContentType();
        mInputContentType.privateImeOptions = type;
    }

    /**
     * Get the private type of the content.
     *
     * @see #setPrivateImeOptions(String)
     * @see EditorInfo#privateImeOptions
     */
    public String getPrivateImeOptions() {
        return mInputContentType != null
                ? mInputContentType.privateImeOptions : null;
    }

    /**
     * Set the extra input data of the text, which is the
     * {@link EditorInfo#extras TextBoxAttribute.extras}
     * Bundle that will be filled in when creating an input connection.  The
     * given integer is the resource ID of an XML resource holding an
     * {@link android.R.styleable#InputExtras &lt;input-extras&gt;} XML tree.
     *
     * @see #getInputExtras(boolean) 
     * @see EditorInfo#extras
     * @attr ref android.R.styleable#TextView_editorExtras
     */
    public void setInputExtras(int xmlResId)
            throws XmlPullParserException, IOException {
        XmlResourceParser parser = getResources().getXml(xmlResId);
        if (mInputContentType == null) mInputContentType = new InputContentType();
        mInputContentType.extras = new Bundle();
        getResources().parseBundleExtras(parser, mInputContentType.extras);
    }

    /**
     * Retrieve the input extras currently associated with the text view, which
     * can be viewed as well as modified.
     *
     * @param create If true, the extras will be created if they don't already
     * exist.  Otherwise, null will be returned if none have been created.
     * @see #setInputExtras(int)
     * @see EditorInfo#extras
     * @attr ref android.R.styleable#TextView_editorExtras
     */
    public Bundle getInputExtras(boolean create) {
        if (mInputContentType == null) {
            if (!create) return null;
            mInputContentType = new InputContentType();
        }
        if (mInputContentType.extras == null) {
            if (!create) return null;
            mInputContentType.extras = new Bundle();
        }
        return mInputContentType.extras;
    }

    /**
     * Returns the error message that was set to be displayed with
     * {@link #setError}, or <code>null</code> if no error was set
     * or if it the error was cleared by the widget after user input.
     */
    public CharSequence getError() {
        return mError;
    }

    /**
     * Sets the right-hand compound drawable of the TextView to the "error"
     * icon and sets an error message that will be displayed in a popup when
     * the TextView has focus.  The icon and error message will be reset to
     * null when any key events cause changes to the TextView's text.  If the
     * <code>error</code> is <code>null</code>, the error message and icon
     * will be cleared.
     */
    @android.view.RemotableViewMethod
    public void setError(CharSequence error) {
        if (error == null) {
            setError(null, null);
        } else {
            Drawable dr = getContext().getResources().
                getDrawable(com.android.internal.R.drawable.
                            indicator_input_error);

            dr.setBounds(0, 0, dr.getIntrinsicWidth(), dr.getIntrinsicHeight());
            setError(error, dr);
        }
    }

    /**
     * Sets the right-hand compound drawable of the TextView to the specified
     * icon and sets an error message that will be displayed in a popup when
     * the TextView has focus.  The icon and error message will be reset to
     * null when any key events cause changes to the TextView's text.  The
     * drawable must already have had {@link Drawable#setBounds} set on it.
     * If the <code>error</code> is <code>null</code>, the error message will
     * be cleared (and you should provide a <code>null</code> icon as well).
     */
    public void setError(CharSequence error, Drawable icon) {
        error = TextUtils.stringOrSpannedString(error);

        mError = error;
        mErrorWasChanged = true;
        final Drawables dr = mDrawables;
        if (dr != null) {
            setCompoundDrawables(dr.mDrawableLeft, dr.mDrawableTop,
                                 icon, dr.mDrawableBottom);
        } else {
            setCompoundDrawables(null, null, icon, null);
        }

        if (error == null) {
            if (mPopup != null) {
                if (mPopup.isShowing()) {
                    mPopup.dismiss();
                }

                mPopup = null;
            }
        } else {
            if (isFocused()) {
                showError();
            }
        }
    }

    private void showError() {
        if (getWindowToken() == null) {
            mShowErrorAfterAttach = true;
            return;
        }

        if (mPopup == null) {
            LayoutInflater inflater = LayoutInflater.from(getContext());
            final TextView err = (TextView) inflater.inflate(com.android.internal.R.layout.textview_hint,
                    null);

            final float scale = getResources().getDisplayMetrics().density;
            mPopup = new ErrorPopup(err, (int) (200 * scale + 0.5f),
                    (int) (50 * scale + 0.5f));
            mPopup.setFocusable(false);
            // The user is entering text, so the input method is needed.  We
            // don't want the popup to be displayed on top of it.
            mPopup.setInputMethodMode(PopupWindow.INPUT_METHOD_NEEDED);
        }

        TextView tv = (TextView) mPopup.getContentView();
        chooseSize(mPopup, mError, tv);
        tv.setText(mError);

        mPopup.showAsDropDown(this, getErrorX(), getErrorY());
        mPopup.fixDirection(mPopup.isAboveAnchor());
    }

    private static class ErrorPopup extends PopupWindow {
        private boolean mAbove = false;
        private final TextView mView;

        ErrorPopup(TextView v, int width, int height) {
            super(v, width, height);
            mView = v;
        }

        void fixDirection(boolean above) {
            mAbove = above;

            if (above) {
                mView.setBackgroundResource(com.android.internal.R.drawable.popup_inline_error_above);
            } else {
                mView.setBackgroundResource(com.android.internal.R.drawable.popup_inline_error);
            }
        }

        @Override
        public void update(int x, int y, int w, int h, boolean force) {
            super.update(x, y, w, h, force);

            boolean above = isAboveAnchor();
            if (above != mAbove) {
                fixDirection(above);
            }
        }
    }

    /**
     * Returns the Y offset to make the pointy top of the error point
     * at the middle of the error icon.
     */
    private int getErrorX() {
        /*
         * The "25" is the distance between the point and the right edge
         * of the background
         */
        final float scale = getResources().getDisplayMetrics().density;

        final Drawables dr = mDrawables;
        return getWidth() - mPopup.getWidth()
                - getPaddingRight()
                - (dr != null ? dr.mDrawableSizeRight : 0) / 2 + (int) (25 * scale + 0.5f);
    }

    /**
     * Returns the Y offset to make the pointy top of the error point
     * at the bottom of the error icon.
     */
    private int getErrorY() {
        /*
         * Compound, not extended, because the icon is not clipped
         * if the text height is smaller.
         */
        int vspace = mBottom - mTop -
                     getCompoundPaddingBottom() - getCompoundPaddingTop();

        final Drawables dr = mDrawables;
        int icontop = getCompoundPaddingTop()
                + (vspace - (dr != null ? dr.mDrawableHeightRight : 0)) / 2;

        /*
         * The "2" is the distance between the point and the top edge
         * of the background.
         */

        return icontop + (dr != null ? dr.mDrawableHeightRight : 0)
                - getHeight() - 2;
    }

    private void hideError() {
        if (mPopup != null) {
            if (mPopup.isShowing()) {
                mPopup.dismiss();
            }
        }

        mShowErrorAfterAttach = false;
    }

    private void chooseSize(PopupWindow pop, CharSequence text, TextView tv) {
        int wid = tv.getPaddingLeft() + tv.getPaddingRight();
        int ht = tv.getPaddingTop() + tv.getPaddingBottom();

        /*
         * Figure out how big the text would be if we laid it out to the
         * full width of this view minus the border.
         */
        int cap = getWidth() - wid;
        if (cap < 0) {
            cap = 200; // We must not be measured yet -- setFrame() will fix it.
        }

        Layout l = new StaticLayout(text, tv.getPaint(), cap,
                                    Layout.Alignment.ALIGN_NORMAL, 1, 0, true);
        float max = 0;
        for (int i = 0; i < l.getLineCount(); i++) {
            max = Math.max(max, l.getLineWidth(i));
        }

        /*
         * Now set the popup size to be big enough for the text plus the border.
         */
        pop.setWidth(wid + (int) Math.ceil(max));
        pop.setHeight(ht + l.getHeight());
    }


    @Override
    protected boolean setFrame(int l, int t, int r, int b) {
        boolean result = super.setFrame(l, t, r, b);

        if (mPopup != null) {
            TextView tv = (TextView) mPopup.getContentView();
            chooseSize(mPopup, mError, tv);
            mPopup.update(this, getErrorX(), getErrorY(),
                          mPopup.getWidth(), mPopup.getHeight());
        }

        restartMarqueeIfNeeded();

        return result;
    }

    private void restartMarqueeIfNeeded() {
        if (mRestartMarquee && mEllipsize == TextUtils.TruncateAt.MARQUEE) {
            mRestartMarquee = false;
            startMarquee();
        }
    }

    /**
     * Sets the list of input filters that will be used if the buffer is
     * Editable.  Has no effect otherwise.
     *
     * @attr ref android.R.styleable#TextView_maxLength
     */
    public void setFilters(InputFilter[] filters) {
        if (filters == null) {
            throw new IllegalArgumentException();
        }

        mFilters = filters;

        if (mText instanceof Editable) {
            setFilters((Editable) mText, filters);
        }
    }

    /**
     * Sets the list of input filters on the specified Editable,
     * and includes mInput in the list if it is an InputFilter.
     */
    private void setFilters(Editable e, InputFilter[] filters) {
        if (mInput instanceof InputFilter) {
            InputFilter[] nf = new InputFilter[filters.length + 1];

            System.arraycopy(filters, 0, nf, 0, filters.length);
            nf[filters.length] = (InputFilter) mInput;

            e.setFilters(nf);
        } else {
            e.setFilters(filters);
        }
    }

    /**
     * Returns the current list of input filters.
     */
    public InputFilter[] getFilters() {
        return mFilters;
    }

    /////////////////////////////////////////////////////////////////////////

    private int getVerticalOffset(boolean forceNormal) {
        int voffset = 0;
        final int gravity = mGravity & Gravity.VERTICAL_GRAVITY_MASK;

        Layout l = mLayout;
        if (!forceNormal && mText.length() == 0 && mHintLayout != null) {
            l = mHintLayout;
        }

        if (gravity != Gravity.TOP) {
            int boxht;

            if (l == mHintLayout) {
                boxht = getMeasuredHeight() - getCompoundPaddingTop() -
                        getCompoundPaddingBottom();
            } else {
                boxht = getMeasuredHeight() - getExtendedPaddingTop() -
                        getExtendedPaddingBottom();
            }
            int textht = l.getHeight();

            if (textht < boxht) {
                if (gravity == Gravity.BOTTOM)
                    voffset = boxht - textht;
                else // (gravity == Gravity.CENTER_VERTICAL)
                    voffset = (boxht - textht) >> 1;
            }
        }
        return voffset;
    }

    private int getBottomVerticalOffset(boolean forceNormal) {
        int voffset = 0;
        final int gravity = mGravity & Gravity.VERTICAL_GRAVITY_MASK;

        Layout l = mLayout;
        if (!forceNormal && mText.length() == 0 && mHintLayout != null) {
            l = mHintLayout;
        }

        if (gravity != Gravity.BOTTOM) {
            int boxht;

            if (l == mHintLayout) {
                boxht = getMeasuredHeight() - getCompoundPaddingTop() -
                        getCompoundPaddingBottom();
            } else {
                boxht = getMeasuredHeight() - getExtendedPaddingTop() -
                        getExtendedPaddingBottom();
            }
            int textht = l.getHeight();

            if (textht < boxht) {
                if (gravity == Gravity.TOP)
                    voffset = boxht - textht;
                else // (gravity == Gravity.CENTER_VERTICAL)
                    voffset = (boxht - textht) >> 1;
            }
        }
        return voffset;
    }

    private void invalidateCursorPath() {
        if (mHighlightPathBogus) {
            invalidateCursor();
        } else {
            synchronized (sTempRect) {
                /*
                 * The reason for this concern about the thickness of the
                 * cursor and doing the floor/ceil on the coordinates is that
                 * some EditTexts (notably textfields in the Browser) have
                 * anti-aliased text where not all the characters are
                 * necessarily at integer-multiple locations.  This should
                 * make sure the entire cursor gets invalidated instead of
                 * sometimes missing half a pixel.
                 */

                float thick = FloatMath.ceil(mTextPaint.getStrokeWidth());
                if (thick < 1.0f) {
                    thick = 1.0f;
                }

                thick /= 2;

                mHighlightPath.computeBounds(sTempRect, false);

                int left = getCompoundPaddingLeft();
                int top = getExtendedPaddingTop() + getVerticalOffset(true);

                invalidate((int) FloatMath.floor(left + sTempRect.left - thick),
                           (int) FloatMath.floor(top + sTempRect.top - thick),
                           (int) FloatMath.ceil(left + sTempRect.right + thick),
                           (int) FloatMath.ceil(top + sTempRect.bottom + thick));
            }
        }
    }

    private void invalidateCursor() {
        int where = getSelectionEnd();

        invalidateCursor(where, where, where);
    }

    private void invalidateCursor(int a, int b, int c) {
        if (mLayout == null) {
            invalidate();
        } else {
            if (a >= 0 || b >= 0 || c >= 0) {
                int first = Math.min(Math.min(a, b), c);
                int last = Math.max(Math.max(a, b), c);

                int line = mLayout.getLineForOffset(first);
                int top = mLayout.getLineTop(line);

                // This is ridiculous, but the descent from the line above
                // can hang down into the line we really want to redraw,
                // so we have to invalidate part of the line above to make
                // sure everything that needs to be redrawn really is.
                // (But not the whole line above, because that would cause
                // the same problem with the descenders on the line above it!)
                if (line > 0) {
                    top -= mLayout.getLineDescent(line - 1);
                }

                int line2;

                if (first == last)
                    line2 = line;
                else
                    line2 = mLayout.getLineForOffset(last);

                int bottom = mLayout.getLineTop(line2 + 1);
                int voffset = getVerticalOffset(true);

                int left = getCompoundPaddingLeft() + mScrollX;
                invalidate(left, top + voffset + getExtendedPaddingTop(),
                           left + getWidth() - getCompoundPaddingLeft() -
                           getCompoundPaddingRight(),
                           bottom + voffset + getExtendedPaddingTop());
            }
        }
    }

    private void registerForPreDraw() {
        final ViewTreeObserver observer = getViewTreeObserver();
        if (observer == null) {
            return;
        }

        if (mPreDrawState == PREDRAW_NOT_REGISTERED) {
            observer.addOnPreDrawListener(this);
            mPreDrawState = PREDRAW_PENDING;
        } else if (mPreDrawState == PREDRAW_DONE) {
            mPreDrawState = PREDRAW_PENDING;
        }

        // else state is PREDRAW_PENDING, so keep waiting.
    }

    /**
     * {@inheritDoc}
     */
    public boolean onPreDraw() {
        if (mPreDrawState != PREDRAW_PENDING) {
            return true;
        }

        if (mLayout == null) {
            assumeLayout();
        }

        boolean changed = false;

        SelectionModifierCursorController selectionController = null;
        if (mSelectionModifierCursorController != null) {
            selectionController = (SelectionModifierCursorController)
                mSelectionModifierCursorController;
        }


        if (mMovement != null) {
            /* This code also provides auto-scrolling when a cursor is moved using a
             * CursorController (insertion point or selection limits).
             * For selection, ensure start or end is visible depending on controller's state.
             */
            int curs = getSelectionEnd();
            if (selectionController != null && selectionController.isSelectionStartDragged()) {
                curs = getSelectionStart();
            }

            /*
             * TODO: This should really only keep the end in view if
             * it already was before the text changed.  I'm not sure
             * of a good way to tell from here if it was.
             */
            if (curs < 0 &&
                  (mGravity & Gravity.VERTICAL_GRAVITY_MASK) == Gravity.BOTTOM) {
                curs = mText.length();
            }

            if (curs >= 0) {
                changed = bringPointIntoView(curs);
            }
        } else {
            changed = bringTextIntoView();
        }

        // This has to be checked here since:
        // - onFocusChanged cannot start it when focus is given to a view with selected text (after
        //   a screen rotation) since layout is not yet initialized at that point.
        // - ExtractEditText does not call onFocus when it is displayed. Fixing this issue would
        //   allow to test for hasSelection in onFocusChanged, which would trigger a
        //   startTextSelectionMode here. TODO
        if (selectionController != null && hasSelection()) {
            startSelectionActionMode();
        }

        mPreDrawState = PREDRAW_DONE;
        return !changed;
    }

    @Override
    protected void onAttachedToWindow() {
        super.onAttachedToWindow();

        mTemporaryDetach = false;
        
        if (mShowErrorAfterAttach) {
            showError();
            mShowErrorAfterAttach = false;
        }
    }

    @Override
    protected void onDetachedFromWindow() {
        super.onDetachedFromWindow();

        if (mPreDrawState != PREDRAW_NOT_REGISTERED) {
            final ViewTreeObserver observer = getViewTreeObserver();
            if (observer != null) {
                observer.removeOnPreDrawListener(this);
                mPreDrawState = PREDRAW_NOT_REGISTERED;
            }
        }

        if (mError != null) {
            hideError();
        }

        hideControllers();
    }

    @Override
    protected boolean isPaddingOffsetRequired() {
        return mShadowRadius != 0 || mDrawables != null;
    }

    @Override
    protected int getLeftPaddingOffset() {
        return getCompoundPaddingLeft() - mPaddingLeft +
                (int) Math.min(0, mShadowDx - mShadowRadius);
    }

    @Override
    protected int getTopPaddingOffset() {
        return (int) Math.min(0, mShadowDy - mShadowRadius);
    }

    @Override
    protected int getBottomPaddingOffset() {
        return (int) Math.max(0, mShadowDy + mShadowRadius);
    }

    @Override
    protected int getRightPaddingOffset() {
        return -(getCompoundPaddingRight() - mPaddingRight) +
                (int) Math.max(0, mShadowDx + mShadowRadius);
    }

    @Override
    protected boolean verifyDrawable(Drawable who) {
        final boolean verified = super.verifyDrawable(who);
        if (!verified && mDrawables != null) {
            return who == mDrawables.mDrawableLeft || who == mDrawables.mDrawableTop ||
                    who == mDrawables.mDrawableRight || who == mDrawables.mDrawableBottom;
        }
        return verified;
    }

    @Override
    public void invalidateDrawable(Drawable drawable) {
        if (verifyDrawable(drawable)) {
            final Rect dirty = drawable.getBounds();
            int scrollX = mScrollX;
            int scrollY = mScrollY;

            // IMPORTANT: The coordinates below are based on the coordinates computed
            // for each compound drawable in onDraw(). Make sure to update each section
            // accordingly.
            final TextView.Drawables drawables = mDrawables;
            if (drawables != null) {
                if (drawable == drawables.mDrawableLeft) {
                    final int compoundPaddingTop = getCompoundPaddingTop();
                    final int compoundPaddingBottom = getCompoundPaddingBottom();
                    final int vspace = mBottom - mTop - compoundPaddingBottom - compoundPaddingTop;

                    scrollX += mPaddingLeft;
                    scrollY += compoundPaddingTop + (vspace - drawables.mDrawableHeightLeft) / 2;
                } else if (drawable == drawables.mDrawableRight) {
                    final int compoundPaddingTop = getCompoundPaddingTop();
                    final int compoundPaddingBottom = getCompoundPaddingBottom();
                    final int vspace = mBottom - mTop - compoundPaddingBottom - compoundPaddingTop;

                    scrollX += (mRight - mLeft - mPaddingRight - drawables.mDrawableSizeRight);
                    scrollY += compoundPaddingTop + (vspace - drawables.mDrawableHeightRight) / 2;
                } else if (drawable == drawables.mDrawableTop) {
                    final int compoundPaddingLeft = getCompoundPaddingLeft();
                    final int compoundPaddingRight = getCompoundPaddingRight();
                    final int hspace = mRight - mLeft - compoundPaddingRight - compoundPaddingLeft;

                    scrollX += compoundPaddingLeft + (hspace - drawables.mDrawableWidthTop) / 2;
                    scrollY += mPaddingTop;
                } else if (drawable == drawables.mDrawableBottom) {
                    final int compoundPaddingLeft = getCompoundPaddingLeft();
                    final int compoundPaddingRight = getCompoundPaddingRight();
                    final int hspace = mRight - mLeft - compoundPaddingRight - compoundPaddingLeft;

                    scrollX += compoundPaddingLeft + (hspace - drawables.mDrawableWidthBottom) / 2;
                    scrollY += (mBottom - mTop - mPaddingBottom - drawables.mDrawableSizeBottom);
                }
            }

            invalidate(dirty.left + scrollX, dirty.top + scrollY,
                    dirty.right + scrollX, dirty.bottom + scrollY);
        }
    }

    @Override
    protected boolean onSetAlpha(int alpha) {
        if (mMovement == null && getBackground() == null) {
            mCurrentAlpha = alpha;
            final Drawables dr = mDrawables;
            if (dr != null) {
                if (dr.mDrawableLeft != null) dr.mDrawableLeft.mutate().setAlpha(alpha);
                if (dr.mDrawableTop != null) dr.mDrawableTop.mutate().setAlpha(alpha);
                if (dr.mDrawableRight != null) dr.mDrawableRight.mutate().setAlpha(alpha);
                if (dr.mDrawableBottom != null) dr.mDrawableBottom.mutate().setAlpha(alpha);
            }
            return true;
        }
        return false;
    }

    @Override
    protected void onDraw(Canvas canvas) {
        restartMarqueeIfNeeded();

        // Draw the background for this view
        super.onDraw(canvas);

        final int compoundPaddingLeft = getCompoundPaddingLeft();
        final int compoundPaddingTop = getCompoundPaddingTop();
        final int compoundPaddingRight = getCompoundPaddingRight();
        final int compoundPaddingBottom = getCompoundPaddingBottom();
        final int scrollX = mScrollX;
        final int scrollY = mScrollY;
        final int right = mRight;
        final int left = mLeft;
        final int bottom = mBottom;
        final int top = mTop;

        final Drawables dr = mDrawables;
        if (dr != null) {
            /*
             * Compound, not extended, because the icon is not clipped
             * if the text height is smaller.
             */

            int vspace = bottom - top - compoundPaddingBottom - compoundPaddingTop;
            int hspace = right - left - compoundPaddingRight - compoundPaddingLeft;

            // IMPORTANT: The coordinates computed are also used in invalidateDrawable()
            // Make sure to update invalidateDrawable() when changing this code.
            if (dr.mDrawableLeft != null) {
                canvas.save();
                canvas.translate(scrollX + mPaddingLeft,
                                 scrollY + compoundPaddingTop +
                                 (vspace - dr.mDrawableHeightLeft) / 2);
                dr.mDrawableLeft.draw(canvas);
                canvas.restore();
            }

            // IMPORTANT: The coordinates computed are also used in invalidateDrawable()
            // Make sure to update invalidateDrawable() when changing this code.
            if (dr.mDrawableRight != null) {
                canvas.save();
                canvas.translate(scrollX + right - left - mPaddingRight - dr.mDrawableSizeRight,
                         scrollY + compoundPaddingTop + (vspace - dr.mDrawableHeightRight) / 2);
                dr.mDrawableRight.draw(canvas);
                canvas.restore();
            }

            // IMPORTANT: The coordinates computed are also used in invalidateDrawable()
            // Make sure to update invalidateDrawable() when changing this code.
            if (dr.mDrawableTop != null) {
                canvas.save();
                canvas.translate(scrollX + compoundPaddingLeft + (hspace - dr.mDrawableWidthTop) / 2,
                        scrollY + mPaddingTop);
                dr.mDrawableTop.draw(canvas);
                canvas.restore();
            }

            // IMPORTANT: The coordinates computed are also used in invalidateDrawable()
            // Make sure to update invalidateDrawable() when changing this code.
            if (dr.mDrawableBottom != null) {
                canvas.save();
                canvas.translate(scrollX + compoundPaddingLeft +
                        (hspace - dr.mDrawableWidthBottom) / 2,
                         scrollY + bottom - top - mPaddingBottom - dr.mDrawableSizeBottom);
                dr.mDrawableBottom.draw(canvas);
                canvas.restore();
            }
        }

        if (mPreDrawState == PREDRAW_DONE) {
            final ViewTreeObserver observer = getViewTreeObserver();
            if (observer != null) {
                observer.removeOnPreDrawListener(this);
                mPreDrawState = PREDRAW_NOT_REGISTERED;
            }
        }

        int color = mCurTextColor;

        if (mLayout == null) {
            assumeLayout();
        }

        Layout layout = mLayout;
        int cursorcolor = color;

        if (mHint != null && mText.length() == 0) {
            if (mHintTextColor != null) {
                color = mCurHintTextColor;
            }

            layout = mHintLayout;
        }

        mTextPaint.setColor(color);
        mTextPaint.setAlpha(mCurrentAlpha);
        mTextPaint.drawableState = getDrawableState();

        canvas.save();
        /*  Would be faster if we didn't have to do this. Can we chop the
            (displayable) text so that we don't need to do this ever?
        */

        int extendedPaddingTop = getExtendedPaddingTop();
        int extendedPaddingBottom = getExtendedPaddingBottom();

        float clipLeft = compoundPaddingLeft + scrollX;
        float clipTop = extendedPaddingTop + scrollY;
        float clipRight = right - left - compoundPaddingRight + scrollX;
        float clipBottom = bottom - top - extendedPaddingBottom + scrollY;

        if (mShadowRadius != 0) {
            clipLeft += Math.min(0, mShadowDx - mShadowRadius);
            clipRight += Math.max(0, mShadowDx + mShadowRadius);

            clipTop += Math.min(0, mShadowDy - mShadowRadius);
            clipBottom += Math.max(0, mShadowDy + mShadowRadius);
        }

        canvas.clipRect(clipLeft, clipTop, clipRight, clipBottom);

        int voffsetText = 0;
        int voffsetCursor = 0;

        // translate in by our padding
        {
            /* shortcircuit calling getVerticaOffset() */
            if ((mGravity & Gravity.VERTICAL_GRAVITY_MASK) != Gravity.TOP) {
                voffsetText = getVerticalOffset(false);
                voffsetCursor = getVerticalOffset(true);
            }
            canvas.translate(compoundPaddingLeft, extendedPaddingTop + voffsetText);
        }

        if (mEllipsize == TextUtils.TruncateAt.MARQUEE) {
            if (!mSingleLine && getLineCount() == 1 && canMarquee() &&
                    (mGravity & Gravity.HORIZONTAL_GRAVITY_MASK) != Gravity.LEFT) {
                canvas.translate(mLayout.getLineRight(0) - (mRight - mLeft -
                        getCompoundPaddingLeft() - getCompoundPaddingRight()), 0.0f);
            }

            if (mMarquee != null && mMarquee.isRunning()) {
                canvas.translate(-mMarquee.mScroll, 0.0f);
            }
        }

        Path highlight = null;
        int selStart = -1, selEnd = -1;

        //  If there is no movement method, then there can be no selection.
        //  Check that first and attempt to skip everything having to do with
        //  the cursor.
        //  XXX This is not strictly true -- a program could set the
        //  selection manually if it really wanted to.
        if (mMovement != null && (isFocused() || isPressed())) {
            selStart = getSelectionStart();
            selEnd = getSelectionEnd();

            if (mCursorVisible && selStart >= 0 && isEnabled()) {
                if (mHighlightPath == null)
                    mHighlightPath = new Path();

                if (selStart == selEnd) {
                    if ((SystemClock.uptimeMillis() - mShowCursor) % (2 * BLINK) < BLINK) {
                        if (mHighlightPathBogus) {
                            mHighlightPath.reset();
                            mLayout.getCursorPath(selStart, mHighlightPath, mText);
                            mHighlightPathBogus = false;
                        }

                        // XXX should pass to skin instead of drawing directly
                        mHighlightPaint.setColor(cursorcolor);
                        mHighlightPaint.setStyle(Paint.Style.STROKE);

                        highlight = mHighlightPath;
                    }
                } else {
                    if (mHighlightPathBogus) {
                        mHighlightPath.reset();
                        mLayout.getSelectionPath(selStart, selEnd, mHighlightPath);
                        mHighlightPathBogus = false;
                    }

                    // XXX should pass to skin instead of drawing directly
                    mHighlightPaint.setColor(mHighlightColor);
                    mHighlightPaint.setStyle(Paint.Style.FILL);

                    highlight = mHighlightPath;
                }
            }
        }

        /*  Comment out until we decide what to do about animations
        boolean isLinearTextOn = false;
        if (currentTransformation != null) {
            isLinearTextOn = mTextPaint.isLinearTextOn();
            Matrix m = currentTransformation.getMatrix();
            if (!m.isIdentity()) {
                // mTextPaint.setLinearTextOn(true);
            }
        }
        */

        final InputMethodState ims = mInputMethodState;
        if (ims != null && ims.mBatchEditNesting == 0) {
            InputMethodManager imm = InputMethodManager.peekInstance();
            if (imm != null) {
                if (imm.isActive(this)) {
                    boolean reported = false;
                    if (ims.mContentChanged || ims.mSelectionModeChanged) {
                        // We are in extract mode and the content has changed
                        // in some way... just report complete new text to the
                        // input method.
                        reported = reportExtractedText();
                    }
                    if (!reported && highlight != null) {
                        int candStart = -1;
                        int candEnd = -1;
                        if (mText instanceof Spannable) {
                            Spannable sp = (Spannable)mText;
                            candStart = EditableInputConnection.getComposingSpanStart(sp);
                            candEnd = EditableInputConnection.getComposingSpanEnd(sp);
                        }
                        imm.updateSelection(this, selStart, selEnd, candStart, candEnd);
                    }
                }
                
                if (imm.isWatchingCursor(this) && highlight != null) {
                    highlight.computeBounds(ims.mTmpRectF, true);
                    ims.mTmpOffset[0] = ims.mTmpOffset[1] = 0;
    
                    canvas.getMatrix().mapPoints(ims.mTmpOffset);
                    ims.mTmpRectF.offset(ims.mTmpOffset[0], ims.mTmpOffset[1]);
    
                    ims.mTmpRectF.offset(0, voffsetCursor - voffsetText);
    
                    ims.mCursorRectInWindow.set((int)(ims.mTmpRectF.left + 0.5),
                            (int)(ims.mTmpRectF.top + 0.5),
                            (int)(ims.mTmpRectF.right + 0.5),
                            (int)(ims.mTmpRectF.bottom + 0.5));
    
                    imm.updateCursor(this,
                            ims.mCursorRectInWindow.left, ims.mCursorRectInWindow.top,
                            ims.mCursorRectInWindow.right, ims.mCursorRectInWindow.bottom);
                }
            }
        }

        layout.draw(canvas, highlight, mHighlightPaint, voffsetCursor - voffsetText);

        if (mMarquee != null && mMarquee.shouldDrawGhost()) {
            canvas.translate((int) mMarquee.getGhostOffset(), 0.0f);
            layout.draw(canvas, highlight, mHighlightPaint, voffsetCursor - voffsetText);
        }

        /*  Comment out until we decide what to do about animations
        if (currentTransformation != null) {
            mTextPaint.setLinearTextOn(isLinearTextOn);
        }
        */

        canvas.restore();

        if (mInsertionPointCursorController != null &&
                mInsertionPointCursorController.isShowing()) {
            mInsertionPointCursorController.updatePosition();
        }
        if (mSelectionModifierCursorController != null &&
                mSelectionModifierCursorController.isShowing()) {
            mSelectionModifierCursorController.updatePosition();
        }
    }

    @Override
    public void getFocusedRect(Rect r) {
        if (mLayout == null) {
            super.getFocusedRect(r);
            return;
        }

        int sel = getSelectionEnd();
        if (sel < 0) {
            super.getFocusedRect(r);
            return;
        }

        int line = mLayout.getLineForOffset(sel);
        r.top = mLayout.getLineTop(line);
        r.bottom = mLayout.getLineBottom(line);

        r.left = (int) mLayout.getPrimaryHorizontal(sel);
        r.right = r.left + 1;

        // Adjust for padding and gravity.
        int paddingLeft = getCompoundPaddingLeft();
        int paddingTop = getExtendedPaddingTop();
        if ((mGravity & Gravity.VERTICAL_GRAVITY_MASK) != Gravity.TOP) {
            paddingTop += getVerticalOffset(false);
        }
        r.offset(paddingLeft, paddingTop);
    }

    /**
     * Return the number of lines of text, or 0 if the internal Layout has not
     * been built.
     */
    public int getLineCount() {
        return mLayout != null ? mLayout.getLineCount() : 0;
    }

    /**
     * Return the baseline for the specified line (0...getLineCount() - 1)
     * If bounds is not null, return the top, left, right, bottom extents
     * of the specified line in it. If the internal Layout has not been built,
     * return 0 and set bounds to (0, 0, 0, 0)
     * @param line which line to examine (0..getLineCount() - 1)
     * @param bounds Optional. If not null, it returns the extent of the line
     * @return the Y-coordinate of the baseline
     */
    public int getLineBounds(int line, Rect bounds) {
        if (mLayout == null) {
            if (bounds != null) {
                bounds.set(0, 0, 0, 0);
            }
            return 0;
        }
        else {
            int baseline = mLayout.getLineBounds(line, bounds);

            int voffset = getExtendedPaddingTop();
            if ((mGravity & Gravity.VERTICAL_GRAVITY_MASK) != Gravity.TOP) {
                voffset += getVerticalOffset(true);
            }
            if (bounds != null) {
                bounds.offset(getCompoundPaddingLeft(), voffset);
            }
            return baseline + voffset;
        }
    }

    @Override
    public int getBaseline() {
        if (mLayout == null) {
            return super.getBaseline();
        }

        int voffset = 0;
        if ((mGravity & Gravity.VERTICAL_GRAVITY_MASK) != Gravity.TOP) {
            voffset = getVerticalOffset(true);
        }

        return getExtendedPaddingTop() + voffset + mLayout.getLineBaseline(0);
    }

    @Override
    public boolean onKeyDown(int keyCode, KeyEvent event) {
        int which = doKeyDown(keyCode, event, null);
        if (which == 0) {
            // Go through default dispatching.
            return super.onKeyDown(keyCode, event);
        }

        return true;
    }

    @Override
    public boolean onKeyMultiple(int keyCode, int repeatCount, KeyEvent event) {
        KeyEvent down = KeyEvent.changeAction(event, KeyEvent.ACTION_DOWN);

        int which = doKeyDown(keyCode, down, event);
        if (which == 0) {
            // Go through default dispatching.
            return super.onKeyMultiple(keyCode, repeatCount, event);
        }
        if (which == -1) {
            // Consumed the whole thing.
            return true;
        }

        repeatCount--;
        
        // We are going to dispatch the remaining events to either the input
        // or movement method.  To do this, we will just send a repeated stream
        // of down and up events until we have done the complete repeatCount.
        // It would be nice if those interfaces had an onKeyMultiple() method,
        // but adding that is a more complicated change.
        KeyEvent up = KeyEvent.changeAction(event, KeyEvent.ACTION_UP);
        if (which == 1) {
            mInput.onKeyUp(this, (Editable)mText, keyCode, up);
            while (--repeatCount > 0) {
                mInput.onKeyDown(this, (Editable)mText, keyCode, down);
                mInput.onKeyUp(this, (Editable)mText, keyCode, up);
            }
            if (mError != null && !mErrorWasChanged) {
                setError(null, null);
            }

        } else if (which == 2) {
            mMovement.onKeyUp(this, (Spannable)mText, keyCode, up);
            while (--repeatCount > 0) {
                mMovement.onKeyDown(this, (Spannable)mText, keyCode, down);
                mMovement.onKeyUp(this, (Spannable)mText, keyCode, up);
            }
        }

        return true;
    }

    /**
     * Returns true if pressing ENTER in this field advances focus instead
     * of inserting the character.  This is true mostly in single-line fields,
     * but also in mail addresses and subjects which will display on multiple
     * lines but where it doesn't make sense to insert newlines.
     */
    private boolean shouldAdvanceFocusOnEnter() {
        if (mInput == null) {
            return false;
        }

        if (mSingleLine) {
            return true;
        }

        if ((mInputType & EditorInfo.TYPE_MASK_CLASS) == EditorInfo.TYPE_CLASS_TEXT) {
            int variation = mInputType & EditorInfo.TYPE_MASK_VARIATION;

            if (variation == EditorInfo.TYPE_TEXT_VARIATION_EMAIL_ADDRESS ||
                variation == EditorInfo.TYPE_TEXT_VARIATION_EMAIL_SUBJECT) {
                return true;
            }
        }

        return false;
    }

    private int doKeyDown(int keyCode, KeyEvent event, KeyEvent otherEvent) {
        if (!isEnabled()) {
            return 0;
        }

        switch (keyCode) {
            case KeyEvent.KEYCODE_ENTER:
                // If ALT modifier is held, then we always insert a
                // newline character.
                if ((event.getMetaState()&KeyEvent.META_ALT_ON) == 0) {
                    
                    // When mInputContentType is set, we know that we are
                    // running in a "modern" cupcake environment, so don't need
                    // to worry about the application trying to capture
                    // enter key events.
                    if (mInputContentType != null) {
                        
                        // If there is an action listener, given them a
                        // chance to consume the event.
                        if (mInputContentType.onEditorActionListener != null &&
                                mInputContentType.onEditorActionListener.onEditorAction(
                                this, EditorInfo.IME_NULL, event)) {
                            mInputContentType.enterDown = true;
                            // We are consuming the enter key for them.
                            return -1;
                        }
                    }
                    
                    // If our editor should move focus when enter is pressed, or
                    // this is a generated event from an IME action button, then
                    // don't let it be inserted into the text.
                    if ((event.getFlags()&KeyEvent.FLAG_EDITOR_ACTION) != 0
                            || shouldAdvanceFocusOnEnter()) {
                        return -1;
                    }
                }
                break;
                
            case KeyEvent.KEYCODE_DPAD_CENTER:
                if (shouldAdvanceFocusOnEnter()) {
                    return 0;
                }
                break;

                // Has to be done on key down (and not on key up) to correctly be intercepted.
            case KeyEvent.KEYCODE_BACK:
                if (mSelectionActionMode != null) {
                    stopSelectionActionMode();
                    return -1;
                }
                break;
        }

        if (mInput != null) {
            /*
             * Keep track of what the error was before doing the input
             * so that if an input filter changed the error, we leave
             * that error showing.  Otherwise, we take down whatever
             * error was showing when the user types something.
             */
            mErrorWasChanged = false;

            boolean doDown = true;
            if (otherEvent != null) {
                try {
                    beginBatchEdit();
                    boolean handled = mInput.onKeyOther(this, (Editable) mText,
                            otherEvent);
                    if (mError != null && !mErrorWasChanged) {
                        setError(null, null);
                    }
                    doDown = false;
                    if (handled) {
                        return -1;
                    }
                } catch (AbstractMethodError e) {
                    // onKeyOther was added after 1.0, so if it isn't
                    // implemented we need to try to dispatch as a regular down.
                } finally {
                    endBatchEdit();
                }
            }
            
            if (doDown) {
                beginBatchEdit();
                if (mInput.onKeyDown(this, (Editable) mText, keyCode, event)) {
                    endBatchEdit();
                    if (mError != null && !mErrorWasChanged) {
                        setError(null, null);
                    }
                    return 1;
                }
                endBatchEdit();
            }
        }

        // bug 650865: sometimes we get a key event before a layout.
        // don't try to move around if we don't know the layout.

        if (mMovement != null && mLayout != null) {
            boolean doDown = true;
            if (otherEvent != null) {
                try {
                    boolean handled = mMovement.onKeyOther(this, (Spannable) mText,
                            otherEvent);
                    doDown = false;
                    if (handled) {
                        return -1;
                    }
                } catch (AbstractMethodError e) {
                    // onKeyOther was added after 1.0, so if it isn't
                    // implemented we need to try to dispatch as a regular down.
                }
            }
            if (doDown) {
                if (mMovement.onKeyDown(this, (Spannable)mText, keyCode, event))
                    return 2;
            }
        }

        return 0;
    }

    @Override
    public boolean onKeyUp(int keyCode, KeyEvent event) {
        if (!isEnabled()) {
            return super.onKeyUp(keyCode, event);
        }

        hideControllers();

        switch (keyCode) {
            case KeyEvent.KEYCODE_DPAD_CENTER:
                /*
                 * If there is a click listener, just call through to
                 * super, which will invoke it.
                 *
                 * If there isn't a click listener, try to show the soft
                 * input method.  (It will also
                 * call performClick(), but that won't do anything in
                 * this case.)
                 */
                if (mOnClickListener == null) {
                    if (mMovement != null && mText instanceof Editable
                            && mLayout != null && onCheckIsTextEditor()) {
                        InputMethodManager imm = (InputMethodManager)
                                getContext().getSystemService(Context.INPUT_METHOD_SERVICE);
                        imm.showSoftInput(this, 0);
                    }
                }
                return super.onKeyUp(keyCode, event);
                
            case KeyEvent.KEYCODE_ENTER:
                if (mInputContentType != null
                        && mInputContentType.onEditorActionListener != null
                        && mInputContentType.enterDown) {
                    mInputContentType.enterDown = false;
                    if (mInputContentType.onEditorActionListener.onEditorAction(
                            this, EditorInfo.IME_NULL, event)) {
                        return true;
                    }
                }
                
                if ((event.getFlags()&KeyEvent.FLAG_EDITOR_ACTION) != 0
                        || shouldAdvanceFocusOnEnter()) {
                    /*
                     * If there is a click listener, just call through to
                     * super, which will invoke it.
                     *
                     * If there isn't a click listener, try to advance focus,
                     * but still call through to super, which will reset the
                     * pressed state and longpress state.  (It will also
                     * call performClick(), but that won't do anything in
                     * this case.)
                     */
                    if (mOnClickListener == null) {
                        View v = focusSearch(FOCUS_DOWN);

                        if (v != null) {
                            if (!v.requestFocus(FOCUS_DOWN)) {
                                throw new IllegalStateException("focus search returned a view " +
                                        "that wasn't able to take focus!");
                            }

                            /*
                             * Return true because we handled the key; super
                             * will return false because there was no click
                             * listener.
                             */
                            super.onKeyUp(keyCode, event);
                            return true;
                        } else if ((event.getFlags()
                                & KeyEvent.FLAG_EDITOR_ACTION) != 0) {
                            // No target for next focus, but make sure the IME
                            // if this came from it.
                            InputMethodManager imm = InputMethodManager.peekInstance();
                            if (imm != null) {
                                imm.hideSoftInputFromWindow(getWindowToken(), 0);
                            }
                        }
                    }

                    return super.onKeyUp(keyCode, event);
                }
                break;
        }

        if (mInput != null)
            if (mInput.onKeyUp(this, (Editable) mText, keyCode, event))
                return true;

        if (mMovement != null && mLayout != null)
            if (mMovement.onKeyUp(this, (Spannable) mText, keyCode, event))
                return true;

        return super.onKeyUp(keyCode, event);
    }

    @Override public boolean onCheckIsTextEditor() {
        return mInputType != EditorInfo.TYPE_NULL;
    }
    
    @Override public InputConnection onCreateInputConnection(EditorInfo outAttrs) {
        if (onCheckIsTextEditor()) {
            if (mInputMethodState == null) {
                mInputMethodState = new InputMethodState();
            }
            outAttrs.inputType = mInputType;
            if (mInputContentType != null) {
                outAttrs.imeOptions = mInputContentType.imeOptions;
                outAttrs.privateImeOptions = mInputContentType.privateImeOptions;
                outAttrs.actionLabel = mInputContentType.imeActionLabel;
                outAttrs.actionId = mInputContentType.imeActionId;
                outAttrs.extras = mInputContentType.extras;
            } else {
                outAttrs.imeOptions = EditorInfo.IME_NULL;
            }
            if ((outAttrs.imeOptions&EditorInfo.IME_MASK_ACTION)
                    == EditorInfo.IME_ACTION_UNSPECIFIED) {
                if (focusSearch(FOCUS_DOWN) != null) {
                    // An action has not been set, but the enter key will move to
                    // the next focus, so set the action to that.
                    outAttrs.imeOptions |= EditorInfo.IME_ACTION_NEXT;
                } else {
                    // An action has not been set, and there is no focus to move
                    // to, so let's just supply a "done" action.
                    outAttrs.imeOptions |= EditorInfo.IME_ACTION_DONE;
                }
                if (!shouldAdvanceFocusOnEnter()) {
                    outAttrs.imeOptions |= EditorInfo.IME_FLAG_NO_ENTER_ACTION;
                }
            }
            if ((outAttrs.inputType & (InputType.TYPE_MASK_CLASS
                    | InputType.TYPE_TEXT_FLAG_MULTI_LINE))
                    == (InputType.TYPE_CLASS_TEXT
                            | InputType.TYPE_TEXT_FLAG_MULTI_LINE)) {
                // Multi-line text editors should always show an enter key.
                outAttrs.imeOptions |= EditorInfo.IME_FLAG_NO_ENTER_ACTION;
            }
            outAttrs.hintText = mHint;
            if (mText instanceof Editable) {
                InputConnection ic = new EditableInputConnection(this);
                outAttrs.initialSelStart = getSelectionStart();
                outAttrs.initialSelEnd = getSelectionEnd();
                outAttrs.initialCapsMode = ic.getCursorCapsMode(mInputType);
                return ic;
            }
        }
        return null;
    }

    /**
     * If this TextView contains editable content, extract a portion of it
     * based on the information in <var>request</var> in to <var>outText</var>.
     * @return Returns true if the text was successfully extracted, else false.
     */
    public boolean extractText(ExtractedTextRequest request,
            ExtractedText outText) {
        return extractTextInternal(request, EXTRACT_UNKNOWN, EXTRACT_UNKNOWN,
                EXTRACT_UNKNOWN, outText);
    }
    
    static final int EXTRACT_NOTHING = -2;
    static final int EXTRACT_UNKNOWN = -1;
    
    boolean extractTextInternal(ExtractedTextRequest request,
            int partialStartOffset, int partialEndOffset, int delta,
            ExtractedText outText) {
        final CharSequence content = mText;
        if (content != null) {
            if (partialStartOffset != EXTRACT_NOTHING) {
                final int N = content.length();
                if (partialStartOffset < 0) {
                    outText.partialStartOffset = outText.partialEndOffset = -1;
                    partialStartOffset = 0;
                    partialEndOffset = N;
                } else {
                    // Now use the delta to determine the actual amount of text
                    // we need.
                    partialEndOffset += delta;
                    // Adjust offsets to ensure we contain full spans.
                    if (content instanceof Spanned) {
                        Spanned spanned = (Spanned)content;
                        Object[] spans = spanned.getSpans(partialStartOffset,
                                partialEndOffset, ParcelableSpan.class);
                        int i = spans.length;
                        while (i > 0) {
                            i--;
                            int j = spanned.getSpanStart(spans[i]);
                            if (j < partialStartOffset) partialStartOffset = j;
                            j = spanned.getSpanEnd(spans[i]);
                            if (j > partialEndOffset) partialEndOffset = j;
                        }
                    }
                    outText.partialStartOffset = partialStartOffset;
                    outText.partialEndOffset = partialEndOffset - delta;

                    if (partialStartOffset > N) {
                        partialStartOffset = N;
                    } else if (partialStartOffset < 0) {
                        partialStartOffset = 0;
                    }
                    if (partialEndOffset > N) {
                        partialEndOffset = N;
                    } else if (partialEndOffset < 0) {
                        partialEndOffset = 0;
                    }
                }
                if ((request.flags&InputConnection.GET_TEXT_WITH_STYLES) != 0) {
                    outText.text = content.subSequence(partialStartOffset,
                            partialEndOffset);
                } else {
                    outText.text = TextUtils.substring(content, partialStartOffset,
                            partialEndOffset);
                }
            } else {
                outText.partialStartOffset = 0;
                outText.partialEndOffset = 0;
                outText.text = "";
            }
            outText.flags = 0;
            if (MetaKeyKeyListener.getMetaState(mText, MetaKeyKeyListener.META_SELECTING) != 0) {
                outText.flags |= ExtractedText.FLAG_SELECTING;
            }
            if (mSingleLine) {
                outText.flags |= ExtractedText.FLAG_SINGLE_LINE;
            }
            outText.startOffset = 0;
            outText.selectionStart = getSelectionStart();
            outText.selectionEnd = getSelectionEnd();
            return true;
        }
        return false;
    }
    
    boolean reportExtractedText() {
        final InputMethodState ims = mInputMethodState;
        if (ims != null) {
            final boolean contentChanged = ims.mContentChanged;
            if (contentChanged || ims.mSelectionModeChanged) {
                ims.mContentChanged = false;
                ims.mSelectionModeChanged = false;
                final ExtractedTextRequest req = mInputMethodState.mExtracting;
                if (req != null) {
                    InputMethodManager imm = InputMethodManager.peekInstance();
                    if (imm != null) {
                        if (DEBUG_EXTRACT) Log.v(LOG_TAG, "Retrieving extracted start="
                                + ims.mChangedStart + " end=" + ims.mChangedEnd
                                + " delta=" + ims.mChangedDelta);
                        if (ims.mChangedStart < 0 && !contentChanged) {
                            ims.mChangedStart = EXTRACT_NOTHING;
                        }
                        if (extractTextInternal(req, ims.mChangedStart, ims.mChangedEnd,
                                ims.mChangedDelta, ims.mTmpExtracted)) {
                            if (DEBUG_EXTRACT) Log.v(LOG_TAG, "Reporting extracted start="
                                    + ims.mTmpExtracted.partialStartOffset
                                    + " end=" + ims.mTmpExtracted.partialEndOffset
                                    + ": " + ims.mTmpExtracted.text);
                            imm.updateExtractedText(this, req.token,
                                    mInputMethodState.mTmpExtracted);
                            ims.mChangedStart = EXTRACT_UNKNOWN;
                            ims.mChangedEnd = EXTRACT_UNKNOWN;
                            ims.mChangedDelta = 0;
                            ims.mContentChanged = false;
                            return true;
                        }
                    }
                }
            }
        }
        return false;
    }
    
    /**
     * This is used to remove all style-impacting spans from text before new
     * extracted text is being replaced into it, so that we don't have any
     * lingering spans applied during the replace.
     */
    static void removeParcelableSpans(Spannable spannable, int start, int end) {
        Object[] spans = spannable.getSpans(start, end, ParcelableSpan.class);
        int i = spans.length;
        while (i > 0) {
            i--;
            spannable.removeSpan(spans[i]);
        }
    }
    
    /**
     * Apply to this text view the given extracted text, as previously
     * returned by {@link #extractText(ExtractedTextRequest, ExtractedText)}.
     */
    public void setExtractedText(ExtractedText text) {
        Editable content = getEditableText();
        if (text.text != null) {
            if (content == null) {
                setText(text.text, TextView.BufferType.EDITABLE);
            } else if (text.partialStartOffset < 0) {
                removeParcelableSpans(content, 0, content.length());
                content.replace(0, content.length(), text.text);
            } else {
                final int N = content.length();
                int start = text.partialStartOffset;
                if (start > N) start = N;
                int end = text.partialEndOffset;
                if (end > N) end = N;
                removeParcelableSpans(content, start, end);
                content.replace(start, end, text.text);
            }
        }
        
        // Now set the selection position...  make sure it is in range, to
        // avoid crashes.  If this is a partial update, it is possible that
        // the underlying text may have changed, causing us problems here.
        // Also we just don't want to trust clients to do the right thing.
        Spannable sp = (Spannable)getText();
        final int N = sp.length();
        int start = text.selectionStart;
        if (start < 0) start = 0;
        else if (start > N) start = N;
        int end = text.selectionEnd;
        if (end < 0) end = 0;
        else if (end > N) end = N;
        Selection.setSelection(sp, start, end);
        
        // Finally, update the selection mode.
        if ((text.flags&ExtractedText.FLAG_SELECTING) != 0) {
            MetaKeyKeyListener.startSelecting(this, sp);
        } else {
            MetaKeyKeyListener.stopSelecting(this, sp);
        }
    }
    
    /**
     * @hide
     */
    public void setExtracting(ExtractedTextRequest req) {
        if (mInputMethodState != null) {
            mInputMethodState.mExtracting = req;
        }
        hideControllers();
    }
    
    /**
     * Called by the framework in response to a text completion from
     * the current input method, provided by it calling
     * {@link InputConnection#commitCompletion
     * InputConnection.commitCompletion()}.  The default implementation does
     * nothing; text views that are supporting auto-completion should override
     * this to do their desired behavior.
     *
     * @param text The auto complete text the user has selected.
     */
    public void onCommitCompletion(CompletionInfo text) {
    }

    public void beginBatchEdit() {
        final InputMethodState ims = mInputMethodState;
        if (ims != null) {
            int nesting = ++ims.mBatchEditNesting;
            if (nesting == 1) {
                ims.mCursorChanged = false;
                ims.mChangedDelta = 0;
                if (ims.mContentChanged) {
                    // We already have a pending change from somewhere else,
                    // so turn this into a full update.
                    ims.mChangedStart = 0;
                    ims.mChangedEnd = mText.length();
                } else {
                    ims.mChangedStart = EXTRACT_UNKNOWN;
                    ims.mChangedEnd = EXTRACT_UNKNOWN;
                    ims.mContentChanged = false;
                }
                onBeginBatchEdit();
            }
        }
    }
    
    public void endBatchEdit() {
        final InputMethodState ims = mInputMethodState;
        if (ims != null) {
            int nesting = --ims.mBatchEditNesting;
            if (nesting == 0) {
                finishBatchEdit(ims);
            }
        }
    }
    
    void ensureEndedBatchEdit() {
        final InputMethodState ims = mInputMethodState;
        if (ims != null && ims.mBatchEditNesting != 0) {
            ims.mBatchEditNesting = 0;
            finishBatchEdit(ims);
        }
    }
    
    void finishBatchEdit(final InputMethodState ims) {
        onEndBatchEdit();
        
        if (ims.mContentChanged || ims.mSelectionModeChanged) {
            updateAfterEdit();
            reportExtractedText();
        } else if (ims.mCursorChanged) {
            // Cheezy way to get us to report the current cursor location.
            invalidateCursor();
        }
    }
    
    void updateAfterEdit() {
        invalidate();
        int curs = getSelectionStart();

        if (curs >= 0 || (mGravity & Gravity.VERTICAL_GRAVITY_MASK) ==
                             Gravity.BOTTOM) {
            registerForPreDraw();
        }

        if (curs >= 0) {
            mHighlightPathBogus = true;

            if (isFocused()) {
                mShowCursor = SystemClock.uptimeMillis();
                makeBlink();
            }
        }

        checkForResize();
    }
    
    /**
     * Called by the framework in response to a request to begin a batch
     * of edit operations through a call to link {@link #beginBatchEdit()}.
     */
    public void onBeginBatchEdit() {
    }
    
    /**
     * Called by the framework in response to a request to end a batch
     * of edit operations through a call to link {@link #endBatchEdit}.
     */
    public void onEndBatchEdit() {
    }
    
    /**
     * Called by the framework in response to a private command from the
     * current method, provided by it calling
     * {@link InputConnection#performPrivateCommand
     * InputConnection.performPrivateCommand()}.
     *
     * @param action The action name of the command.
     * @param data Any additional data for the command.  This may be null.
     * @return Return true if you handled the command, else false.
     */
    public boolean onPrivateIMECommand(String action, Bundle data) {
        return false;
    }

    private void nullLayouts() {
        if (mLayout instanceof BoringLayout && mSavedLayout == null) {
            mSavedLayout = (BoringLayout) mLayout;
        }
        if (mHintLayout instanceof BoringLayout && mSavedHintLayout == null) {
            mSavedHintLayout = (BoringLayout) mHintLayout;
        }

        mLayout = mHintLayout = null;
    }

    /**
     * Make a new Layout based on the already-measured size of the view,
     * on the assumption that it was measured correctly at some point.
     */
    private void assumeLayout() {
        int width = mRight - mLeft - getCompoundPaddingLeft() - getCompoundPaddingRight();

        if (width < 1) {
            width = 0;
        }

        int physicalWidth = width;

        if (mHorizontallyScrolling) {
            width = VERY_WIDE;
        }

        makeNewLayout(width, physicalWidth, UNKNOWN_BORING, UNKNOWN_BORING,
                      physicalWidth, false);
    }

    /**
     * The width passed in is now the desired layout width,
     * not the full view width with padding.
     * {@hide}
     */
    protected void makeNewLayout(int w, int hintWidth,
                                 BoringLayout.Metrics boring,
                                 BoringLayout.Metrics hintBoring,
                                 int ellipsisWidth, boolean bringIntoView) {
        stopMarquee();

        mHighlightPathBogus = true;

        if (w < 0) {
            w = 0;
        }
        if (hintWidth < 0) {
            hintWidth = 0;
        }

        Layout.Alignment alignment;
        switch (mGravity & Gravity.HORIZONTAL_GRAVITY_MASK) {
            case Gravity.CENTER_HORIZONTAL:
                alignment = Layout.Alignment.ALIGN_CENTER;
                break;

            case Gravity.RIGHT:
                // Note, Layout resolves ALIGN_OPPOSITE to left or
                // right based on the paragraph direction.
                alignment = Layout.Alignment.ALIGN_OPPOSITE;
                break;

            default:
                alignment = Layout.Alignment.ALIGN_NORMAL;
        }

        boolean shouldEllipsize = mEllipsize != null && mInput == null;

        if (mText instanceof Spannable) {
            mLayout = new DynamicLayout(mText, mTransformed, mTextPaint, w,
                    alignment, mSpacingMult,
                    mSpacingAdd, mIncludePad, mInput == null ? mEllipsize : null,
                    ellipsisWidth);
        } else {
            if (boring == UNKNOWN_BORING) {
                boring = BoringLayout.isBoring(mTransformed, mTextPaint,
                                               mBoring);
                if (boring != null) {
                    mBoring = boring;
                }
            }

            if (boring != null) {
                if (boring.width <= w &&
                    (mEllipsize == null || boring.width <= ellipsisWidth)) {
                    if (mSavedLayout != null) {
                        mLayout = mSavedLayout.
                                replaceOrMake(mTransformed, mTextPaint,
                                w, alignment, mSpacingMult, mSpacingAdd,
                                boring, mIncludePad);
                    } else {
                        mLayout = BoringLayout.make(mTransformed, mTextPaint,
                                w, alignment, mSpacingMult, mSpacingAdd,
                                boring, mIncludePad);
                    }

                    mSavedLayout = (BoringLayout) mLayout;
                } else if (shouldEllipsize && boring.width <= w) {
                    if (mSavedLayout != null) {
                        mLayout = mSavedLayout.
                                replaceOrMake(mTransformed, mTextPaint,
                                w, alignment, mSpacingMult, mSpacingAdd,
                                boring, mIncludePad, mEllipsize,
                                ellipsisWidth);
                    } else {
                        mLayout = BoringLayout.make(mTransformed, mTextPaint,
                                w, alignment, mSpacingMult, mSpacingAdd,
                                boring, mIncludePad, mEllipsize,
                                ellipsisWidth);
                    }
                } else if (shouldEllipsize) {
                    mLayout = new StaticLayout(mTransformed,
                                0, mTransformed.length(),
                                mTextPaint, w, alignment, mSpacingMult,
                                mSpacingAdd, mIncludePad, mEllipsize,
                                ellipsisWidth);
                } else {
                    mLayout = new StaticLayout(mTransformed, mTextPaint,
                            w, alignment, mSpacingMult, mSpacingAdd,
                            mIncludePad);
                }
            } else if (shouldEllipsize) {
                mLayout = new StaticLayout(mTransformed,
                            0, mTransformed.length(),
                            mTextPaint, w, alignment, mSpacingMult,
                            mSpacingAdd, mIncludePad, mEllipsize,
                            ellipsisWidth);
            } else {
                mLayout = new StaticLayout(mTransformed, mTextPaint,
                        w, alignment, mSpacingMult, mSpacingAdd,
                        mIncludePad);
            }
        }

        shouldEllipsize = mEllipsize != null;
        mHintLayout = null;

        if (mHint != null) {
            if (shouldEllipsize) hintWidth = w;

            if (hintBoring == UNKNOWN_BORING) {
                hintBoring = BoringLayout.isBoring(mHint, mTextPaint,
                                                   mHintBoring);
                if (hintBoring != null) {
                    mHintBoring = hintBoring;
                }
            }

            if (hintBoring != null) {
                if (hintBoring.width <= hintWidth &&
                    (!shouldEllipsize || hintBoring.width <= ellipsisWidth)) {
                    if (mSavedHintLayout != null) {
                        mHintLayout = mSavedHintLayout.
                                replaceOrMake(mHint, mTextPaint,
                                hintWidth, alignment, mSpacingMult, mSpacingAdd,
                                hintBoring, mIncludePad);
                    } else {
                        mHintLayout = BoringLayout.make(mHint, mTextPaint,
                                hintWidth, alignment, mSpacingMult, mSpacingAdd,
                                hintBoring, mIncludePad);
                    }

                    mSavedHintLayout = (BoringLayout) mHintLayout;
                } else if (shouldEllipsize && hintBoring.width <= hintWidth) {
                    if (mSavedHintLayout != null) {
                        mHintLayout = mSavedHintLayout.
                                replaceOrMake(mHint, mTextPaint,
                                hintWidth, alignment, mSpacingMult, mSpacingAdd,
                                hintBoring, mIncludePad, mEllipsize,
                                ellipsisWidth);
                    } else {
                        mHintLayout = BoringLayout.make(mHint, mTextPaint,
                                hintWidth, alignment, mSpacingMult, mSpacingAdd,
                                hintBoring, mIncludePad, mEllipsize,
                                ellipsisWidth);
                    }
                } else if (shouldEllipsize) {
                    mHintLayout = new StaticLayout(mHint,
                                0, mHint.length(),
                                mTextPaint, hintWidth, alignment, mSpacingMult,
                                mSpacingAdd, mIncludePad, mEllipsize,
                                ellipsisWidth);
                } else {
                    mHintLayout = new StaticLayout(mHint, mTextPaint,
                            hintWidth, alignment, mSpacingMult, mSpacingAdd,
                            mIncludePad);
                }
            } else if (shouldEllipsize) {
                mHintLayout = new StaticLayout(mHint,
                            0, mHint.length(),
                            mTextPaint, hintWidth, alignment, mSpacingMult,
                            mSpacingAdd, mIncludePad, mEllipsize,
                            ellipsisWidth);
            } else {
                mHintLayout = new StaticLayout(mHint, mTextPaint,
                        hintWidth, alignment, mSpacingMult, mSpacingAdd,
                        mIncludePad);
            }
        }

        if (bringIntoView) {
            registerForPreDraw();
        }

        if (mEllipsize == TextUtils.TruncateAt.MARQUEE) {
            if (!compressText(ellipsisWidth)) {
                final int height = mLayoutParams.height;
                // If the size of the view does not depend on the size of the text, try to
                // start the marquee immediately
                if (height != LayoutParams.WRAP_CONTENT && height != LayoutParams.MATCH_PARENT) {
                    startMarquee();
                } else {
                    // Defer the start of the marquee until we know our width (see setFrame())
                    mRestartMarquee = true;
                }
            }
        }

        // CursorControllers need a non-null mLayout
        prepareCursorControllers();
    }

    private boolean compressText(float width) {
        if (isHardwareAccelerated()) return false;
        
        // Only compress the text if it hasn't been compressed by the previous pass
        if (width > 0.0f && mLayout != null && getLineCount() == 1 && !mUserSetTextScaleX &&
                mTextPaint.getTextScaleX() == 1.0f) {
            final float textWidth = mLayout.getLineWidth(0);
            final float overflow = (textWidth + 1.0f - width) / width;
            if (overflow > 0.0f && overflow <= Marquee.MARQUEE_DELTA_MAX) {
                mTextPaint.setTextScaleX(1.0f - overflow - 0.005f);
                post(new Runnable() {
                    public void run() {
                        requestLayout();
                    }
                });
                return true;
            }
        }

        return false;
    }

    private static int desired(Layout layout) {
        int n = layout.getLineCount();
        CharSequence text = layout.getText();
        float max = 0;

        // if any line was wrapped, we can't use it.
        // but it's ok for the last line not to have a newline

        for (int i = 0; i < n - 1; i++) {
            if (text.charAt(layout.getLineEnd(i) - 1) != '\n')
                return -1;
        }

        for (int i = 0; i < n; i++) {
            max = Math.max(max, layout.getLineWidth(i));
        }

        return (int) FloatMath.ceil(max);
    }

    /**
     * Set whether the TextView includes extra top and bottom padding to make
     * room for accents that go above the normal ascent and descent.
     * The default is true.
     *
     * @attr ref android.R.styleable#TextView_includeFontPadding
     */
    public void setIncludeFontPadding(boolean includepad) {
        mIncludePad = includepad;

        if (mLayout != null) {
            nullLayouts();
            requestLayout();
            invalidate();
        }
    }

    private static final BoringLayout.Metrics UNKNOWN_BORING = new BoringLayout.Metrics();

    @Override
    protected void onMeasure(int widthMeasureSpec, int heightMeasureSpec) {
        int widthMode = MeasureSpec.getMode(widthMeasureSpec);
        int heightMode = MeasureSpec.getMode(heightMeasureSpec);
        int widthSize = MeasureSpec.getSize(widthMeasureSpec);
        int heightSize = MeasureSpec.getSize(heightMeasureSpec);

        int width;
        int height;

        BoringLayout.Metrics boring = UNKNOWN_BORING;
        BoringLayout.Metrics hintBoring = UNKNOWN_BORING;

        int des = -1;
        boolean fromexisting = false;

        if (widthMode == MeasureSpec.EXACTLY) {
            // Parent has told us how big to be. So be it.
            width = widthSize;
        } else {
            if (mLayout != null && mEllipsize == null) {
                des = desired(mLayout);
            }

            if (des < 0) {
                boring = BoringLayout.isBoring(mTransformed, mTextPaint, mBoring);
                if (boring != null) {
                    mBoring = boring;
                }
            } else {
                fromexisting = true;
            }

            if (boring == null || boring == UNKNOWN_BORING) {
                if (des < 0) {
                    des = (int) FloatMath.ceil(Layout.getDesiredWidth(mTransformed, mTextPaint));
                }

                width = des;
            } else {
                width = boring.width;
            }

            final Drawables dr = mDrawables;
            if (dr != null) {
                width = Math.max(width, dr.mDrawableWidthTop);
                width = Math.max(width, dr.mDrawableWidthBottom);
            }

            if (mHint != null) {
                int hintDes = -1;
                int hintWidth;

                if (mHintLayout != null && mEllipsize == null) {
                    hintDes = desired(mHintLayout);
                }

                if (hintDes < 0) {
                    hintBoring = BoringLayout.isBoring(mHint, mTextPaint, mHintBoring);
                    if (hintBoring != null) {
                        mHintBoring = hintBoring;
                    }
                }

                if (hintBoring == null || hintBoring == UNKNOWN_BORING) {
                    if (hintDes < 0) {
                        hintDes = (int) FloatMath.ceil(
                                Layout.getDesiredWidth(mHint, mTextPaint));
                    }

                    hintWidth = hintDes;
                } else {
                    hintWidth = hintBoring.width;
                }

                if (hintWidth > width) {
                    width = hintWidth;
                }
            }

            width += getCompoundPaddingLeft() + getCompoundPaddingRight();

            if (mMaxWidthMode == EMS) {
                width = Math.min(width, mMaxWidth * getLineHeight());
            } else {
                width = Math.min(width, mMaxWidth);
            }

            if (mMinWidthMode == EMS) {
                width = Math.max(width, mMinWidth * getLineHeight());
            } else {
                width = Math.max(width, mMinWidth);
            }

            // Check against our minimum width
            width = Math.max(width, getSuggestedMinimumWidth());

            if (widthMode == MeasureSpec.AT_MOST) {
                width = Math.min(widthSize, width);
            }
        }

        int want = width - getCompoundPaddingLeft() - getCompoundPaddingRight();
        int unpaddedWidth = want;
        int hintWant = want;

        if (mHorizontallyScrolling)
            want = VERY_WIDE;

        int hintWidth = mHintLayout == null ? hintWant : mHintLayout.getWidth();

        if (mLayout == null) {
            makeNewLayout(want, hintWant, boring, hintBoring,
                          width - getCompoundPaddingLeft() - getCompoundPaddingRight(), false);
        } else if ((mLayout.getWidth() != want) || (hintWidth != hintWant) ||
                   (mLayout.getEllipsizedWidth() !=
                        width - getCompoundPaddingLeft() - getCompoundPaddingRight())) {
            if (mHint == null && mEllipsize == null &&
                    want > mLayout.getWidth() &&
                    (mLayout instanceof BoringLayout ||
                            (fromexisting && des >= 0 && des <= want))) {
                mLayout.increaseWidthTo(want);
            } else {
                makeNewLayout(want, hintWant, boring, hintBoring,
                              width - getCompoundPaddingLeft() - getCompoundPaddingRight(), false);
            }
        } else {
            // Width has not changed.
        }

        if (heightMode == MeasureSpec.EXACTLY) {
            // Parent has told us how big to be. So be it.
            height = heightSize;
            mDesiredHeightAtMeasure = -1;
        } else {
            int desired = getDesiredHeight();

            height = desired;
            mDesiredHeightAtMeasure = desired;

            if (heightMode == MeasureSpec.AT_MOST) {
                height = Math.min(desired, heightSize);
            }
        }

        int unpaddedHeight = height - getCompoundPaddingTop() - getCompoundPaddingBottom();
        if (mMaxMode == LINES && mLayout.getLineCount() > mMaximum) {
            unpaddedHeight = Math.min(unpaddedHeight, mLayout.getLineTop(mMaximum));
        }

        /*
         * We didn't let makeNewLayout() register to bring the cursor into view,
         * so do it here if there is any possibility that it is needed.
         */
        if (mMovement != null ||
            mLayout.getWidth() > unpaddedWidth ||
            mLayout.getHeight() > unpaddedHeight) {
            registerForPreDraw();
        } else {
            scrollTo(0, 0);
        }

        setMeasuredDimension(width, height);
    }

    private int getDesiredHeight() {
        return Math.max(
                getDesiredHeight(mLayout, true),
                getDesiredHeight(mHintLayout, mEllipsize != null));
    }

    private int getDesiredHeight(Layout layout, boolean cap) {
        if (layout == null) {
            return 0;
        }

        int linecount = layout.getLineCount();
        int pad = getCompoundPaddingTop() + getCompoundPaddingBottom();
        int desired = layout.getLineTop(linecount);

        final Drawables dr = mDrawables;
        if (dr != null) {
            desired = Math.max(desired, dr.mDrawableHeightLeft);
            desired = Math.max(desired, dr.mDrawableHeightRight);
        }

        desired += pad;

        if (mMaxMode == LINES) {
            /*
             * Don't cap the hint to a certain number of lines.
             * (Do cap it, though, if we have a maximum pixel height.)
             */
            if (cap) {
                if (linecount > mMaximum) {
                    desired = layout.getLineTop(mMaximum) +
                              layout.getBottomPadding();

                    if (dr != null) {
                        desired = Math.max(desired, dr.mDrawableHeightLeft);
                        desired = Math.max(desired, dr.mDrawableHeightRight);
                    }

                    desired += pad;
                    linecount = mMaximum;
                }
            }
        } else {
            desired = Math.min(desired, mMaximum);
        }

        if (mMinMode == LINES) {
            if (linecount < mMinimum) {
                desired += getLineHeight() * (mMinimum - linecount);
            }
        } else {
            desired = Math.max(desired, mMinimum);
        }

        // Check against our minimum height
        desired = Math.max(desired, getSuggestedMinimumHeight());

        return desired;
    }

    /**
     * Check whether a change to the existing text layout requires a
     * new view layout.
     */
    private void checkForResize() {
        boolean sizeChanged = false;

        if (mLayout != null) {
            // Check if our width changed
            if (mLayoutParams.width == LayoutParams.WRAP_CONTENT) {
                sizeChanged = true;
                invalidate();
            }

            // Check if our height changed
            if (mLayoutParams.height == LayoutParams.WRAP_CONTENT) {
                int desiredHeight = getDesiredHeight();

                if (desiredHeight != this.getHeight()) {
                    sizeChanged = true;
                }
            } else if (mLayoutParams.height == LayoutParams.MATCH_PARENT) {
                if (mDesiredHeightAtMeasure >= 0) {
                    int desiredHeight = getDesiredHeight();

                    if (desiredHeight != mDesiredHeightAtMeasure) {
                        sizeChanged = true;
                    }
                }
            }
        }

        if (sizeChanged) {
            requestLayout();
            // caller will have already invalidated
        }
    }

    /**
     * Check whether entirely new text requires a new view layout
     * or merely a new text layout.
     */
    private void checkForRelayout() {
        // If we have a fixed width, we can just swap in a new text layout
        // if the text height stays the same or if the view height is fixed.

        if ((mLayoutParams.width != LayoutParams.WRAP_CONTENT ||
                (mMaxWidthMode == mMinWidthMode && mMaxWidth == mMinWidth)) &&
                (mHint == null || mHintLayout != null) &&
                (mRight - mLeft - getCompoundPaddingLeft() - getCompoundPaddingRight() > 0)) {
            // Static width, so try making a new text layout.

            int oldht = mLayout.getHeight();
            int want = mLayout.getWidth();
            int hintWant = mHintLayout == null ? 0 : mHintLayout.getWidth();

            /*
             * No need to bring the text into view, since the size is not
             * changing (unless we do the requestLayout(), in which case it
             * will happen at measure).
             */
            makeNewLayout(want, hintWant, UNKNOWN_BORING, UNKNOWN_BORING,
                          mRight - mLeft - getCompoundPaddingLeft() - getCompoundPaddingRight(),
                          false);

            if (mEllipsize != TextUtils.TruncateAt.MARQUEE) {
                // In a fixed-height view, so use our new text layout.
                if (mLayoutParams.height != LayoutParams.WRAP_CONTENT &&
                    mLayoutParams.height != LayoutParams.MATCH_PARENT) {
                    invalidate();
                    return;
                }
    
                // Dynamic height, but height has stayed the same,
                // so use our new text layout.
                if (mLayout.getHeight() == oldht &&
                    (mHintLayout == null || mHintLayout.getHeight() == oldht)) {
                    invalidate();
                    return;
                }
            }

            // We lose: the height has changed and we have a dynamic height.
            // Request a new view layout using our new text layout.
            requestLayout();
            invalidate();
        } else {
            // Dynamic width, so we have no choice but to request a new
            // view layout with a new text layout.

            nullLayouts();
            requestLayout();
            invalidate();
        }
    }

    /**
     * Returns true if anything changed.
     */
    private boolean bringTextIntoView() {
        int line = 0;
        if ((mGravity & Gravity.VERTICAL_GRAVITY_MASK) == Gravity.BOTTOM) {
            line = mLayout.getLineCount() - 1;
        }

        Layout.Alignment a = mLayout.getParagraphAlignment(line);
        int dir = mLayout.getParagraphDirection(line);
        int hspace = mRight - mLeft - getCompoundPaddingLeft() - getCompoundPaddingRight();
        int vspace = mBottom - mTop - getExtendedPaddingTop() - getExtendedPaddingBottom();
        int ht = mLayout.getHeight();

        int scrollx, scrolly;

        if (a == Layout.Alignment.ALIGN_CENTER) {
            /*
             * Keep centered if possible, or, if it is too wide to fit,
             * keep leading edge in view.
             */

            int left = (int) FloatMath.floor(mLayout.getLineLeft(line));
            int right = (int) FloatMath.ceil(mLayout.getLineRight(line));

            if (right - left < hspace) {
                scrollx = (right + left) / 2 - hspace / 2;
            } else {
                if (dir < 0) {
                    scrollx = right - hspace;
                } else {
                    scrollx = left;
                }
            }
        } else if (a == Layout.Alignment.ALIGN_NORMAL) {
            /*
             * Keep leading edge in view.
             */

            if (dir < 0) {
                int right = (int) FloatMath.ceil(mLayout.getLineRight(line));
                scrollx = right - hspace;
            } else {
                scrollx = (int) FloatMath.floor(mLayout.getLineLeft(line));
            }
        } else /* a == Layout.Alignment.ALIGN_OPPOSITE */ {
            /*
             * Keep trailing edge in view.
             */

            if (dir < 0) {
                scrollx = (int) FloatMath.floor(mLayout.getLineLeft(line));
            } else {
                int right = (int) FloatMath.ceil(mLayout.getLineRight(line));
                scrollx = right - hspace;
            }
        }

        if (ht < vspace) {
            scrolly = 0;
        } else {
            if ((mGravity & Gravity.VERTICAL_GRAVITY_MASK) == Gravity.BOTTOM) {
                scrolly = ht - vspace;
            } else {
                scrolly = 0;
            }
        }

        if (scrollx != mScrollX || scrolly != mScrollY) {
            scrollTo(scrollx, scrolly);
            return true;
        } else {
            return false;
        }
    }

    /**
     * Move the point, specified by the offset, into the view if it is needed.
     * This has to be called after layout. Returns true if anything changed.
     */
    public boolean bringPointIntoView(int offset) {
        boolean changed = false;

        int line = mLayout.getLineForOffset(offset);

        // FIXME: Is it okay to truncate this, or should we round?
        final int x = (int)mLayout.getPrimaryHorizontal(offset);
        final int top = mLayout.getLineTop(line);
        final int bottom = mLayout.getLineTop(line + 1);

        int left = (int) FloatMath.floor(mLayout.getLineLeft(line));
        int right = (int) FloatMath.ceil(mLayout.getLineRight(line));
        int ht = mLayout.getHeight();

        int grav;

        switch (mLayout.getParagraphAlignment(line)) {
            case ALIGN_NORMAL:
                grav = 1;
                break;

            case ALIGN_OPPOSITE:
                grav = -1;
                break;

            default:
                grav = 0;
        }

        grav *= mLayout.getParagraphDirection(line);

        int hspace = mRight - mLeft - getCompoundPaddingLeft() - getCompoundPaddingRight();
        int vspace = mBottom - mTop - getExtendedPaddingTop() - getExtendedPaddingBottom();

        int hslack = (bottom - top) / 2;
        int vslack = hslack;

        if (vslack > vspace / 4)
            vslack = vspace / 4;
        if (hslack > hspace / 4)
            hslack = hspace / 4;

        int hs = mScrollX;
        int vs = mScrollY;

        if (top - vs < vslack)
            vs = top - vslack;
        if (bottom - vs > vspace - vslack)
            vs = bottom - (vspace - vslack);
        if (ht - vs < vspace)
            vs = ht - vspace;
        if (0 - vs > 0)
            vs = 0;

        if (grav != 0) {
            if (x - hs < hslack) {
                hs = x - hslack;
            }
            if (x - hs > hspace - hslack) {
                hs = x - (hspace - hslack);
            }
        }

        if (grav < 0) {
            if (left - hs > 0)
                hs = left;
            if (right - hs < hspace)
                hs = right - hspace;
        } else if (grav > 0) {
            if (right - hs < hspace)
                hs = right - hspace;
            if (left - hs > 0)
                hs = left;
        } else /* grav == 0 */ {
            if (right - left <= hspace) {
                /*
                 * If the entire text fits, center it exactly.
                 */
                hs = left - (hspace - (right - left)) / 2;
            } else if (x > right - hslack) {
                /*
                 * If we are near the right edge, keep the right edge
                 * at the edge of the view.
                 */
                hs = right - hspace;
            } else if (x < left + hslack) {
                /*
                 * If we are near the left edge, keep the left edge
                 * at the edge of the view.
                 */
                hs = left;
            } else if (left > hs) {
                /*
                 * Is there whitespace visible at the left?  Fix it if so.
                 */
                hs = left;
            } else if (right < hs + hspace) {
                /*
                 * Is there whitespace visible at the right?  Fix it if so.
                 */
                hs = right - hspace;
            } else {
                /*
                 * Otherwise, float as needed.
                 */
                if (x - hs < hslack) {
                    hs = x - hslack;
                }
                if (x - hs > hspace - hslack) {
                    hs = x - (hspace - hslack);
                }
            }
        }

        if (hs != mScrollX || vs != mScrollY) {
            if (mScroller == null) {
                scrollTo(hs, vs);
            } else {
                long duration = AnimationUtils.currentAnimationTimeMillis() - mLastScroll;
                int dx = hs - mScrollX;
                int dy = vs - mScrollY;

                if (duration > ANIMATED_SCROLL_GAP) {
                    mScroller.startScroll(mScrollX, mScrollY, dx, dy);
                    awakenScrollBars(mScroller.getDuration());
                    invalidate();
                } else {
                    if (!mScroller.isFinished()) {
                        mScroller.abortAnimation();
                    }

                    scrollBy(dx, dy);
                }

                mLastScroll = AnimationUtils.currentAnimationTimeMillis();
            }

            changed = true;
        }

        if (isFocused()) {
            // This offsets because getInterestingRect() is in terms of
            // viewport coordinates, but requestRectangleOnScreen()
            // is in terms of content coordinates.

            Rect r = new Rect(x, top, x + 1, bottom);
            getInterestingRect(r, line);
            r.offset(mScrollX, mScrollY);

            if (requestRectangleOnScreen(r)) {
                changed = true;
            }
        }

        return changed;
    }

    /**
     * Move the cursor, if needed, so that it is at an offset that is visible
     * to the user.  This will not move the cursor if it represents more than
     * one character (a selection range).  This will only work if the
     * TextView contains spannable text; otherwise it will do nothing.
     *
     * @return True if the cursor was actually moved, false otherwise.
     */
    public boolean moveCursorToVisibleOffset() {
        if (!(mText instanceof Spannable)) {
            return false;
        }
        int start = getSelectionStart();
        int end = getSelectionEnd();
        if (start != end) {
            return false;
        }
        
        // First: make sure the line is visible on screen:
        
        int line = mLayout.getLineForOffset(start);

        final int top = mLayout.getLineTop(line);
        final int bottom = mLayout.getLineTop(line + 1);
        final int vspace = mBottom - mTop - getExtendedPaddingTop() - getExtendedPaddingBottom();
        int vslack = (bottom - top) / 2;
        if (vslack > vspace / 4)
            vslack = vspace / 4;
        final int vs = mScrollY;

        if (top < (vs+vslack)) {
            line = mLayout.getLineForVertical(vs+vslack+(bottom-top));
        } else if (bottom > (vspace+vs-vslack)) {
            line = mLayout.getLineForVertical(vspace+vs-vslack-(bottom-top));
        }
        
        // Next: make sure the character is visible on screen:
        
        final int hspace = mRight - mLeft - getCompoundPaddingLeft() - getCompoundPaddingRight();
        final int hs = mScrollX;
        final int leftChar = mLayout.getOffsetForHorizontal(line, hs);
        final int rightChar = mLayout.getOffsetForHorizontal(line, hspace+hs);
        
        // line might contain bidirectional text
        final int lowChar = leftChar < rightChar ? leftChar : rightChar;
        final int highChar = leftChar > rightChar ? leftChar : rightChar;

        int newStart = start;
        if (newStart < lowChar) {
            newStart = lowChar;
        } else if (newStart > highChar) {
            newStart = highChar;
        }
        
        if (newStart != start) {
            Selection.setSelection((Spannable)mText, newStart);
            return true;
        }
        
        return false;
    }

    @Override
    public void computeScroll() {
        if (mScroller != null) {
            if (mScroller.computeScrollOffset()) {
                mScrollX = mScroller.getCurrX();
                mScrollY = mScroller.getCurrY();
                postInvalidate();  // So we draw again
            }
        }
    }

    private void getInterestingRect(Rect r, int line) {
        convertFromViewportToContentCoordinates(r);

        // Rectangle can can be expanded on first and last line to take
        // padding into account.
        // TODO Take left/right padding into account too?
        if (line == 0) r.top -= getExtendedPaddingTop();
        if (line == mLayout.getLineCount() - 1) r.bottom += getExtendedPaddingBottom();
    }

    private void convertFromViewportToContentCoordinates(Rect r) {
        final int horizontalOffset = viewportToContentHorizontalOffset();
        r.left += horizontalOffset;
        r.right += horizontalOffset;

        final int verticalOffset = viewportToContentVerticalOffset();
        r.top += verticalOffset;
        r.bottom += verticalOffset;
    }

    private int viewportToContentHorizontalOffset() {
        return getCompoundPaddingLeft() - mScrollX;
    }

    private int viewportToContentVerticalOffset() {
        int offset = getExtendedPaddingTop() - mScrollY;
        if ((mGravity & Gravity.VERTICAL_GRAVITY_MASK) != Gravity.TOP) {
            offset += getVerticalOffset(false);
        }
        return offset;
    }

    @Override
    public void debug(int depth) {
        super.debug(depth);

        String output = debugIndent(depth);
        output += "frame={" + mLeft + ", " + mTop + ", " + mRight
                + ", " + mBottom + "} scroll={" + mScrollX + ", " + mScrollY
                + "} ";

        if (mText != null) {

            output += "mText=\"" + mText + "\" ";
            if (mLayout != null) {
                output += "mLayout width=" + mLayout.getWidth()
                        + " height=" + mLayout.getHeight();
            }
        } else {
            output += "mText=NULL";
        }
        Log.d(VIEW_LOG_TAG, output);
    }

    /**
     * Convenience for {@link Selection#getSelectionStart}.
     */
    @ViewDebug.ExportedProperty(category = "text")
    public int getSelectionStart() {
        return Selection.getSelectionStart(getText());
    }

    /**
     * Convenience for {@link Selection#getSelectionEnd}.
     */
    @ViewDebug.ExportedProperty(category = "text")
    public int getSelectionEnd() {
        return Selection.getSelectionEnd(getText());
    }

    /**
     * Return true iff there is a selection inside this text view.
     */
    public boolean hasSelection() {
        final int selectionStart = getSelectionStart();
        final int selectionEnd = getSelectionEnd();

        return selectionStart >= 0 && selectionStart != selectionEnd;
    }

    /**
     * Sets the properties of this field (lines, horizontally scrolling,
     * transformation method) to be for a single-line input.
     *
     * @attr ref android.R.styleable#TextView_singleLine
     */
    public void setSingleLine() {
        setSingleLine(true);
    }

    /**
     * If true, sets the properties of this field (lines, horizontally
     * scrolling, transformation method) to be for a single-line input;
     * if false, restores these to the default conditions.
     * Note that calling this with false restores default conditions,
     * not necessarily those that were in effect prior to calling
     * it with true.
     *
     * @attr ref android.R.styleable#TextView_singleLine
     */
    @android.view.RemotableViewMethod
    public void setSingleLine(boolean singleLine) {
        if ((mInputType&EditorInfo.TYPE_MASK_CLASS)
                == EditorInfo.TYPE_CLASS_TEXT) {
            if (singleLine) {
                mInputType &= ~EditorInfo.TYPE_TEXT_FLAG_MULTI_LINE;
            } else {
                mInputType |= EditorInfo.TYPE_TEXT_FLAG_MULTI_LINE;
            }
        }
        applySingleLine(singleLine, true);
    }

    private void applySingleLine(boolean singleLine, boolean applyTransformation) {
        mSingleLine = singleLine;
        if (singleLine) {
            setLines(1);
            setHorizontallyScrolling(true);
            if (applyTransformation) {
                setTransformationMethod(SingleLineTransformationMethod.
                                        getInstance());
            }
        } else {
            setMaxLines(Integer.MAX_VALUE);
            setHorizontallyScrolling(false);
            if (applyTransformation) {
                setTransformationMethod(null);
            }
        }
    }
    
    /**
     * Causes words in the text that are longer than the view is wide
     * to be ellipsized instead of broken in the middle.  You may also
     * want to {@link #setSingleLine} or {@link #setHorizontallyScrolling}
     * to constrain the text to a single line.  Use <code>null</code>
     * to turn off ellipsizing.
     *
     * @attr ref android.R.styleable#TextView_ellipsize
     */
    public void setEllipsize(TextUtils.TruncateAt where) {
        mEllipsize = where;

        if (mLayout != null) {
            nullLayouts();
            requestLayout();
            invalidate();
        }
    }

    /**
     * Sets how many times to repeat the marquee animation. Only applied if the
     * TextView has marquee enabled. Set to -1 to repeat indefinitely.
     *
     * @attr ref android.R.styleable#TextView_marqueeRepeatLimit
     */
    public void setMarqueeRepeatLimit(int marqueeLimit) {
        mMarqueeRepeatLimit = marqueeLimit;
    }

    /**
     * Returns where, if anywhere, words that are longer than the view
     * is wide should be ellipsized.
     */
    @ViewDebug.ExportedProperty
    public TextUtils.TruncateAt getEllipsize() {
        return mEllipsize;
    }

    /**
     * Set the TextView so that when it takes focus, all the text is
     * selected.
     *
     * @attr ref android.R.styleable#TextView_selectAllOnFocus
     */
    @android.view.RemotableViewMethod
    public void setSelectAllOnFocus(boolean selectAllOnFocus) {
        mSelectAllOnFocus = selectAllOnFocus;

        if (selectAllOnFocus && !(mText instanceof Spannable)) {
            setText(mText, BufferType.SPANNABLE);
        }
    }

    /**
     * Set whether the cursor is visible.  The default is true.
     *
     * @attr ref android.R.styleable#TextView_cursorVisible
     */
    @android.view.RemotableViewMethod
    public void setCursorVisible(boolean visible) {
        mCursorVisible = visible;
        invalidate();

        if (visible) {
            makeBlink();
        } else if (mBlink != null) {
            mBlink.removeCallbacks(mBlink);
        }

        // InsertionPointCursorController depends on mCursorVisible
        prepareCursorControllers();
    }

    private boolean canMarquee() {
        int width = (mRight - mLeft - getCompoundPaddingLeft() - getCompoundPaddingRight());
        return width > 0 && mLayout.getLineWidth(0) > width;
    }

    private void startMarquee() {
        // Do not ellipsize EditText
        if (mInput != null) return;

        if (compressText(getWidth() - getCompoundPaddingLeft() - getCompoundPaddingRight())) {
            return;
        }

        if ((mMarquee == null || mMarquee.isStopped()) && (isFocused() || isSelected()) &&
                getLineCount() == 1 && canMarquee()) {

            if (mMarquee == null) mMarquee = new Marquee(this);
            mMarquee.start(mMarqueeRepeatLimit);
        }
    }

    private void stopMarquee() {
        if (mMarquee != null && !mMarquee.isStopped()) {
            mMarquee.stop();
        }
    }

    private void startStopMarquee(boolean start) {
        if (mEllipsize == TextUtils.TruncateAt.MARQUEE) {
            if (start) {
                startMarquee();
            } else {
                stopMarquee();
            }
        }
    }

    private static final class Marquee extends Handler {
        // TODO: Add an option to configure this
        private static final float MARQUEE_DELTA_MAX = 0.07f;
        private static final int MARQUEE_DELAY = 1200;
        private static final int MARQUEE_RESTART_DELAY = 1200;
        private static final int MARQUEE_RESOLUTION = 1000 / 30;
        private static final int MARQUEE_PIXELS_PER_SECOND = 30;

        private static final byte MARQUEE_STOPPED = 0x0;
        private static final byte MARQUEE_STARTING = 0x1;
        private static final byte MARQUEE_RUNNING = 0x2;

        private static final int MESSAGE_START = 0x1;
        private static final int MESSAGE_TICK = 0x2;
        private static final int MESSAGE_RESTART = 0x3;

        private final WeakReference<TextView> mView;

        private byte mStatus = MARQUEE_STOPPED;
        private final float mScrollUnit;
        private float mMaxScroll;
        float mMaxFadeScroll;
        private float mGhostStart;
        private float mGhostOffset;
        private float mFadeStop;
        private int mRepeatLimit;

        float mScroll;

        Marquee(TextView v) {
            final float density = v.getContext().getResources().getDisplayMetrics().density;
            mScrollUnit = (MARQUEE_PIXELS_PER_SECOND * density) / MARQUEE_RESOLUTION;
            mView = new WeakReference<TextView>(v);
        }

        @Override
        public void handleMessage(Message msg) {
            switch (msg.what) {
                case MESSAGE_START:
                    mStatus = MARQUEE_RUNNING;
                    tick();
                    break;
                case MESSAGE_TICK:
                    tick();
                    break;
                case MESSAGE_RESTART:
                    if (mStatus == MARQUEE_RUNNING) {
                        if (mRepeatLimit >= 0) {
                            mRepeatLimit--;
                        }
                        start(mRepeatLimit);
                    }
                    break;
            }
        }

        void tick() {
            if (mStatus != MARQUEE_RUNNING) {
                return;
            }

            removeMessages(MESSAGE_TICK);

            final TextView textView = mView.get();
            if (textView != null && (textView.isFocused() || textView.isSelected())) {
                mScroll += mScrollUnit;
                if (mScroll > mMaxScroll) {
                    mScroll = mMaxScroll;
                    sendEmptyMessageDelayed(MESSAGE_RESTART, MARQUEE_RESTART_DELAY);
                } else {
                    sendEmptyMessageDelayed(MESSAGE_TICK, MARQUEE_RESOLUTION);
                }
                textView.invalidate();
            }
        }

        void stop() {
            mStatus = MARQUEE_STOPPED;
            removeMessages(MESSAGE_START);
            removeMessages(MESSAGE_RESTART);
            removeMessages(MESSAGE_TICK);
            resetScroll();
        }

        private void resetScroll() {
            mScroll = 0.0f;
            final TextView textView = mView.get();
            if (textView != null) textView.invalidate();
        }

        void start(int repeatLimit) {
            if (repeatLimit == 0) {
                stop();
                return;
            }
            mRepeatLimit = repeatLimit;
            final TextView textView = mView.get();
            if (textView != null && textView.mLayout != null) {
                mStatus = MARQUEE_STARTING;
                mScroll = 0.0f;
                final int textWidth = textView.getWidth() - textView.getCompoundPaddingLeft() -
                        textView.getCompoundPaddingRight();
                final float lineWidth = textView.mLayout.getLineWidth(0);
                final float gap = textWidth / 3.0f;
                mGhostStart = lineWidth - textWidth + gap;
                mMaxScroll = mGhostStart + textWidth;
                mGhostOffset = lineWidth + gap;
                mFadeStop = lineWidth + textWidth / 6.0f;
                mMaxFadeScroll = mGhostStart + lineWidth + lineWidth;

                textView.invalidate();
                sendEmptyMessageDelayed(MESSAGE_START, MARQUEE_DELAY);
            }
        }

        float getGhostOffset() {
            return mGhostOffset;
        }

        boolean shouldDrawLeftFade() {
            return mScroll <= mFadeStop;
        }

        boolean shouldDrawGhost() {
            return mStatus == MARQUEE_RUNNING && mScroll > mGhostStart;
        }

        boolean isRunning() {
            return mStatus == MARQUEE_RUNNING;
        }

        boolean isStopped() {
            return mStatus == MARQUEE_STOPPED;
        }
    }

    /**
     * This method is called when the text is changed, in case any
     * subclasses would like to know.
     *
     * @param text The text the TextView is displaying.
     * @param start The offset of the start of the range of the text
     *              that was modified.
     * @param before The offset of the former end of the range of the
     *               text that was modified.  If text was simply inserted,
     *               this will be the same as <code>start</code>.
     *               If text was replaced with new text or deleted, the
     *               length of the old text was <code>before-start</code>.
     * @param after The offset of the end of the range of the text
     *              that was modified.  If text was simply deleted,
     *              this will be the same as <code>start</code>.
     *              If text was replaced with new text or inserted,
     *              the length of the new text is <code>after-start</code>.
     */
    protected void onTextChanged(CharSequence text,
                                 int start, int before, int after) {
    }

    /**
     * This method is called when the selection has changed, in case any
     * subclasses would like to know.
     * 
     * @param selStart The new selection start location.
     * @param selEnd The new selection end location.
     */
    protected void onSelectionChanged(int selStart, int selEnd) {
    }
    
    /**
     * Adds a TextWatcher to the list of those whose methods are called
     * whenever this TextView's text changes.
     * <p>
     * In 1.0, the {@link TextWatcher#afterTextChanged} method was erroneously
     * not called after {@link #setText} calls.  Now, doing {@link #setText}
     * if there are any text changed listeners forces the buffer type to
     * Editable if it would not otherwise be and does call this method.
     */
    public void addTextChangedListener(TextWatcher watcher) {
        if (mListeners == null) {
            mListeners = new ArrayList<TextWatcher>();
        }

        mListeners.add(watcher);
    }

    /**
     * Removes the specified TextWatcher from the list of those whose
     * methods are called
     * whenever this TextView's text changes.
     */
    public void removeTextChangedListener(TextWatcher watcher) {
        if (mListeners != null) {
            int i = mListeners.indexOf(watcher);

            if (i >= 0) {
                mListeners.remove(i);
            }
        }
    }

    private void sendBeforeTextChanged(CharSequence text, int start, int before,
                                   int after) {
        if (mListeners != null) {
            final ArrayList<TextWatcher> list = mListeners;
            final int count = list.size();
            for (int i = 0; i < count; i++) {
                list.get(i).beforeTextChanged(text, start, before, after);
            }
        }
    }

    /**
     * Not private so it can be called from an inner class without going
     * through a thunk.
     */
    void sendOnTextChanged(CharSequence text, int start, int before,
                                   int after) {
        if (mListeners != null) {
            final ArrayList<TextWatcher> list = mListeners;
            final int count = list.size();
            for (int i = 0; i < count; i++) {
                list.get(i).onTextChanged(text, start, before, after);
            }
        }
    }

    /**
     * Not private so it can be called from an inner class without going
     * through a thunk.
     */
    void sendAfterTextChanged(Editable text) {
        if (mListeners != null) {
            final ArrayList<TextWatcher> list = mListeners;
            final int count = list.size();
            for (int i = 0; i < count; i++) {
                list.get(i).afterTextChanged(text);
            }
        }
    }

    /**
     * Not private so it can be called from an inner class without going
     * through a thunk.
     */
    void handleTextChanged(CharSequence buffer, int start,
            int before, int after) {
        final InputMethodState ims = mInputMethodState;
        if (ims == null || ims.mBatchEditNesting == 0) {
            updateAfterEdit();
        }
        if (ims != null) {
            ims.mContentChanged = true;
            if (ims.mChangedStart < 0) {
                ims.mChangedStart = start;
                ims.mChangedEnd = start+before;
            } else {
                ims.mChangedStart = Math.min(ims.mChangedStart, start);
                ims.mChangedEnd = Math.max(ims.mChangedEnd, start + before - ims.mChangedDelta);
            }
            ims.mChangedDelta += after-before;
        }
        
        sendOnTextChanged(buffer, start, before, after);
        onTextChanged(buffer, start, before, after);

        // Hide the controller if the amount of content changed
        if (before != after) {
            hideControllers();
        }
    }
    
    /**
     * Not private so it can be called from an inner class without going
     * through a thunk.
     */
    void spanChange(Spanned buf, Object what, int oldStart, int newStart,
            int oldEnd, int newEnd) {
        // XXX Make the start and end move together if this ends up
        // spending too much time invalidating.

        boolean selChanged = false;
        int newSelStart=-1, newSelEnd=-1;
        
        final InputMethodState ims = mInputMethodState;
        
        if (what == Selection.SELECTION_END) {
            mHighlightPathBogus = true;
            selChanged = true;
            newSelEnd = newStart;

            if (!isFocused()) {
                mSelectionMoved = true;
            }

            if (oldStart >= 0 || newStart >= 0) {
                invalidateCursor(Selection.getSelectionStart(buf), oldStart, newStart);
                registerForPreDraw();

                if (isFocused()) {
                    mShowCursor = SystemClock.uptimeMillis();
                    makeBlink();
                }
            }
        }

        if (what == Selection.SELECTION_START) {
            mHighlightPathBogus = true;
            selChanged = true;
            newSelStart = newStart;

            if (!isFocused()) {
                mSelectionMoved = true;
            }

            if (oldStart >= 0 || newStart >= 0) {
                int end = Selection.getSelectionEnd(buf);
                invalidateCursor(end, oldStart, newStart);
            }
        }

        if (selChanged) {
            if ((buf.getSpanFlags(what)&Spanned.SPAN_INTERMEDIATE) == 0) {
                if (newSelStart < 0) {
                    newSelStart = Selection.getSelectionStart(buf);
                }
                if (newSelEnd < 0) {
                    newSelEnd = Selection.getSelectionEnd(buf);
                }
                onSelectionChanged(newSelStart, newSelEnd);
            }
        }
        
        if (what instanceof UpdateAppearance ||
            what instanceof ParagraphStyle) {
            if (ims == null || ims.mBatchEditNesting == 0) {
                invalidate();
                mHighlightPathBogus = true;
                checkForResize();
            } else {
                ims.mContentChanged = true;
            }
        }

        if (MetaKeyKeyListener.isMetaTracker(buf, what)) {
            mHighlightPathBogus = true;
            if (ims != null && MetaKeyKeyListener.isSelectingMetaTracker(buf, what)) {
                ims.mSelectionModeChanged = true;
            }

            if (Selection.getSelectionStart(buf) >= 0) {
                if (ims == null || ims.mBatchEditNesting == 0) {
                    invalidateCursor();
                } else {
                    ims.mCursorChanged = true;
                }
            }
        }
        
        if (what instanceof ParcelableSpan) {
            // If this is a span that can be sent to a remote process,
            // the current extract editor would be interested in it.
            if (ims != null && ims.mExtracting != null) {
                if (ims.mBatchEditNesting != 0) {
                    if (oldStart >= 0) {
                        if (ims.mChangedStart > oldStart) {
                            ims.mChangedStart = oldStart;
                        }
                        if (ims.mChangedStart > oldEnd) {
                            ims.mChangedStart = oldEnd;
                        }
                    }
                    if (newStart >= 0) {
                        if (ims.mChangedStart > newStart) {
                            ims.mChangedStart = newStart;
                        }
                        if (ims.mChangedStart > newEnd) {
                            ims.mChangedStart = newEnd;
                        }
                    }
                } else {
                    if (DEBUG_EXTRACT) Log.v(LOG_TAG, "Span change outside of batch: "
                            + oldStart + "-" + oldEnd + ","
                            + newStart + "-" + newEnd + what);
                    ims.mContentChanged = true;
                }
            }
        }
    }

    private class ChangeWatcher
    implements TextWatcher, SpanWatcher {

        private CharSequence mBeforeText;

        public void beforeTextChanged(CharSequence buffer, int start,
                                      int before, int after) {
            if (DEBUG_EXTRACT) Log.v(LOG_TAG, "beforeTextChanged start=" + start
                    + " before=" + before + " after=" + after + ": " + buffer);

            if (AccessibilityManager.getInstance(mContext).isEnabled()
                    && !isPasswordInputType(mInputType)) {
                mBeforeText = buffer.toString();
            }

            TextView.this.sendBeforeTextChanged(buffer, start, before, after);
        }

        public void onTextChanged(CharSequence buffer, int start,
                                  int before, int after) {
            if (DEBUG_EXTRACT) Log.v(LOG_TAG, "onTextChanged start=" + start
                    + " before=" + before + " after=" + after + ": " + buffer);
            TextView.this.handleTextChanged(buffer, start, before, after);

            if (AccessibilityManager.getInstance(mContext).isEnabled() &&
                    (isFocused() || isSelected() &&
                    isShown())) {
                sendAccessibilityEventTypeViewTextChanged(mBeforeText, start, before, after);
                mBeforeText = null;
            }
        }

        public void afterTextChanged(Editable buffer) {
            if (DEBUG_EXTRACT) Log.v(LOG_TAG, "afterTextChanged: " + buffer);
            TextView.this.sendAfterTextChanged(buffer);

            if (MetaKeyKeyListener.getMetaState(buffer,
                                 MetaKeyKeyListener.META_SELECTING) != 0) {
                MetaKeyKeyListener.stopSelecting(TextView.this, buffer);
            }
        }

        public void onSpanChanged(Spannable buf,
                                  Object what, int s, int e, int st, int en) {
            if (DEBUG_EXTRACT) Log.v(LOG_TAG, "onSpanChanged s=" + s + " e=" + e
                    + " st=" + st + " en=" + en + " what=" + what + ": " + buf);
            TextView.this.spanChange(buf, what, s, st, e, en);
        }

        public void onSpanAdded(Spannable buf, Object what, int s, int e) {
            if (DEBUG_EXTRACT) Log.v(LOG_TAG, "onSpanAdded s=" + s + " e=" + e
                    + " what=" + what + ": " + buf);
            TextView.this.spanChange(buf, what, -1, s, -1, e);
        }

        public void onSpanRemoved(Spannable buf, Object what, int s, int e) {
            if (DEBUG_EXTRACT) Log.v(LOG_TAG, "onSpanRemoved s=" + s + " e=" + e
                    + " what=" + what + ": " + buf);
            TextView.this.spanChange(buf, what, s, -1, e, -1);
        }
    }

    private void makeBlink() {
        if (!mCursorVisible) {
            if (mBlink != null) {
                mBlink.removeCallbacks(mBlink);
            }

            return;
        }

        if (mBlink == null)
            mBlink = new Blink(this);

        mBlink.removeCallbacks(mBlink);
        mBlink.postAtTime(mBlink, mShowCursor + BLINK);
    }

    /**
     * @hide
     */
    @Override
    public void dispatchFinishTemporaryDetach() {
        mDispatchTemporaryDetach = true;
        super.dispatchFinishTemporaryDetach();
        mDispatchTemporaryDetach = false;
    }

    @Override
    public void onStartTemporaryDetach() {
        super.onStartTemporaryDetach();
        // Only track when onStartTemporaryDetach() is called directly,
        // usually because this instance is an editable field in a list
        if (!mDispatchTemporaryDetach) mTemporaryDetach = true;
    }
    
    @Override
    public void onFinishTemporaryDetach() {
        super.onFinishTemporaryDetach();
        // Only track when onStartTemporaryDetach() is called directly,
        // usually because this instance is an editable field in a list
        if (!mDispatchTemporaryDetach) mTemporaryDetach = false;
    }
    
    @Override
    protected void onFocusChanged(boolean focused, int direction, Rect previouslyFocusedRect) {
        if (mTemporaryDetach) {
            // If we are temporarily in the detach state, then do nothing.
            super.onFocusChanged(focused, direction, previouslyFocusedRect);
            return;
        }
        
        mShowCursor = SystemClock.uptimeMillis();

        ensureEndedBatchEdit();

        if (focused) {
            int selStart = getSelectionStart();
            int selEnd = getSelectionEnd();

            if (!mFrozenWithFocus || (selStart < 0 || selEnd < 0)) {
                // Has to be done before onTakeFocus, which can be overloaded.
                if (mLastTouchOffset >= 0) {
                    // Can happen when a TextView is displayed after its content has been deleted.
                    mLastTouchOffset = Math.min(mLastTouchOffset, mText.length());
                    Selection.setSelection((Spannable) mText, mLastTouchOffset);
                }

                if (mMovement != null) {
                    mMovement.onTakeFocus(this, (Spannable) mText, direction);
                }

                if (mSelectAllOnFocus) {
                    Selection.setSelection((Spannable) mText, 0, mText.length());
                }

                // The DecorView does not have focus when the 'Done' ExtractEditText button is
                // pressed. Since it is the ViewRoot's mView, it requests focus before
                // ExtractEditText clears focus, which gives focus to the ExtractEditText.
                // This special case ensure that we keep current selection in that case.
                // It would be better to know why the DecorView does not have focus at that time.
                if (((this instanceof ExtractEditText) || mSelectionMoved) &&
                        selStart >= 0 && selEnd >= 0) {
                    /*
                     * Someone intentionally set the selection, so let them
                     * do whatever it is that they wanted to do instead of
                     * the default on-focus behavior.  We reset the selection
                     * here instead of just skipping the onTakeFocus() call
                     * because some movement methods do something other than
                     * just setting the selection in theirs and we still
                     * need to go through that path.
                     */
                    Selection.setSelection((Spannable) mText, selStart, selEnd);
                }
                mTouchFocusSelected = true;
            }

            mFrozenWithFocus = false;
            mSelectionMoved = false;

            if (mText instanceof Spannable) {
                Spannable sp = (Spannable) mText;
                MetaKeyKeyListener.resetMetaState(sp);
            }

            makeBlink();

            if (mError != null) {
                showError();
            }
        } else {
            if (mError != null) {
                hideError();
            }
            // Don't leave us in the middle of a batch edit.
            onEndBatchEdit();

            hideInsertionPointCursorController();
            if (this instanceof ExtractEditText) {
                // terminateTextSelectionMode removes selection, which we want to keep when
                // ExtractEditText goes out of focus.
                final int selStart = getSelectionStart();
                final int selEnd = getSelectionEnd();
                terminateSelectionActionMode();
                Selection.setSelection((Spannable) mText, selStart, selEnd);
            } else {
                terminateSelectionActionMode();
            }
        }

        startStopMarquee(focused);

        if (mTransformation != null) {
            mTransformation.onFocusChanged(this, mText, focused, direction, previouslyFocusedRect);
        }

        super.onFocusChanged(focused, direction, previouslyFocusedRect);
    }

    @Override
    public void onWindowFocusChanged(boolean hasWindowFocus) {
        super.onWindowFocusChanged(hasWindowFocus);

        if (hasWindowFocus) {
            if (mBlink != null) {
                mBlink.uncancel();

                if (isFocused()) {
                    mShowCursor = SystemClock.uptimeMillis();
                    makeBlink();
                }
            }
        } else {
            if (mBlink != null) {
                mBlink.cancel();
            }
            // Don't leave us in the middle of a batch edit.
            onEndBatchEdit();
            if (mInputContentType != null) {
                mInputContentType.enterDown = false;
            }
            hideControllers();
        }

        startStopMarquee(hasWindowFocus);
    }

    @Override
    protected void onVisibilityChanged(View changedView, int visibility) {
        super.onVisibilityChanged(changedView, visibility);
        if (visibility != VISIBLE) {
            hideControllers();
        }
    }

    /**
     * Use {@link BaseInputConnection#removeComposingSpans
     * BaseInputConnection.removeComposingSpans()} to remove any IME composing
     * state from this text view.
     */
    public void clearComposingText() {
        if (mText instanceof Spannable) {
            BaseInputConnection.removeComposingSpans((Spannable)mText);
        }
    }
    
    @Override
    public void setSelected(boolean selected) {
        boolean wasSelected = isSelected();

        super.setSelected(selected);

        if (selected != wasSelected && mEllipsize == TextUtils.TruncateAt.MARQUEE) {
            if (selected) {
                startMarquee();
            } else {
                stopMarquee();
            }
        }
    }

    private void onTapUpEvent(int prevStart, int prevEnd) {
        final int start = getSelectionStart();
        final int end = getSelectionEnd();

        if (start == end) {
            if (start >= prevStart && start < prevEnd) {
                // Restore previous selection
                Selection.setSelection((Spannable)mText, prevStart, prevEnd);
                // Tapping inside the selection displays the cut/copy/paste context menu.
                showContextMenu();
                return;
            } else {
                // Tapping outside stops selection mode, if any
                stopSelectionActionMode();

                if (mInsertionPointCursorController != null) {
                    mInsertionPointCursorController.show();
                }
            }
        }
    }

    class CommitSelectionReceiver extends ResultReceiver {
        private final int mPrevStart, mPrevEnd;

        public CommitSelectionReceiver(int prevStart, int prevEnd) {
            super(getHandler());
            mPrevStart = prevStart;
            mPrevEnd = prevEnd;
        }

        @Override
        protected void onReceiveResult(int resultCode, Bundle resultData) {
            // If this tap was actually used to show the IMM, leave cursor or selection unchanged
            // by restoring its previous position.
            if (resultCode == InputMethodManager.RESULT_SHOWN) {
                final int len = mText.length();
                int start = Math.min(len, mPrevStart);
                int end = Math.min(len, mPrevEnd);
                Selection.setSelection((Spannable)mText, start, end);

                if (hasSelection()) {
<<<<<<< HEAD
                    startSelectionActionMode();
                } else if (mInsertionPointCursorController != null) {
                    mInsertionPointCursorController.show();
=======
                    startTextSelectionMode();
>>>>>>> 6e9a021e
                }
            }
        }
    }

    @Override
    public boolean onTouchEvent(MotionEvent event) {
        final int action = event.getActionMasked();
        if (action == MotionEvent.ACTION_DOWN) {
            if (mInsertionPointCursorController != null) {
                mInsertionPointCursorController.onTouchEvent(event);
            }
            if (mSelectionModifierCursorController != null) {
                mSelectionModifierCursorController.onTouchEvent(event);
            }

            // Reset this state; it will be re-set if super.onTouchEvent
            // causes focus to move to the view.
            mTouchFocusSelected = false;
            mScrolled = false;
        }

        final boolean superResult = super.onTouchEvent(event);

        /*
         * Don't handle the release after a long press, because it will
         * move the selection away from whatever the menu action was
         * trying to affect.
         */
        if (mEatTouchRelease && action == MotionEvent.ACTION_UP) {
            mEatTouchRelease = false;
            return superResult;
        }

        if ((mMovement != null || onCheckIsTextEditor()) && mText instanceof Spannable && mLayout != null) {
            if (mInsertionPointCursorController != null) {
                mInsertionPointCursorController.onTouchEvent(event);
            }
            if (mSelectionModifierCursorController != null) {
                mSelectionModifierCursorController.onTouchEvent(event);
            }

            boolean handled = false;

            // Save previous selection, in case this event is used to show the IME.
            int oldSelStart = getSelectionStart();
            int oldSelEnd = getSelectionEnd();

            final int oldScrollX = mScrollX;
            final int oldScrollY = mScrollY;
            
            if (mMovement != null) {
                handled |= mMovement.onTouchEvent(this, (Spannable) mText, event);
            }

            if (isTextEditable()) {
                if (mScrollX != oldScrollX || mScrollY != oldScrollY) {
                    // Hide insertion anchor while scrolling. Leave selection.
                    hideInsertionPointCursorController();
                    if (mSelectionModifierCursorController != null &&
                            mSelectionModifierCursorController.isShowing()) {
                        mSelectionModifierCursorController.updatePosition();
                    }
                }
                if (action == MotionEvent.ACTION_UP && isFocused() && !mScrolled) {
                    InputMethodManager imm = (InputMethodManager)
                          getContext().getSystemService(Context.INPUT_METHOD_SERVICE);

                    CommitSelectionReceiver csr = null;
                    if (getSelectionStart() != oldSelStart || getSelectionEnd() != oldSelEnd ||
                            didTouchFocusSelect()) {
                        csr = new CommitSelectionReceiver(oldSelStart, oldSelEnd);
                    }

                    handled |= imm.showSoftInput(this, 0, csr) && (csr != null);

                    // Cannot be done by CommitSelectionReceiver, which might not always be called,
                    // for instance when dealing with an ExtractEditText.
                    onTapUpEvent(oldSelStart, oldSelEnd);
                }
            }

            if (handled) {
                return true;
            }
        }

        return superResult;
    }

    private void prepareCursorControllers() {
        // TODO Add an extra android:cursorController flag to disable the controller?
        if (mCursorVisible && mLayout != null) {
            if (mInsertionPointCursorController == null) {
                mInsertionPointCursorController = new InsertionPointCursorController();
            }
        } else {
            mInsertionPointCursorController = null;
        }

        if (canSelectText() && mLayout != null) {
            if (mSelectionModifierCursorController == null) {
                mSelectionModifierCursorController = new SelectionModifierCursorController();
            }
        } else {
            // Stop selection mode if the controller becomes unavailable.
            stopSelectionActionMode();
            mSelectionModifierCursorController = null;
        }
    }

    /**
     * @return True iff this TextView contains a text that can be edited.
     */
    private boolean isTextEditable() {
        return mText instanceof Editable && onCheckIsTextEditor();
    }

    /**
     * Returns true, only while processing a touch gesture, if the initial
     * touch down event caused focus to move to the text view and as a result
     * its selection changed.  Only valid while processing the touch gesture
     * of interest.
     */
    public boolean didTouchFocusSelect() {
        return mTouchFocusSelected;
    }
    
    @Override
    public void cancelLongPress() {
        super.cancelLongPress();
        mScrolled = true;
    }
    
    @Override
    public boolean onTrackballEvent(MotionEvent event) {
        if (mMovement != null && mText instanceof Spannable &&
            mLayout != null) {
            if (mMovement.onTrackballEvent(this, (Spannable) mText, event)) {
                return true;
            }
        }

        return super.onTrackballEvent(event);
    }

    public void setScroller(Scroller s) {
        mScroller = s;
    }

    private static class Blink extends Handler implements Runnable {
        private final WeakReference<TextView> mView;
        private boolean mCancelled;

        public Blink(TextView v) {
            mView = new WeakReference<TextView>(v);
        }

        public void run() {
            if (mCancelled) {
                return;
            }

            removeCallbacks(Blink.this);

            TextView tv = mView.get();

            if (tv != null && tv.isFocused()) {
                int st = tv.getSelectionStart();
                int en = tv.getSelectionEnd();

                if (st == en && st >= 0 && en >= 0) {
                    if (tv.mLayout != null) {
                        tv.invalidateCursorPath();
                    }

                    postAtTime(this, SystemClock.uptimeMillis() + BLINK);
                }
            }
        }

        void cancel() {
            if (!mCancelled) {
                removeCallbacks(Blink.this);
                mCancelled = true;
            }
        }

        void uncancel() {
            mCancelled = false;
        }
    }

    @Override
    protected float getLeftFadingEdgeStrength() {
        if (mEllipsize == TextUtils.TruncateAt.MARQUEE) {
            if (mMarquee != null && !mMarquee.isStopped()) {
                final Marquee marquee = mMarquee;
                if (marquee.shouldDrawLeftFade()) {
                    return marquee.mScroll / getHorizontalFadingEdgeLength();
                } else {
                    return 0.0f;
                }
            } else if (getLineCount() == 1) {
                switch (mGravity & Gravity.HORIZONTAL_GRAVITY_MASK) {
                    case Gravity.LEFT:
                        return 0.0f;
                    case Gravity.RIGHT:
                        return (mLayout.getLineRight(0) - (mRight - mLeft) -
                                getCompoundPaddingLeft() - getCompoundPaddingRight() -
                                mLayout.getLineLeft(0)) / getHorizontalFadingEdgeLength();
                    case Gravity.CENTER_HORIZONTAL:
                        return 0.0f;
                }
            }
        }
        return super.getLeftFadingEdgeStrength();
    }

    @Override
    protected float getRightFadingEdgeStrength() {
        if (mEllipsize == TextUtils.TruncateAt.MARQUEE) {
            if (mMarquee != null && !mMarquee.isStopped()) {
                final Marquee marquee = mMarquee;
                return (marquee.mMaxFadeScroll - marquee.mScroll) / getHorizontalFadingEdgeLength();
            } else if (getLineCount() == 1) {
                switch (mGravity & Gravity.HORIZONTAL_GRAVITY_MASK) {
                    case Gravity.LEFT:
                        final int textWidth = (mRight - mLeft) - getCompoundPaddingLeft() -
                                getCompoundPaddingRight();
                        final float lineWidth = mLayout.getLineWidth(0);
                        return (lineWidth - textWidth) / getHorizontalFadingEdgeLength();
                    case Gravity.RIGHT:
                        return 0.0f;
                    case Gravity.CENTER_HORIZONTAL:
                        return (mLayout.getLineWidth(0) - ((mRight - mLeft) -
                                getCompoundPaddingLeft() - getCompoundPaddingRight())) /
                                getHorizontalFadingEdgeLength();
                }
            }
        }
        return super.getRightFadingEdgeStrength();
    }

    @Override
    protected int computeHorizontalScrollRange() {
        if (mLayout != null) {
            return mSingleLine && (mGravity & Gravity.HORIZONTAL_GRAVITY_MASK) == Gravity.LEFT ?
                    (int) mLayout.getLineWidth(0) : mLayout.getWidth();
        }

        return super.computeHorizontalScrollRange();
    }

    @Override
    protected int computeVerticalScrollRange() {
        if (mLayout != null)
            return mLayout.getHeight();

        return super.computeVerticalScrollRange();
    }

    @Override
    protected int computeVerticalScrollExtent() {
        return getHeight() - getCompoundPaddingTop() - getCompoundPaddingBottom();
    }
    
    public enum BufferType {
        NORMAL, SPANNABLE, EDITABLE,
    }

    /**
     * Returns the TextView_textColor attribute from the
     * Resources.StyledAttributes, if set, or the TextAppearance_textColor
     * from the TextView_textAppearance attribute, if TextView_textColor
     * was not set directly.
     */
    public static ColorStateList getTextColors(Context context, TypedArray attrs) {
        ColorStateList colors;
        colors = attrs.getColorStateList(com.android.internal.R.styleable.
                                         TextView_textColor);

        if (colors == null) {
            int ap = attrs.getResourceId(com.android.internal.R.styleable.
                                         TextView_textAppearance, -1);
            if (ap != -1) {
                TypedArray appearance;
                appearance = context.obtainStyledAttributes(ap,
                                            com.android.internal.R.styleable.TextAppearance);
                colors = appearance.getColorStateList(com.android.internal.R.styleable.
                                                  TextAppearance_textColor);
                appearance.recycle();
            }
        }

        return colors;
    }

    /**
     * Returns the default color from the TextView_textColor attribute
     * from the AttributeSet, if set, or the default color from the
     * TextAppearance_textColor from the TextView_textAppearance attribute,
     * if TextView_textColor was not set directly.
     */
    public static int getTextColor(Context context,
                                   TypedArray attrs,
                                   int def) {
        ColorStateList colors = getTextColors(context, attrs);

        if (colors == null) {
            return def;
        } else {
            return colors.getDefaultColor();
        }
    }

    @Override
    public boolean onKeyShortcut(int keyCode, KeyEvent event) {
        switch (keyCode) {
        case KeyEvent.KEYCODE_A:
            if (canSelectAll()) {
                return onTextContextMenuItem(ID_SELECT_ALL);
            }

            break;

        case KeyEvent.KEYCODE_X:
            if (canCut()) {
                return onTextContextMenuItem(ID_CUT);
            }

            break;

        case KeyEvent.KEYCODE_C:
            if (canCopy()) {
                return onTextContextMenuItem(ID_COPY);
            }

            break;

        case KeyEvent.KEYCODE_V:
            if (canPaste()) {
                return onTextContextMenuItem(ID_PASTE);
            }

            break;
        }

        return super.onKeyShortcut(keyCode, event);
    }

    private boolean canSelectAll() {
        return canSelectText() && mText.length() != 0;
    }

    private boolean canSelectText() {
        // prepareCursorController() relies on this method.
        // If you change this condition, make sure prepareCursorController is called anywhere
        // the value of this condition might be changed.
        return (mText instanceof Spannable &&
                mMovement != null &&
                mMovement.canSelectArbitrarily());
    }

    private boolean canCut() {
        if (mTransformation instanceof PasswordTransformationMethod) {
            return false;
        }

        if (mText.length() > 0 && hasSelection()) {
            if (mText instanceof Editable && mInput != null) {
                return true;
            }
        }

        return false;
    }

    private boolean canCopy() {
        if (mTransformation instanceof PasswordTransformationMethod) {
            return false;
        }

        if (mText.length() > 0 && hasSelection()) {
            return true;
        }

        return false;
    }

    private boolean canPaste() {
        return (mText instanceof Editable &&
                mInput != null &&
                getSelectionStart() >= 0 &&
                getSelectionEnd() >= 0 &&
                ((ClipboardManager)getContext().getSystemService(Context.CLIPBOARD_SERVICE)).
                hasPrimaryClip());
    }

    /**
     * Returns the offsets delimiting the 'word' located at position offset.
     *
     * @param offset An offset in the text.
     * @return The offsets for the start and end of the word located at <code>offset</code>.
     * The two ints offsets are packed in a long, with the starting offset shifted by 32 bits.
     * Returns a negative value if no valid word was found.
     */
    private long getWordLimitsAt(int offset) {
        /*
         * Quick return if the input type is one where adding words
         * to the dictionary doesn't make any sense.
         */
        int klass = mInputType & InputType.TYPE_MASK_CLASS;
        if (klass == InputType.TYPE_CLASS_NUMBER ||
            klass == InputType.TYPE_CLASS_PHONE ||
            klass == InputType.TYPE_CLASS_DATETIME) {
            return -1;
        }

        int variation = mInputType & InputType.TYPE_MASK_VARIATION;
        if (variation == InputType.TYPE_TEXT_VARIATION_URI ||
            variation == InputType.TYPE_TEXT_VARIATION_PASSWORD ||
            variation == InputType.TYPE_TEXT_VARIATION_VISIBLE_PASSWORD ||
            variation == InputType.TYPE_TEXT_VARIATION_EMAIL_ADDRESS ||
            variation == InputType.TYPE_TEXT_VARIATION_FILTER) {
            return -1;
        }

        int len = mText.length();
        int end = Math.min(offset, len);

        if (end < 0) {
            return -1;
        }

        int start = end;

        for (; start > 0; start--) {
            char c = mTransformed.charAt(start - 1);
            int type = Character.getType(c);

            if (c != '\'' &&
                type != Character.UPPERCASE_LETTER &&
                type != Character.LOWERCASE_LETTER &&
                type != Character.TITLECASE_LETTER &&
                type != Character.MODIFIER_LETTER &&
                type != Character.DECIMAL_DIGIT_NUMBER) {
                break;
            }
        }

        for (; end < len; end++) {
            char c = mTransformed.charAt(end);
            int type = Character.getType(c);

            if (c != '\'' &&
                type != Character.UPPERCASE_LETTER &&
                type != Character.LOWERCASE_LETTER &&
                type != Character.TITLECASE_LETTER &&
                type != Character.MODIFIER_LETTER &&
                type != Character.DECIMAL_DIGIT_NUMBER) {
                break;
            }
        }

        if (start == end) {
            return -1;
        }

        if (end - start > 48) {
            return -1;
        }

        boolean hasLetter = false;
        for (int i = start; i < end; i++) {
            if (Character.isLetter(mTransformed.charAt(i))) {
                hasLetter = true;
                break;
            }
        }

        if (!hasLetter) {
            return -1;
        }

        // Two ints packed in a long
        return (((long) start) << 32) | end;
    }

    private void selectCurrentWord() {
        // In case selection mode is started after an orientation change or after a select all,
        // use the current selection instead of creating one
        if (hasSelection()) {
            return;
        }

        int selectionStart, selectionEnd;

        // selectionModifierCursorController is not null at that point
        SelectionModifierCursorController selectionModifierCursorController =
            ((SelectionModifierCursorController) mSelectionModifierCursorController);
        int minOffset = selectionModifierCursorController.getMinTouchOffset();
        int maxOffset = selectionModifierCursorController.getMaxTouchOffset();

        if (minOffset == maxOffset) {
            int offset = Math.max(0, Math.min(minOffset, mTransformed.length()));

            // Tolerance, number of charaters around tapped position
            final int range = 1;
            final int max = mTransformed.length() - 1;

            // 'Smart' word selection: detect position between words
            for (int i = -range; i <= range; i++) {
                int index = offset + i;
                if (index >= 0 && index <= max) {
                    if (Character.isSpaceChar(mTransformed.charAt(index))) {
                        // Select current space
                        selectionStart = index;
                        selectionEnd = selectionStart + 1;

                        // Extend selection to maximum space range
                        while (selectionStart > 0 &&
                                Character.isSpaceChar(mTransformed.charAt(selectionStart - 1))) {
                            selectionStart--;
                        }
                        while (selectionEnd < max &&
                                Character.isSpaceChar(mTransformed.charAt(selectionEnd))) {
                            selectionEnd++;
                        }

                        Selection.setSelection((Spannable) mText, selectionStart, selectionEnd);
                        return;
                    }
                }
            }

            // 'Smart' word selection: detect position at beginning or end of text.
            if (offset <= range) {
                Selection.setSelection((Spannable) mText, 0, 0);
                return;
            }
            if (offset >= (max - range)) {
                Selection.setSelection((Spannable) mText, max + 1, max + 1);
                return;
            }
        }

        long wordLimits = getWordLimitsAt(minOffset);
        if (wordLimits >= 0) {
            selectionStart = (int) (wordLimits >>> 32);
        } else {
            selectionStart = Math.max(minOffset - 5, 0);
        }

        wordLimits = getWordLimitsAt(maxOffset);
        if (wordLimits >= 0) {
            selectionEnd = (int) (wordLimits & 0x00000000FFFFFFFFL);
        } else {
            selectionEnd = Math.min(maxOffset + 5, mText.length());
        }

        Selection.setSelection((Spannable) mText, selectionStart, selectionEnd);
    }

    @Override
    public boolean dispatchPopulateAccessibilityEvent(AccessibilityEvent event) {
        if (!isShown()) {
            return false;
        }

        final boolean isPassword = isPasswordInputType(mInputType);

        if (!isPassword) {
            CharSequence text = getText();
            if (TextUtils.isEmpty(text)) {
                text = getHint();
            }
            if (!TextUtils.isEmpty(text)) {
                if (text.length() > AccessibilityEvent.MAX_TEXT_LENGTH) {
                    text = text.subSequence(0, AccessibilityEvent.MAX_TEXT_LENGTH + 1);
                }
                event.getText().add(text);
            }
        } else {
            event.setPassword(isPassword);
        }
        return false;
    }

    void sendAccessibilityEventTypeViewTextChanged(CharSequence beforeText,
            int fromIndex, int removedCount, int addedCount) {
        AccessibilityEvent event =
            AccessibilityEvent.obtain(AccessibilityEvent.TYPE_VIEW_TEXT_CHANGED);
        event.setFromIndex(fromIndex);
        event.setRemovedCount(removedCount);
        event.setAddedCount(addedCount);
        event.setBeforeText(beforeText);
        sendAccessibilityEventUnchecked(event);
    }

    @Override
    protected void onCreateContextMenu(ContextMenu menu) {
        super.onCreateContextMenu(menu);
        boolean added = false;

        MenuHandler handler = new MenuHandler();

        if (mText instanceof Spanned) {
            int selStart = getSelectionStart();
            int selEnd = getSelectionEnd();

            int min = Math.min(selStart, selEnd);
            int max = Math.max(selStart, selEnd);

            URLSpan[] urls = ((Spanned) mText).getSpans(min, max,
                                                        URLSpan.class);
            if (urls.length == 1) {
                menu.add(0, ID_COPY_URL, 0,
                         com.android.internal.R.string.copyUrl).
                            setOnMenuItemClickListener(handler);

                added = true;
            }
        }
        
        // The context menu is not empty, which will prevent the selection mode from starting.
        // Add a entry to start it in the context menu.
        // TODO Does not handle the case where a subclass does not call super.thisMethod or
        // populates the menu AFTER this call.
        if (menu.size() > 0) {
            menu.add(0, ID_SELECTION_MODE, 0, com.android.internal.R.string.selectTextMode).
            setOnMenuItemClickListener(handler);
            added = true;
        }

        if (added) {
            menu.setHeaderTitle(com.android.internal.R.string.editTextMenuTitle);
        }
    }

    /**
     * Returns whether this text view is a current input method target.  The
     * default implementation just checks with {@link InputMethodManager}.
     */
    public boolean isInputMethodTarget() {
        InputMethodManager imm = InputMethodManager.peekInstance();
        return imm != null && imm.isActive(this);
    }
    
    // Selection context mode
    private static final int ID_SELECT_ALL = android.R.id.selectAll;
    private static final int ID_CUT = android.R.id.cut;
    private static final int ID_COPY = android.R.id.copy;
    private static final int ID_PASTE = android.R.id.paste;
    // Context menu entries
    private static final int ID_COPY_URL = android.R.id.copyUrl;
    private static final int ID_SELECTION_MODE = android.R.id.selectTextMode;

    private class MenuHandler implements MenuItem.OnMenuItemClickListener {
        public boolean onMenuItemClick(MenuItem item) {
            return onTextContextMenuItem(item.getItemId());
        }
    }

    /**
     * Called when a context menu option for the text view is selected.  Currently
     * this will be {@link android.R.id#copyUrl} or {@link android.R.id#selectTextMode}.
     */
    public boolean onTextContextMenuItem(int id) {
        int min = 0;
        int max = mText.length();

        if (isFocused()) {
            final int selStart = getSelectionStart();
            final int selEnd = getSelectionEnd();

            min = Math.max(0, Math.min(selStart, selEnd));
            max = Math.max(0, Math.max(selStart, selEnd));
        }

        ClipboardManager clipboard = (ClipboardManager)getContext()
                .getSystemService(Context.CLIPBOARD_SERVICE);

        switch (id) {
            case ID_COPY_URL:

                URLSpan[] urls = ((Spanned) mText).getSpans(min, max, URLSpan.class);
                if (urls.length >= 1) {
                    ClipData clip = null;
                    for (int i=0; i<urls.length; i++) {
                        Uri uri = Uri.parse(urls[0].getURL());
                        if (clip == null) {
                            clip = ClipData.newRawUri(null, null, uri);
                        } else {
                            clip.addItem(new ClipData.Item(uri));
                        }
                    }
                    if (clip != null) {
                        clipboard.setPrimaryClip(clip);
                    }
                }
                return true;

            case ID_SELECTION_MODE:
                startSelectionActionMode();
                return true;
            }

        return false;
    }

    @Override
    public boolean performLongClick() {
        if (super.performLongClick()) {
            mEatTouchRelease = true;
            return true;
        }
        
        if (startSelectionActionMode()) {
            performHapticFeedback(HapticFeedbackConstants.LONG_PRESS);
            mEatTouchRelease = true;
            return true;
        }

        return false;
    }

    private boolean touchPositionIsInSelection() {
        int selectionStart = getSelectionStart();
        int selectionEnd = getSelectionEnd();

        if (selectionStart == selectionEnd) {
            return false;
        }

        if (selectionStart > selectionEnd) {
            int tmp = selectionStart;
            selectionStart = selectionEnd;
            selectionEnd = tmp;
            Selection.setSelection((Spannable) mText, selectionStart, selectionEnd);
        }

        SelectionModifierCursorController selectionModifierCursorController =
            ((SelectionModifierCursorController) mSelectionModifierCursorController);
        int minOffset = selectionModifierCursorController.getMinTouchOffset();
        int maxOffset = selectionModifierCursorController.getMaxTouchOffset();

        return ((minOffset >= selectionStart) && (maxOffset < selectionEnd));
    }

    /**
     * Provides the callback used to start a selection action mode.
     *
     * @return A callback instance that will be used to start selection mode, or null if selection
     * mode is not available.
     */
    private ActionMode.Callback getActionModeCallback() {
        // Long press in the current selection.
        // Should initiate a drag. Return false, to rely on context menu for now.
        if (canSelectText() && !touchPositionIsInSelection()) {
            return new SelectionActionModeCallback();
        }
        return null;
    }

    /**
     *
     * @return true if the selection mode was actually started.
     */
    private boolean startSelectionActionMode() {
        if (mSelectionActionMode != null) {
            // Selection action mode is already started
            return false;
        }

        ActionMode.Callback actionModeCallback = getActionModeCallback();
        if (actionModeCallback != null) {
            mSelectionActionMode = startActionMode(actionModeCallback);
            return mSelectionActionMode != null;
        }

        return false;
    }

    /**
     * Same as {@link #stopSelectionActionMode()}, except that there is no cursor controller
     * fade out animation. Needed since the drawable and their alpha values are shared by all
     * TextViews. Switching from one TextView to another would fade the cursor controllers in the
     * new one otherwise.
     */
    private void terminateSelectionActionMode() {
        stopSelectionActionMode();
        if (mSelectionModifierCursorController != null) {
            SelectionModifierCursorController selectionModifierCursorController =
                (SelectionModifierCursorController) mSelectionModifierCursorController;
            selectionModifierCursorController.cancelFadeOutAnimation();
        }
    }

    private void stopSelectionActionMode() {
        if (mSelectionActionMode != null) {
            mSelectionActionMode.finish();
        }
    }

    private class SelectionActionModeCallback implements ActionMode.Callback {

        @Override
        public boolean onCreateActionMode(ActionMode mode, Menu menu) {
            if (mSelectionModifierCursorController == null) {
                Log.w(LOG_TAG, "TextView has no selection controller. Action mode cancelled.");
                return false;
            }

            if (!requestFocus()) {
                return false;
            }

            mode.setTitle(mContext.getString(com.android.internal.R.string.textSelectionCABTitle));
            mode.setSubtitle(null);

            selectCurrentWord();

            boolean atLeastOne = false;

            if (canSelectAll()) {
                menu.add(0, ID_SELECT_ALL, 0, com.android.internal.R.string.selectAll).
                    setIcon(com.android.internal.R.drawable.ic_menu_chat_dashboard).
                    setAlphabeticShortcut('a');
                atLeastOne = true;
            }

            if (canCut()) {
                menu.add(0, ID_CUT, 0, com.android.internal.R.string.cut).
                    setIcon(com.android.internal.R.drawable.ic_menu_compose).
                    setAlphabeticShortcut('x');
                atLeastOne = true;
            }

            if (canCopy()) {
                menu.add(0, ID_COPY, 0, com.android.internal.R.string.copy).
                    setIcon(com.android.internal.R.drawable.ic_menu_attachment).
                    setAlphabeticShortcut('c');
                atLeastOne = true;
            }

            if (canPaste()) {
                menu.add(0, ID_PASTE, 0, com.android.internal.R.string.paste).
                        setIcon(com.android.internal.R.drawable.ic_menu_camera).
                        setAlphabeticShortcut('v');
                atLeastOne = true;
            }

            if (atLeastOne) {
                mSelectionModifierCursorController.show();
                return true;
            } else {
                return false;
            }
        }

        @Override
        public boolean onPrepareActionMode(ActionMode mode, Menu menu) {
            return true;
        }

        @Override
        public boolean onActionItemClicked(ActionMode mode, MenuItem item) {
            final int itemId = item.getItemId();

            if (itemId == ID_SELECT_ALL) {
                Selection.setSelection((Spannable) mText, 0, mText.length());
                // Update controller positions after selection change.
                if (mSelectionModifierCursorController != null) {
                    mSelectionModifierCursorController.show();
                }
                return true;
            }

            ClipboardManager clipboard = (ClipboardManager) getContext().
                    getSystemService(Context.CLIPBOARD_SERVICE);

            int min = 0;
            int max = mText.length();

            if (isFocused()) {
                final int selStart = getSelectionStart();
                final int selEnd = getSelectionEnd();

                min = Math.max(0, Math.min(selStart, selEnd));
                max = Math.max(0, Math.max(selStart, selEnd));
            }

            switch (item.getItemId()) {
                case ID_PASTE:
                    ClipData clip = clipboard.getPrimaryClip();
                    if (clip != null) {
                        boolean didfirst = false;
                        for (int i=0; i<clip.getItemCount(); i++) {
                            CharSequence paste = clip.getItem(i).coerceToText(getContext());
                            if (paste != null) {
                                if (!didfirst) {
                                    Selection.setSelection((Spannable) mText, max);
                                    ((Editable) mText).replace(min, max, paste);
                                } else {
                                    ((Editable) mText).insert(getSelectionEnd(), "\n");
                                    ((Editable) mText).insert(getSelectionEnd(), paste);
                                }
                            }
                        }
                        stopSelectionActionMode();
                    }

                    return true;

                case ID_CUT:
                    clipboard.setPrimaryClip(ClipData.newPlainText(null, null,
                            mTransformed.subSequence(min, max)));
                    ((Editable) mText).delete(min, max);
                    stopSelectionActionMode();
                    return true;

                case ID_COPY:
                    clipboard.setPrimaryClip(ClipData.newPlainText(null, null,
                            mTransformed.subSequence(min, max)));
                    stopSelectionActionMode();
                    return true;
            }

            return false;
        }

        @Override
        public void onDestroyActionMode(ActionMode mode) {
            Selection.setSelection((Spannable) mText, getSelectionStart());
            if (mSelectionModifierCursorController != null) {
                mSelectionModifierCursorController.hide();
            }
            mSelectionActionMode = null;
        }
    }

    /**
     * A CursorController instance can be used to control a cursor in the text.
     * It is not used outside of {@link TextView}.
     * @hide
     */
    private interface CursorController {
        /**
         * Makes the cursor controller visible on screen. Will be drawn by {@link #draw(Canvas)}.
         * See also {@link #hide()}.
         */
        public void show();

        /**
         * Hide the cursor controller from screen.
         * See also {@link #show()}.
         */
        public void hide();

        /**
         * @return true if the CursorController is currently visible
         */
        public boolean isShowing();

        /**
         * Update the controller's position.
         */
        public void updatePosition(HandleView handle, int x, int y);

        public void updatePosition();

        /**
         * This method is called by {@link #onTouchEvent(MotionEvent)} and gives the controller
         * a chance to become active and/or visible.
         * @param event The touch event
         */
        public boolean onTouchEvent(MotionEvent event);
    }

    private class HandleView extends View {
        private boolean mPositionOnTop = false;
        private Drawable mDrawable;
        private PopupWindow mContainer;
        private int mPositionX;
        private int mPositionY;
        private CursorController mController;
        private boolean mIsDragging;
        private int mOffsetX;
        private int mOffsetY;

        public HandleView(CursorController controller, Drawable handle) {
            super(TextView.this.mContext);
            mController = controller;
            mDrawable = handle;
            mContainer = new PopupWindow(TextView.this.mContext, null,
                    com.android.internal.R.attr.textSelectHandleWindowStyle);
            mContainer.setSplitTouchEnabled(true);
            mContainer.setClippingEnabled(false);
            mContainer.setLayoutInScreenEnabled(true);
        }

        @Override
        public void onMeasure(int widthMeasureSpec, int heightMeasureSpec) {
            setMeasuredDimension(mDrawable.getIntrinsicWidth(),
                    mDrawable.getIntrinsicHeight());
        }

        public void show() {
            if (!isPositionInBounds()) {
                hide();
                return;
            }
            mContainer.setContentView(this);
            final int[] coords = mTempCoords;
            TextView.this.getLocationOnScreen(coords);
            coords[0] += mPositionX;
            coords[1] += mPositionY;
            mContainer.showAtLocation(TextView.this, 0, coords[0], coords[1]);
        }

        public void hide() {
            mIsDragging = false;
            mContainer.dismiss();
        }

        public boolean isShowing() {
            return mContainer.isShowing();
        }

        private boolean isPositionInBounds() {
            final int extendedPaddingTop = getExtendedPaddingTop();
            final int extendedPaddingBottom = getExtendedPaddingBottom();
            final int compoundPaddingLeft = getCompoundPaddingLeft();
            final int compoundPaddingRight = getCompoundPaddingRight();

            final TextView hostView = TextView.this;
            final int handleWidth = mDrawable.getIntrinsicWidth();
            final int left = 0;
            final int right = hostView.getWidth();
            final int top = 0;
            final int bottom = hostView.getHeight();

            final int clipLeft = left + compoundPaddingLeft - (int) (handleWidth * 0.75f);
            final int clipTop = top + extendedPaddingTop;
            final int clipRight = right - compoundPaddingRight + (int) (handleWidth * 0.25f);
            final int clipBottom = bottom - extendedPaddingBottom;

            return mPositionX >= clipLeft && mPositionX <= clipRight &&
                    mPositionY >= clipTop && mPositionY <= clipBottom;
        }

        private void moveTo(int x, int y) {
            mPositionX = x - TextView.this.mScrollX;
            mPositionY = y - TextView.this.mScrollY;
            if (isPositionInBounds()) {
                if (mContainer.isShowing()){
                    final int[] coords = mTempCoords;
                    TextView.this.getLocationOnScreen(coords);
                    coords[0] += mPositionX;
                    coords[1] += mPositionY;
                    mContainer.update(coords[0], coords[1], mRight - mLeft, mBottom - mTop);
                } else {
                    show();
                }
            } else {
                hide();
            }
        }

        @Override
        public void onDraw(Canvas c) {
            mDrawable.setBounds(0, 0, mRight - mLeft, mBottom - mTop);
            if (mPositionOnTop) {
                c.save();
                c.rotate(180, (mRight - mLeft) / 2, (mBottom - mTop) / 2);
                mDrawable.draw(c);
                c.restore();
            } else {
                mDrawable.draw(c);
            }
        }

        @Override
        public boolean onTouchEvent(MotionEvent ev) {
            switch (ev.getActionMasked()) {
            case MotionEvent.ACTION_DOWN:
                mOffsetX = (int) (ev.getX() - mDrawable.getIntrinsicWidth() / 2.f + 0.5f);
                mOffsetY = (int) (ev.getY() - mDrawable.getIntrinsicHeight() / 2.f + 0.5f);
                mIsDragging = true;
                break;

            case MotionEvent.ACTION_MOVE:
                final float rawX = ev.getRawX();
                final float rawY = ev.getRawY();
                final int[] coords = mTempCoords;
                TextView.this.getLocationOnScreen(coords);
                final int x = (int) (rawX - coords[0] + 0.5f) - mOffsetX;
                final int y = (int) (rawY - coords[1] + 0.5f) -
                        (int) (mDrawable.getIntrinsicHeight() * 0.8f) - mOffsetY;

                mController.updatePosition(this, x, y);
                break;

            case MotionEvent.ACTION_UP:
            case MotionEvent.ACTION_CANCEL:
                mIsDragging = false;
            }
            return true;
        }

        public boolean isDragging() {
            return mIsDragging;
        }

        void positionAtCursor(final int offset, boolean bottom) {
            final int width = mDrawable.getIntrinsicWidth();
            final int height = mDrawable.getIntrinsicHeight();
            final int line = mLayout.getLineForOffset(offset);
            final int lineTop = mLayout.getLineTop(line);
            final int lineBottom = mLayout.getLineBottom(line);

            final Rect bounds = sCursorControllerTempRect;
            bounds.left = (int) (mLayout.getPrimaryHorizontal(offset) - width / 2.0)
                + TextView.this.mScrollX;
            bounds.top = (bottom ? lineBottom : lineTop) + TextView.this.mScrollY;

            bounds.right = bounds.left + width;
            bounds.bottom = bounds.top + height;

            convertFromViewportToContentCoordinates(bounds);
            moveTo(bounds.left, bounds.top);
        }
    }

    private class InsertionPointCursorController implements CursorController {
        private static final int DELAY_BEFORE_FADE_OUT = 4100;

        // The cursor controller image
        private final HandleView mHandle;

        private final Runnable mHider = new Runnable() {
            public void run() {
                hide();
            }
        };

        InsertionPointCursorController() {
            Resources res = mContext.getResources();
            mHandle = new HandleView(this, res.getDrawable(mTextSelectHandleRes));
        }

        public void show() {
            updatePosition();
            mHandle.show();
            hideDelayed(DELAY_BEFORE_FADE_OUT);
        }

        public void hide() {
            mHandle.hide();
            TextView.this.removeCallbacks(mHider);
        }

        private void hideDelayed(int msec) {
            TextView.this.removeCallbacks(mHider);
            TextView.this.postDelayed(mHider, msec);
        }

        public boolean isShowing() {
            return mHandle.isShowing();
        }

        public void updatePosition(HandleView handle, int x, int y) {
            final int previousOffset = getSelectionStart();
            int offset = getHysteresisOffset(x, y, previousOffset);

            if (offset != previousOffset) {
                Selection.setSelection((Spannable) mText, offset);
                updatePosition();
            }
            hideDelayed(DELAY_BEFORE_FADE_OUT);
        }

        public void updatePosition() {
            final int offset = getSelectionStart();

            if (offset < 0) {
                // Should never happen, safety check.
                Log.w(LOG_TAG, "Update cursor controller position called with no cursor");
                hide();
                return;
            }

            mHandle.positionAtCursor(offset, true);
        }

        public boolean onTouchEvent(MotionEvent ev) {
            return false;
        }
    }

    private class SelectionModifierCursorController implements CursorController {
        // The cursor controller images
        private HandleView mStartHandle, mEndHandle;
        // The offsets of that last touch down event. Remembered to start selection there.
        private int mMinTouchOffset, mMaxTouchOffset;
        // Whether selection anchors are active
        private boolean mIsShowing;

        SelectionModifierCursorController() {
            Resources res = mContext.getResources();
            mStartHandle = new HandleView(this, res.getDrawable(mTextSelectHandleLeftRes));
            mEndHandle = new HandleView(this, res.getDrawable(mTextSelectHandleRightRes));
        }

        public void show() {
            mIsShowing = true;
            updatePosition();
            mStartHandle.show();
            mEndHandle.show();
            hideInsertionPointCursorController();
        }

        public void hide() {
            mStartHandle.hide();
            mEndHandle.hide();
            mIsShowing = false;
        }

        public boolean isShowing() {
            return mIsShowing;
        }

        public void cancelFadeOutAnimation() {
            hide();
        }

        public void updatePosition(HandleView handle, int x, int y) {
            int selectionStart = getSelectionStart();
            int selectionEnd = getSelectionEnd();

            final int previousOffset = handle == mStartHandle ? selectionStart : selectionEnd;
            int offset = getHysteresisOffset(x, y, previousOffset);

            // Handle the case where start and end are swapped, making sure start <= end
            if (handle == mStartHandle) {
                if (offset <= selectionEnd) {
                    if (selectionStart == offset) {
                        return; // no change, no need to redraw;
                    }
                    selectionStart = offset;
                } else {
                    selectionStart = selectionEnd;
                    selectionEnd = offset;
                    HandleView temp = mStartHandle;
                    mStartHandle = mEndHandle;
                    mEndHandle = temp;
                }
            } else {
                if (offset >= selectionStart) {
                    if (selectionEnd == offset) {
                        return; // no change, no need to redraw;
                    }
                    selectionEnd = offset;
                } else {
                    selectionEnd = selectionStart;
                    selectionStart = offset;
                    HandleView temp = mStartHandle;
                    mStartHandle = mEndHandle;
                    mEndHandle = temp;
                }
            }

            Selection.setSelection((Spannable) mText, selectionStart, selectionEnd);
            updatePosition();
        }

        public void updatePosition() {
            final int selectionStart = getSelectionStart();
            final int selectionEnd = getSelectionEnd();

            if ((selectionStart < 0) || (selectionEnd < 0)) {
                // Should never happen, safety check.
                Log.w(LOG_TAG, "Update selection controller position called with no cursor");
                hide();
                return;
            }

            boolean oneLineSelection = mLayout.getLineForOffset(selectionStart) ==
                    mLayout.getLineForOffset(selectionEnd);
            mStartHandle.positionAtCursor(selectionStart, oneLineSelection);
            mEndHandle.positionAtCursor(selectionEnd, true);
        }

        public boolean onTouchEvent(MotionEvent event) {
            if (isFocused() && isTextEditable()) {
                switch (event.getActionMasked()) {
                    case MotionEvent.ACTION_DOWN:
                        final int x = (int) event.getX();
                        final int y = (int) event.getY();

                        // Remember finger down position, to be able to start selection from there
                        mMinTouchOffset = mMaxTouchOffset = mLastTouchOffset = getOffset(x, y);

                        break;

                    case MotionEvent.ACTION_POINTER_DOWN:
                    case MotionEvent.ACTION_POINTER_UP:
                        // Handle multi-point gestures. Keep min and max offset positions.
                        // Only activated for devices that correctly handle multi-touch.
                        if (mContext.getPackageManager().hasSystemFeature(
                                PackageManager.FEATURE_TOUCHSCREEN_MULTITOUCH_DISTINCT)) {
                            updateMinAndMaxOffsets(event);
                        }
                        break;
                }
            }
            return false;
        }

        /**
         * @param event
         */
        private void updateMinAndMaxOffsets(MotionEvent event) {
            int pointerCount = event.getPointerCount();
            for (int index = 0; index < pointerCount; index++) {
                final int x = (int) event.getX(index);
                final int y = (int) event.getY(index);
                int offset = getOffset(x, y);
                if (offset < mMinTouchOffset) mMinTouchOffset = offset;
                if (offset > mMaxTouchOffset) mMaxTouchOffset = offset;
            }
        }

        public int getMinTouchOffset() {
            return mMinTouchOffset;
        }

        public int getMaxTouchOffset() {
            return mMaxTouchOffset;
        }

        /**
         * @return true iff this controller is currently used to move the selection start.
         */
        public boolean isSelectionStartDragged() {
            return mStartHandle.isDragging();
        }
    }

    private void hideInsertionPointCursorController() {
        if (mInsertionPointCursorController != null) {
            mInsertionPointCursorController.hide();
        }
    }

    private void hideControllers() {
        hideInsertionPointCursorController();
        stopSelectionActionMode();
    }

    private int getOffsetForHorizontal(int line, int x) {
        x -= getTotalPaddingLeft();
        // Clamp the position to inside of the view.
        x = Math.max(0, x);
        x = Math.min(getWidth() - getTotalPaddingRight() - 1, x);
        x += getScrollX();
        return getLayout().getOffsetForHorizontal(line, x);
    }

    /**
     * Get the offset character closest to the specified absolute position.
     *
     * @param x The horizontal absolute position of a point on screen
     * @param y The vertical absolute position of a point on screen
     * @return the character offset for the character whose position is closest to the specified
     *  position. Returns -1 if there is no layout.
     *
     * @hide
     */
    public int getOffset(int x, int y) {
        if (getLayout() == null) return -1;

        y -= getTotalPaddingTop();
        // Clamp the position to inside of the view.
        y = Math.max(0, y);
        y = Math.min(getHeight() - getTotalPaddingBottom() - 1, y);
        y += getScrollY();

        final int line = getLayout().getLineForVertical(y);
        final int offset = getOffsetForHorizontal(line, x);
        return offset;
    }

    int getHysteresisOffset(int x, int y, int previousOffset) {
        final Layout layout = getLayout();
        if (layout == null) return -1;

        y -= getTotalPaddingTop();
        // Clamp the position to inside of the view.
        y = Math.max(0, y);
        y = Math.min(getHeight() - getTotalPaddingBottom() - 1, y);
        y += getScrollY();

        int line = getLayout().getLineForVertical(y);

        final int previousLine = layout.getLineForOffset(previousOffset);
        final int previousLineTop = layout.getLineTop(previousLine);
        final int previousLineBottom = layout.getLineBottom(previousLine);
        final int hysteresisThreshold = (previousLineBottom - previousLineTop) / 6;

        // If new line is just before or after previous line and y position is less than
        // hysteresisThreshold away from previous line, keep cursor on previous line.
        if (((line == previousLine + 1) && ((y - previousLineBottom) < hysteresisThreshold)) ||
            ((line == previousLine - 1) && ((previousLineTop - y)    < hysteresisThreshold))) {
            line = previousLine;
        }

        return getOffsetForHorizontal(line, x);
    }


    @ViewDebug.ExportedProperty(category = "text")
    private CharSequence            mText;
    private CharSequence            mTransformed;
    private BufferType              mBufferType = BufferType.NORMAL;

    private int                     mInputType = EditorInfo.TYPE_NULL;
    private CharSequence            mHint;
    private Layout                  mHintLayout;

    private KeyListener             mInput;

    private MovementMethod          mMovement;
    private TransformationMethod    mTransformation;
    private ChangeWatcher           mChangeWatcher;

    private ArrayList<TextWatcher>  mListeners = null;

    // display attributes
    private final TextPaint         mTextPaint;
    private boolean                 mUserSetTextScaleX;
    private final Paint             mHighlightPaint;
    private int                     mHighlightColor = 0xCC475925;
    private Layout                  mLayout;

    private long                    mShowCursor;
    private Blink                   mBlink;
    private boolean                 mCursorVisible = true;

    // Cursor Controllers. Null when disabled.
    private CursorController        mInsertionPointCursorController;
    private CursorController        mSelectionModifierCursorController;
    private ActionMode              mSelectionActionMode;
    private int                     mLastTouchOffset = -1;
    // Created once and shared by different CursorController helper methods.
    // Only one cursor controller is active at any time which prevent race conditions.
    private static Rect             sCursorControllerTempRect = new Rect();

    private boolean                 mSelectAllOnFocus = false;

    private int                     mGravity = Gravity.TOP | Gravity.LEFT;
    private boolean                 mHorizontallyScrolling;

    private int                     mAutoLinkMask;
    private boolean                 mLinksClickable = true;

    private float                   mSpacingMult = 1;
    private float                   mSpacingAdd = 0;

    private static final int        LINES = 1;
    private static final int        EMS = LINES;
    private static final int        PIXELS = 2;

    private int                     mMaximum = Integer.MAX_VALUE;
    private int                     mMaxMode = LINES;
    private int                     mMinimum = 0;
    private int                     mMinMode = LINES;

    private int                     mMaxWidth = Integer.MAX_VALUE;
    private int                     mMaxWidthMode = PIXELS;
    private int                     mMinWidth = 0;
    private int                     mMinWidthMode = PIXELS;

    private boolean                 mSingleLine;
    private int                     mDesiredHeightAtMeasure = -1;
    private boolean                 mIncludePad = true;

    // tmp primitives, so we don't alloc them on each draw
    private Path                    mHighlightPath;
    private boolean                 mHighlightPathBogus = true;
    private static final RectF      sTempRect = new RectF();

    // XXX should be much larger
    private static final int        VERY_WIDE = 16384;

    private static final int        BLINK = 500;

    private static final int ANIMATED_SCROLL_GAP = 250;
    private long mLastScroll;
    private Scroller mScroller = null;

    private BoringLayout.Metrics mBoring;
    private BoringLayout.Metrics mHintBoring;

    private BoringLayout mSavedLayout, mSavedHintLayout;

    private static final InputFilter[] NO_FILTERS = new InputFilter[0];
    private InputFilter[] mFilters = NO_FILTERS;
    private static final Spanned EMPTY_SPANNED = new SpannedString("");
}<|MERGE_RESOLUTION|>--- conflicted
+++ resolved
@@ -6766,13 +6766,7 @@
                 Selection.setSelection((Spannable)mText, start, end);
 
                 if (hasSelection()) {
-<<<<<<< HEAD
                     startSelectionActionMode();
-                } else if (mInsertionPointCursorController != null) {
-                    mInsertionPointCursorController.show();
-=======
-                    startTextSelectionMode();
->>>>>>> 6e9a021e
                 }
             }
         }
