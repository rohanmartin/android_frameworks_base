/*
 * Copyright (C) 2006 The Android Open Source Project
 * This code has been modified.  Portions copyright (C) 2010, T-Mobile USA, Inc.
 *
 * Licensed under the Apache License, Version 2.0 (the "License");
 * you may not use this file except in compliance with the License.
 * You may obtain a copy of the License at
 *
 *      http://www.apache.org/licenses/LICENSE-2.0
 *
 * Unless required by applicable law or agreed to in writing, software
 * distributed under the License is distributed on an "AS IS" BASIS,
 * WITHOUT WARRANTIES OR CONDITIONS OF ANY KIND, either express or implied.
 * See the License for the specific language governing permissions and
 * limitations under the License.
 */

package android.content.pm;

import android.annotation.SdkConstant;
import android.annotation.SdkConstant.SdkConstantType;
import android.content.ComponentName;
import android.content.Context;
import android.content.Intent;
import android.content.IntentFilter;
import android.content.IntentSender;
import android.content.res.Resources;
import android.content.res.XmlResourceParser;
import android.graphics.drawable.Drawable;
import android.net.Uri;
import android.os.Environment;
import android.os.UserHandle;
import android.util.AndroidException;
import android.util.DisplayMetrics;

import java.io.File;
import java.util.List;

/**
 * Class for retrieving various kinds of information related to the application
 * packages that are currently installed on the device.
 *
 * You can find this class through {@link Context#getPackageManager}.
 */
public abstract class PackageManager {

    /**
     * This exception is thrown when a given package, application, or component
     * name cannot be found.
     */
    public static class NameNotFoundException extends AndroidException {
        public NameNotFoundException() {
        }

        public NameNotFoundException(String name) {
            super(name);
        }
    }

    /**
     * {@link PackageInfo} flag: return information about
     * activities in the package in {@link PackageInfo#activities}.
     */
    public static final int GET_ACTIVITIES              = 0x00000001;

    /**
     * {@link PackageInfo} flag: return information about
     * intent receivers in the package in
     * {@link PackageInfo#receivers}.
     */
    public static final int GET_RECEIVERS               = 0x00000002;

    /**
     * {@link PackageInfo} flag: return information about
     * services in the package in {@link PackageInfo#services}.
     */
    public static final int GET_SERVICES                = 0x00000004;

    /**
     * {@link PackageInfo} flag: return information about
     * content providers in the package in
     * {@link PackageInfo#providers}.
     */
    public static final int GET_PROVIDERS               = 0x00000008;

    /**
     * {@link PackageInfo} flag: return information about
     * instrumentation in the package in
     * {@link PackageInfo#instrumentation}.
     */
    public static final int GET_INSTRUMENTATION         = 0x00000010;

    /**
     * {@link PackageInfo} flag: return information about the
     * intent filters supported by the activity.
     */
    public static final int GET_INTENT_FILTERS          = 0x00000020;

    /**
     * {@link PackageInfo} flag: return information about the
     * signatures included in the package.
     */
    public static final int GET_SIGNATURES          = 0x00000040;

    /**
     * {@link ResolveInfo} flag: return the IntentFilter that
     * was matched for a particular ResolveInfo in
     * {@link ResolveInfo#filter}.
     */
    public static final int GET_RESOLVED_FILTER         = 0x00000040;

    /**
     * {@link ComponentInfo} flag: return the {@link ComponentInfo#metaData}
     * data {@link android.os.Bundle}s that are associated with a component.
     * This applies for any API returning a ComponentInfo subclass.
     */
    public static final int GET_META_DATA               = 0x00000080;

    /**
     * {@link PackageInfo} flag: return the
     * {@link PackageInfo#gids group ids} that are associated with an
     * application.
     * This applies for any API returning a PackageInfo class, either
     * directly or nested inside of another.
     */
    public static final int GET_GIDS                    = 0x00000100;

    /**
     * {@link PackageInfo} flag: include disabled components in the returned info.
     */
    public static final int GET_DISABLED_COMPONENTS     = 0x00000200;

    /**
     * {@link ApplicationInfo} flag: return the
     * {@link ApplicationInfo#sharedLibraryFiles paths to the shared libraries}
     * that are associated with an application.
     * This applies for any API returning an ApplicationInfo class, either
     * directly or nested inside of another.
     */
    public static final int GET_SHARED_LIBRARY_FILES    = 0x00000400;

    /**
     * {@link ProviderInfo} flag: return the
     * {@link ProviderInfo#uriPermissionPatterns URI permission patterns}
     * that are associated with a content provider.
     * This applies for any API returning a ProviderInfo class, either
     * directly or nested inside of another.
     */
    public static final int GET_URI_PERMISSION_PATTERNS  = 0x00000800;
    /**
     * {@link PackageInfo} flag: return information about
     * permissions in the package in
     * {@link PackageInfo#permissions}.
     */
    public static final int GET_PERMISSIONS               = 0x00001000;

    /**
     * Flag parameter to retrieve some information about all applications (even
     * uninstalled ones) which have data directories. This state could have
     * resulted if applications have been deleted with flag
     * {@code DONT_DELETE_DATA} with a possibility of being replaced or
     * reinstalled in future.
     * <p>
     * Note: this flag may cause less information about currently installed
     * applications to be returned.
     */
    public static final int GET_UNINSTALLED_PACKAGES = 0x00002000;

    /**
     * {@link PackageInfo} flag: return information about
     * hardware preferences in
     * {@link PackageInfo#configPreferences PackageInfo.configPreferences} and
     * requested features in {@link PackageInfo#reqFeatures
     * PackageInfo.reqFeatures}.
     */
    public static final int GET_CONFIGURATIONS = 0x00004000;

    /**
     * {@link PackageInfo} flag: include disabled components which are in
     * that state only because of {@link #COMPONENT_ENABLED_STATE_DISABLED_UNTIL_USED}
     * in the returned info.  Note that if you set this flag, applications
     * that are in this disabled state will be reported as enabled.
     */
    public static final int GET_DISABLED_UNTIL_USED_COMPONENTS = 0x00008000;

    /**
     * Resolution and querying flag: if set, only filters that support the
     * {@link android.content.Intent#CATEGORY_DEFAULT} will be considered for
     * matching.  This is a synonym for including the CATEGORY_DEFAULT in your
     * supplied Intent.
     */
    public static final int MATCH_DEFAULT_ONLY   = 0x00010000;

    /**
     * Permission check result: this is returned by {@link #checkPermission}
     * if the permission has been granted to the given package.
     */
    public static final int PERMISSION_GRANTED = 0;

    /**
     * Permission check result: this is returned by {@link #checkPermission}
     * if the permission has not been granted to the given package.
     */
    public static final int PERMISSION_DENIED = -1;

    /**
     * Signature check result: this is returned by {@link #checkSignatures}
     * if all signatures on the two packages match.
     */
    public static final int SIGNATURE_MATCH = 0;

    /**
     * Signature check result: this is returned by {@link #checkSignatures}
     * if neither of the two packages is signed.
     */
    public static final int SIGNATURE_NEITHER_SIGNED = 1;

    /**
     * Signature check result: this is returned by {@link #checkSignatures}
     * if the first package is not signed but the second is.
     */
    public static final int SIGNATURE_FIRST_NOT_SIGNED = -1;

    /**
     * Signature check result: this is returned by {@link #checkSignatures}
     * if the second package is not signed but the first is.
     */
    public static final int SIGNATURE_SECOND_NOT_SIGNED = -2;

    /**
     * Signature check result: this is returned by {@link #checkSignatures}
     * if not all signatures on both packages match.
     */
    public static final int SIGNATURE_NO_MATCH = -3;

    /**
     * Signature check result: this is returned by {@link #checkSignatures}
     * if either of the packages are not valid.
     */
    public static final int SIGNATURE_UNKNOWN_PACKAGE = -4;

    /**
     * Flag for {@link #setApplicationEnabledSetting(String, int, int)}
     * and {@link #setComponentEnabledSetting(ComponentName, int, int)}: This
     * component or application is in its default enabled state (as specified
     * in its manifest).
     */
    public static final int COMPONENT_ENABLED_STATE_DEFAULT = 0;

    /**
     * Flag for {@link #setApplicationEnabledSetting(String, int, int)}
     * and {@link #setComponentEnabledSetting(ComponentName, int, int)}: This
     * component or application has been explictily enabled, regardless of
     * what it has specified in its manifest.
     */
    public static final int COMPONENT_ENABLED_STATE_ENABLED = 1;

    /**
     * Flag for {@link #setApplicationEnabledSetting(String, int, int)}
     * and {@link #setComponentEnabledSetting(ComponentName, int, int)}: This
     * component or application has been explicitly disabled, regardless of
     * what it has specified in its manifest.
     */
    public static final int COMPONENT_ENABLED_STATE_DISABLED = 2;

    /**
     * Flag for {@link #setApplicationEnabledSetting(String, int, int)} only: The
     * user has explicitly disabled the application, regardless of what it has
     * specified in its manifest.  Because this is due to the user's request,
     * they may re-enable it if desired through the appropriate system UI.  This
     * option currently <strong>cannot</strong> be used with
     * {@link #setComponentEnabledSetting(ComponentName, int, int)}.
     */
    public static final int COMPONENT_ENABLED_STATE_DISABLED_USER = 3;

    /**
     * Flag for {@link #setApplicationEnabledSetting(String, int, int)} only: This
     * application should be considered, until the point where the user actually
     * wants to use it.  This means that it will not normally show up to the user
     * (such as in the launcher), but various parts of the user interface can
     * use {@link #GET_DISABLED_UNTIL_USED_COMPONENTS} to still see it and allow
     * the user to select it (as for example an IME, device admin, etc).  Such code,
     * once the user has selected the app, should at that point also make it enabled.
     * This option currently <strong>can not</strong> be used with
     * {@link #setComponentEnabledSetting(ComponentName, int, int)}.
     */
    public static final int COMPONENT_ENABLED_STATE_DISABLED_UNTIL_USED = 4;

    /**
     * Flag parameter for {@link #installPackage(android.net.Uri, IPackageInstallObserver, int)} to
     * indicate that this package should be installed as forward locked, i.e. only the app itself
     * should have access to its code and non-resource assets.
     * @hide
     */
    public static final int INSTALL_FORWARD_LOCK = 0x00000001;

    /**
     * Flag parameter for {@link #installPackage} to indicate that you want to replace an already
     * installed package, if one exists.
     * @hide
     */
    public static final int INSTALL_REPLACE_EXISTING = 0x00000002;

    /**
     * Flag parameter for {@link #installPackage} to indicate that you want to
     * allow test packages (those that have set android:testOnly in their
     * manifest) to be installed.
     * @hide
     */
    public static final int INSTALL_ALLOW_TEST = 0x00000004;

    /**
     * Flag parameter for {@link #installPackage} to indicate that this
     * package has to be installed on the sdcard.
     * @hide
     */
    public static final int INSTALL_EXTERNAL = 0x00000008;

    /**
     * Flag parameter for {@link #installPackage} to indicate that this package
     * has to be installed on the sdcard.
     * @hide
     */
    public static final int INSTALL_INTERNAL = 0x00000010;

    /**
     * Flag parameter for {@link #installPackage} to indicate that this install
     * was initiated via ADB.
     *
     * @hide
     */
    public static final int INSTALL_FROM_ADB = 0x00000020;

    /**
     * Flag parameter for {@link #installPackage} to indicate that this install
     * should immediately be visible to all users.
     *
     * @hide
     */
    public static final int INSTALL_ALL_USERS = 0x00000040;

    /**
     * Flag parameter for {@link #installPackage} to indicate that it is okay
     * to install an update to an app where the newly installed app has a lower
     * version code than the currently installed app.
     *
     * @hide
     */
    public static final int INSTALL_ALLOW_DOWNGRADE = 0x00000080;

    /**
     * Flag parameter for
     * {@link #setComponentEnabledSetting(android.content.ComponentName, int, int)} to indicate
     * that you don't want to kill the app containing the component.  Be careful when you set this
     * since changing component states can make the containing application's behavior unpredictable.
     */
    public static final int DONT_KILL_APP = 0x00000001;

    /**
     * Installation return code: this is passed to the {@link IPackageInstallObserver} by
     * {@link #installPackage(android.net.Uri, IPackageInstallObserver, int)} on success.
     * @hide
     */
    public static final int INSTALL_SUCCEEDED = 1;

    /**
     * Installation return code: this is passed to the {@link IPackageInstallObserver} by
     * {@link #installPackage(android.net.Uri, IPackageInstallObserver, int)} if the package is
     * already installed.
     * @hide
     */
    public static final int INSTALL_FAILED_ALREADY_EXISTS = -1;

    /**
     * Installation return code: this is passed to the {@link IPackageInstallObserver} by
     * {@link #installPackage(android.net.Uri, IPackageInstallObserver, int)} if the package archive
     * file is invalid.
     * @hide
     */
    public static final int INSTALL_FAILED_INVALID_APK = -2;

    /**
     * Installation return code: this is passed to the {@link IPackageInstallObserver} by
     * {@link #installPackage(android.net.Uri, IPackageInstallObserver, int)} if the URI passed in
     * is invalid.
     * @hide
     */
    public static final int INSTALL_FAILED_INVALID_URI = -3;

    /**
     * Installation return code: this is passed to the {@link IPackageInstallObserver} by
     * {@link #installPackage(android.net.Uri, IPackageInstallObserver, int)} if the package manager
     * service found that the device didn't have enough storage space to install the app.
     * @hide
     */
    public static final int INSTALL_FAILED_INSUFFICIENT_STORAGE = -4;

    /**
     * Installation return code: this is passed to the {@link IPackageInstallObserver} by
     * {@link #installPackage(android.net.Uri, IPackageInstallObserver, int)} if a
     * package is already installed with the same name.
     * @hide
     */
    public static final int INSTALL_FAILED_DUPLICATE_PACKAGE = -5;

    /**
     * Installation return code: this is passed to the {@link IPackageInstallObserver} by
     * {@link #installPackage(android.net.Uri, IPackageInstallObserver, int)} if
     * the requested shared user does not exist.
     * @hide
     */
    public static final int INSTALL_FAILED_NO_SHARED_USER = -6;

    /**
     * Installation return code: this is passed to the {@link IPackageInstallObserver} by
     * {@link #installPackage(android.net.Uri, IPackageInstallObserver, int)} if
     * a previously installed package of the same name has a different signature
     * than the new package (and the old package's data was not removed).
     * @hide
     */
    public static final int INSTALL_FAILED_UPDATE_INCOMPATIBLE = -7;

    /**
     * Installation return code: this is passed to the {@link IPackageInstallObserver} by
     * {@link #installPackage(android.net.Uri, IPackageInstallObserver, int)} if
     * the new package is requested a shared user which is already installed on the
     * device and does not have matching signature.
     * @hide
     */
    public static final int INSTALL_FAILED_SHARED_USER_INCOMPATIBLE = -8;

    /**
     * Installation return code: this is passed to the {@link IPackageInstallObserver} by
     * {@link #installPackage(android.net.Uri, IPackageInstallObserver, int)} if
     * the new package uses a shared library that is not available.
     * @hide
     */
    public static final int INSTALL_FAILED_MISSING_SHARED_LIBRARY = -9;

    /**
     * Installation return code: this is passed to the {@link IPackageInstallObserver} by
     * {@link #installPackage(android.net.Uri, IPackageInstallObserver, int)} if
     * the new package uses a shared library that is not available.
     * @hide
     */
    public static final int INSTALL_FAILED_REPLACE_COULDNT_DELETE = -10;

    /**
     * Installation return code: this is passed to the {@link IPackageInstallObserver} by
     * {@link #installPackage(android.net.Uri, IPackageInstallObserver, int)} if
     * the new package failed while optimizing and validating its dex files,
     * either because there was not enough storage or the validation failed.
     * @hide
     */
    public static final int INSTALL_FAILED_DEXOPT = -11;

    /**
     * Installation return code: this is passed to the {@link IPackageInstallObserver} by
     * {@link #installPackage(android.net.Uri, IPackageInstallObserver, int)} if
     * the new package failed because the current SDK version is older than
     * that required by the package.
     * @hide
     */
    public static final int INSTALL_FAILED_OLDER_SDK = -12;

    /**
     * Installation return code: this is passed to the {@link IPackageInstallObserver} by
     * {@link #installPackage(android.net.Uri, IPackageInstallObserver, int)} if
     * the new package failed because it contains a content provider with the
     * same authority as a provider already installed in the system.
     * @hide
     */
    public static final int INSTALL_FAILED_CONFLICTING_PROVIDER = -13;

    /**
     * Installation return code: this is passed to the {@link IPackageInstallObserver} by
     * {@link #installPackage(android.net.Uri, IPackageInstallObserver, int)} if
     * the new package failed because the current SDK version is newer than
     * that required by the package.
     * @hide
     */
    public static final int INSTALL_FAILED_NEWER_SDK = -14;

    /**
     * Installation return code: this is passed to the {@link IPackageInstallObserver} by
     * {@link #installPackage(android.net.Uri, IPackageInstallObserver, int)} if
     * the new package failed because it has specified that it is a test-only
     * package and the caller has not supplied the {@link #INSTALL_ALLOW_TEST}
     * flag.
     * @hide
     */
    public static final int INSTALL_FAILED_TEST_ONLY = -15;

    /**
     * Installation return code: this is passed to the {@link IPackageInstallObserver} by
     * {@link #installPackage(android.net.Uri, IPackageInstallObserver, int)} if
     * the package being installed contains native code, but none that is
     * compatible with the the device's CPU_ABI.
     * @hide
     */
    public static final int INSTALL_FAILED_CPU_ABI_INCOMPATIBLE = -16;

    /**
     * Installation return code: this is passed to the {@link IPackageInstallObserver} by
     * {@link #installPackage(android.net.Uri, IPackageInstallObserver, int)} if
     * the new package uses a feature that is not available.
     * @hide
     */
    public static final int INSTALL_FAILED_MISSING_FEATURE = -17;

    // ------ Errors related to sdcard
    /**
     * Installation return code: this is passed to the {@link IPackageInstallObserver} by
     * {@link #installPackage(android.net.Uri, IPackageInstallObserver, int)} if
     * a secure container mount point couldn't be accessed on external media.
     * @hide
     */
    public static final int INSTALL_FAILED_CONTAINER_ERROR = -18;

    /**
     * Installation return code: this is passed to the {@link IPackageInstallObserver} by
     * {@link #installPackage(android.net.Uri, IPackageInstallObserver, int)} if
     * the new package couldn't be installed in the specified install
     * location.
     * @hide
     */
    public static final int INSTALL_FAILED_INVALID_INSTALL_LOCATION = -19;

    /**
     * Installation return code: this is passed to the {@link IPackageInstallObserver} by
     * {@link #installPackage(android.net.Uri, IPackageInstallObserver, int)} if
     * the new package couldn't be installed in the specified install
     * location because the media is not available.
     * @hide
     */
    public static final int INSTALL_FAILED_MEDIA_UNAVAILABLE = -20;

    /**
     * Installation return code: this is passed to the {@link IPackageInstallObserver} by
     * {@link #installPackage(android.net.Uri, IPackageInstallObserver, int)} if
     * the new package couldn't be installed because the verification timed out.
     * @hide
     */
    public static final int INSTALL_FAILED_VERIFICATION_TIMEOUT = -21;

    /**
     * Installation return code: this is passed to the {@link IPackageInstallObserver} by
     * {@link #installPackage(android.net.Uri, IPackageInstallObserver, int)} if
     * the new package couldn't be installed because the verification did not succeed.
     * @hide
     */
    public static final int INSTALL_FAILED_VERIFICATION_FAILURE = -22;

    /**
     * Installation return code: this is passed to the {@link IPackageInstallObserver} by
     * {@link #installPackage(android.net.Uri, IPackageInstallObserver, int)} if
     * the package changed from what the calling program expected.
     * @hide
     */
    public static final int INSTALL_FAILED_PACKAGE_CHANGED = -23;

    /**
     * Installation return code: this is passed to the {@link IPackageInstallObserver} by
     * {@link #installPackage(android.net.Uri, IPackageInstallObserver, int)} if
     * the new package is assigned a different UID than it previously held.
     * @hide
     */
    public static final int INSTALL_FAILED_UID_CHANGED = -24;

    /**
     * Installation return code: this is passed to the {@link IPackageInstallObserver} by
     * {@link #installPackage(android.net.Uri, IPackageInstallObserver, int)} if
     * the new package has an older version code than the currently installed package.
     * @hide
     */
    public static final int INSTALL_FAILED_VERSION_DOWNGRADE = -25;

    /**
     * Installation parse return code: this is passed to the {@link IPackageInstallObserver} by
     * {@link #installPackage(android.net.Uri, IPackageInstallObserver, int)}
     * if the parser was given a path that is not a file, or does not end with the expected
     * '.apk' extension.
     * @hide
     */
    public static final int INSTALL_PARSE_FAILED_NOT_APK = -100;

    /**
     * Installation parse return code: this is passed to the {@link IPackageInstallObserver} by
     * {@link #installPackage(android.net.Uri, IPackageInstallObserver, int)}
     * if the parser was unable to retrieve the AndroidManifest.xml file.
     * @hide
     */
    public static final int INSTALL_PARSE_FAILED_BAD_MANIFEST = -101;

    /**
     * Installation parse return code: this is passed to the {@link IPackageInstallObserver} by
     * {@link #installPackage(android.net.Uri, IPackageInstallObserver, int)}
     * if the parser encountered an unexpected exception.
     * @hide
     */
    public static final int INSTALL_PARSE_FAILED_UNEXPECTED_EXCEPTION = -102;

    /**
     * Installation parse return code: this is passed to the {@link IPackageInstallObserver} by
     * {@link #installPackage(android.net.Uri, IPackageInstallObserver, int)}
     * if the parser did not find any certificates in the .apk.
     * @hide
     */
    public static final int INSTALL_PARSE_FAILED_NO_CERTIFICATES = -103;

    /**
     * Installation parse return code: this is passed to the {@link IPackageInstallObserver} by
     * {@link #installPackage(android.net.Uri, IPackageInstallObserver, int)}
     * if the parser found inconsistent certificates on the files in the .apk.
     * @hide
     */
    public static final int INSTALL_PARSE_FAILED_INCONSISTENT_CERTIFICATES = -104;

    /**
     * Installation parse return code: this is passed to the {@link IPackageInstallObserver} by
     * {@link #installPackage(android.net.Uri, IPackageInstallObserver, int)}
     * if the parser encountered a CertificateEncodingException in one of the
     * files in the .apk.
     * @hide
     */
    public static final int INSTALL_PARSE_FAILED_CERTIFICATE_ENCODING = -105;

    /**
     * Installation parse return code: this is passed to the {@link IPackageInstallObserver} by
     * {@link #installPackage(android.net.Uri, IPackageInstallObserver, int)}
     * if the parser encountered a bad or missing package name in the manifest.
     * @hide
     */
    public static final int INSTALL_PARSE_FAILED_BAD_PACKAGE_NAME = -106;

    /**
     * Installation parse return code: this is passed to the {@link IPackageInstallObserver} by
     * {@link #installPackage(android.net.Uri, IPackageInstallObserver, int)}
     * if the parser encountered a bad shared user id name in the manifest.
     * @hide
     */
    public static final int INSTALL_PARSE_FAILED_BAD_SHARED_USER_ID = -107;

    /**
     * Installation parse return code: this is passed to the {@link IPackageInstallObserver} by
     * {@link #installPackage(android.net.Uri, IPackageInstallObserver, int)}
     * if the parser encountered some structural problem in the manifest.
     * @hide
     */
    public static final int INSTALL_PARSE_FAILED_MANIFEST_MALFORMED = -108;

    /**
     * Installation parse return code: this is passed to the {@link IPackageInstallObserver} by
     * {@link #installPackage(android.net.Uri, IPackageInstallObserver, int)}
     * if the parser did not find any actionable tags (instrumentation or application)
     * in the manifest.
     * @hide
     */
    public static final int INSTALL_PARSE_FAILED_MANIFEST_EMPTY = -109;

    /**
     * Installation failed return code: this is passed to the {@link IPackageInstallObserver} by
     * {@link #installPackage(android.net.Uri, IPackageInstallObserver, int)}
     * if the system failed to install the package because of system issues.
     * @hide
     */
    public static final int INSTALL_FAILED_INTERNAL_ERROR = -110;

    /**
     * Installation failed return code: this is passed to the {@link IPackageInstallObserver} by
     * {@link #installPackage(android.net.Uri, IPackageInstallObserver, int)}
<<<<<<< HEAD
     * if the system failed to install the package because of a policy denial.
     * @hide
     */
    public static final int INSTALL_FAILED_POLICY_REJECTED_PERMISSION = -111;
=======
     * if the system failed to install the package because the user is restricted from installing
     * apps.
     * @hide
     */
    public static final int INSTALL_FAILED_USER_RESTRICTED = -111;
>>>>>>> a34a64d2

    /**
     * Flag parameter for {@link #deletePackage} to indicate that you don't want to delete the
     * package's data directory.
     *
     * @hide
     */
    public static final int DELETE_KEEP_DATA = 0x00000001;

    /**
     * Flag parameter for {@link #deletePackage} to indicate that you want the
     * package deleted for all users.
     *
     * @hide
     */
    public static final int DELETE_ALL_USERS = 0x00000002;

    /**
     * Flag parameter for {@link #deletePackage} to indicate that, if you are calling
     * uninstall on a system that has been updated, then don't do the normal process
     * of uninstalling the update and rolling back to the older system version (which
     * needs to happen for all users); instead, just mark the app as uninstalled for
     * the current user.
     *
     * @hide
     */
    public static final int DELETE_SYSTEM_APP = 0x00000004;

    /**
     * Return code for when package deletion succeeds. This is passed to the
     * {@link IPackageDeleteObserver} by {@link #deletePackage()} if the system
     * succeeded in deleting the package.
     *
     * @hide
     */
    public static final int DELETE_SUCCEEDED = 1;

    /**
     * Deletion failed return code: this is passed to the
     * {@link IPackageDeleteObserver} by {@link #deletePackage()} if the system
     * failed to delete the package for an unspecified reason.
     *
     * @hide
     */
    public static final int DELETE_FAILED_INTERNAL_ERROR = -1;

    /**
     * Deletion failed return code: this is passed to the
     * {@link IPackageDeleteObserver} by {@link #deletePackage()} if the system
     * failed to delete the package because it is the active DevicePolicy
     * manager.
     *
     * @hide
     */
    public static final int DELETE_FAILED_DEVICE_POLICY_MANAGER = -2;

    /**
     * Deletion failed return code: this is passed to the
     * {@link IPackageDeleteObserver} by {@link #deletePackage()} if the system
     * failed to delete the package since the user is restricted.
     *
     * @hide
     */
    public static final int DELETE_FAILED_USER_RESTRICTED = -3;

    /**
     * Return code that is passed to the {@link IPackageMoveObserver} by
     * {@link #movePackage(android.net.Uri, IPackageMoveObserver)} when the
     * package has been successfully moved by the system.
     *
     * @hide
     */
    public static final int MOVE_SUCCEEDED = 1;
    /**
     * Error code that is passed to the {@link IPackageMoveObserver} by
     * {@link #movePackage(android.net.Uri, IPackageMoveObserver)}
     * when the package hasn't been successfully moved by the system
     * because of insufficient memory on specified media.
     * @hide
     */
    public static final int MOVE_FAILED_INSUFFICIENT_STORAGE = -1;

    /**
     * Error code that is passed to the {@link IPackageMoveObserver} by
     * {@link #movePackage(android.net.Uri, IPackageMoveObserver)}
     * if the specified package doesn't exist.
     * @hide
     */
    public static final int MOVE_FAILED_DOESNT_EXIST = -2;

    /**
     * Error code that is passed to the {@link IPackageMoveObserver} by
     * {@link #movePackage(android.net.Uri, IPackageMoveObserver)}
     * if the specified package cannot be moved since its a system package.
     * @hide
     */
    public static final int MOVE_FAILED_SYSTEM_PACKAGE = -3;

    /**
     * Error code that is passed to the {@link IPackageMoveObserver} by
     * {@link #movePackage(android.net.Uri, IPackageMoveObserver)}
     * if the specified package cannot be moved since its forward locked.
     * @hide
     */
    public static final int MOVE_FAILED_FORWARD_LOCKED = -4;

    /**
     * Error code that is passed to the {@link IPackageMoveObserver} by
     * {@link #movePackage(android.net.Uri, IPackageMoveObserver)}
     * if the specified package cannot be moved to the specified location.
     * @hide
     */
    public static final int MOVE_FAILED_INVALID_LOCATION = -5;

    /**
     * Error code that is passed to the {@link IPackageMoveObserver} by
     * {@link #movePackage(android.net.Uri, IPackageMoveObserver)}
     * if the specified package cannot be moved to the specified location.
     * @hide
     */
    public static final int MOVE_FAILED_INTERNAL_ERROR = -6;

    /**
     * Error code that is passed to the {@link IPackageMoveObserver} by
     * {@link #movePackage(android.net.Uri, IPackageMoveObserver)} if the
     * specified package already has an operation pending in the
     * {@link PackageHandler} queue.
     *
     * @hide
     */
    public static final int MOVE_FAILED_OPERATION_PENDING = -7;

    /**
     * Flag parameter for {@link #movePackage} to indicate that
     * the package should be moved to internal storage if its
     * been installed on external media.
     * @hide
     */
    public static final int MOVE_INTERNAL = 0x00000001;

    /**
     * Flag parameter for {@link #movePackage} to indicate that
     * the package should be moved to external media.
     * @hide
     */
    public static final int MOVE_EXTERNAL_MEDIA = 0x00000002;

    /**
     * Usable by the required verifier as the {@code verificationCode} argument
     * for {@link PackageManager#verifyPendingInstall} to indicate that it will
     * allow the installation to proceed without any of the optional verifiers
     * needing to vote.
     *
     * @hide
     */
    public static final int VERIFICATION_ALLOW_WITHOUT_SUFFICIENT = 2;

    /**
     * Used as the {@code verificationCode} argument for
     * {@link PackageManager#verifyPendingInstall} to indicate that the calling
     * package verifier allows the installation to proceed.
     */
    public static final int VERIFICATION_ALLOW = 1;

    /**
     * Used as the {@code verificationCode} argument for
     * {@link PackageManager#verifyPendingInstall} to indicate the calling
     * package verifier does not vote to allow the installation to proceed.
     */
    public static final int VERIFICATION_REJECT = -1;

    /**
     * Can be used as the {@code millisecondsToDelay} argument for
     * {@link PackageManager#extendVerificationTimeout}. This is the
     * maximum time {@code PackageManager} waits for the verification
     * agent to return (in milliseconds).
     */
    public static final long MAXIMUM_VERIFICATION_TIMEOUT = 60*60*1000;

    /**
     * Feature for {@link #getSystemAvailableFeatures} and {@link #hasSystemFeature}: The device's
     * audio pipeline is low-latency, more suitable for audio applications sensitive to delays or
     * lag in sound input or output.
     */
    @SdkConstant(SdkConstantType.FEATURE)
    public static final String FEATURE_AUDIO_LOW_LATENCY = "android.hardware.audio.low_latency";

    /**
     * Feature for {@link #getSystemAvailableFeatures} and
     * {@link #hasSystemFeature}: The device is capable of communicating with
     * other devices via Bluetooth.
     */
    @SdkConstant(SdkConstantType.FEATURE)
    public static final String FEATURE_BLUETOOTH = "android.hardware.bluetooth";

    /**
     * Feature for {@link #getSystemAvailableFeatures} and
     * {@link #hasSystemFeature}: The device is capable of communicating with
     * other devices via Bluetooth Low Energy radio.
     */
    @SdkConstant(SdkConstantType.FEATURE)
    public static final String FEATURE_BLUETOOTH_LE = "android.hardware.bluetooth_le";

    /**
     * Feature for {@link #getSystemAvailableFeatures} and
     * {@link #hasSystemFeature}: The device has a camera facing away
     * from the screen.
     */
    @SdkConstant(SdkConstantType.FEATURE)
    public static final String FEATURE_CAMERA = "android.hardware.camera";

    /**
     * Feature for {@link #getSystemAvailableFeatures} and
     * {@link #hasSystemFeature}: The device's camera supports auto-focus.
     */
    @SdkConstant(SdkConstantType.FEATURE)
    public static final String FEATURE_CAMERA_AUTOFOCUS = "android.hardware.camera.autofocus";

    /**
     * Feature for {@link #getSystemAvailableFeatures} and
     * {@link #hasSystemFeature}: The device has at least one camera pointing in
     * some direction.
     */
    @SdkConstant(SdkConstantType.FEATURE)
    public static final String FEATURE_CAMERA_ANY = "android.hardware.camera.any";

    /**
     * Feature for {@link #getSystemAvailableFeatures} and
     * {@link #hasSystemFeature}: The device's camera supports flash.
     */
    @SdkConstant(SdkConstantType.FEATURE)
    public static final String FEATURE_CAMERA_FLASH = "android.hardware.camera.flash";

    /**
     * Feature for {@link #getSystemAvailableFeatures} and
     * {@link #hasSystemFeature}: The device has a front facing camera.
     */
    @SdkConstant(SdkConstantType.FEATURE)
    public static final String FEATURE_CAMERA_FRONT = "android.hardware.camera.front";

    /**
     * Feature for {@link #getSystemAvailableFeatures} and
     * {@link #hasSystemFeature}: The device is able to receive FM radio.
     * @hide
     */
    @SdkConstant(SdkConstantType.FEATURE)
    public static final String FEATURE_RADIO_FM_RECEIVER = "com.stericsson.hardware.fm.receiver";

    /**
     * Feature for {@link #getSystemAvailableFeatures} and
     * {@link #hasSystemFeature}: The device is able to transmit FM radio.
     * @hide
     */
    @SdkConstant(SdkConstantType.FEATURE)
    public static final String FEATURE_RADIO_FM_TRANSMITTER = "com.stericsson.hardware.fm.transmitter";

    /**
     * Feature for {@link #getSystemAvailableFeatures} and
     * {@link #hasSystemFeature}: The device supports one or more methods of
     * reporting current location.
     */
    @SdkConstant(SdkConstantType.FEATURE)
    public static final String FEATURE_LOCATION = "android.hardware.location";

    /**
     * Feature for {@link #getSystemAvailableFeatures} and
     * {@link #hasSystemFeature}: The device has a Global Positioning System
     * receiver and can report precise location.
     */
    @SdkConstant(SdkConstantType.FEATURE)
    public static final String FEATURE_LOCATION_GPS = "android.hardware.location.gps";

    /**
     * Feature for {@link #getSystemAvailableFeatures} and
     * {@link #hasSystemFeature}: The device can report location with coarse
     * accuracy using a network-based geolocation system.
     */
    @SdkConstant(SdkConstantType.FEATURE)
    public static final String FEATURE_LOCATION_NETWORK = "android.hardware.location.network";

    /**
     * Feature for {@link #getSystemAvailableFeatures} and
     * {@link #hasSystemFeature}: The device can record audio via a
     * microphone.
     */
    @SdkConstant(SdkConstantType.FEATURE)
    public static final String FEATURE_MICROPHONE = "android.hardware.microphone";

    /**
     * Feature for {@link #getSystemAvailableFeatures} and
     * {@link #hasSystemFeature}: The device can communicate using Near-Field
     * Communications (NFC).
     */
    @SdkConstant(SdkConstantType.FEATURE)
    public static final String FEATURE_NFC = "android.hardware.nfc";

    /**
     * Feature for {@link #getSystemAvailableFeatures} and
     * {@link #hasSystemFeature}: The device includes an accelerometer.
     */
    @SdkConstant(SdkConstantType.FEATURE)
    public static final String FEATURE_SENSOR_ACCELEROMETER = "android.hardware.sensor.accelerometer";

    /**
     * Feature for {@link #getSystemAvailableFeatures} and
     * {@link #hasSystemFeature}: The device includes a barometer (air
     * pressure sensor.)
     */
    @SdkConstant(SdkConstantType.FEATURE)
    public static final String FEATURE_SENSOR_BAROMETER = "android.hardware.sensor.barometer";

    /**
     * Feature for {@link #getSystemAvailableFeatures} and
     * {@link #hasSystemFeature}: The device includes a magnetometer (compass).
     */
    @SdkConstant(SdkConstantType.FEATURE)
    public static final String FEATURE_SENSOR_COMPASS = "android.hardware.sensor.compass";

    /**
     * Feature for {@link #getSystemAvailableFeatures} and
     * {@link #hasSystemFeature}: The device includes a gyroscope.
     */
    @SdkConstant(SdkConstantType.FEATURE)
    public static final String FEATURE_SENSOR_GYROSCOPE = "android.hardware.sensor.gyroscope";

    /**
     * Feature for {@link #getSystemAvailableFeatures} and
     * {@link #hasSystemFeature}: The device includes a light sensor.
     */
    @SdkConstant(SdkConstantType.FEATURE)
    public static final String FEATURE_SENSOR_LIGHT = "android.hardware.sensor.light";

    /**
     * Feature for {@link #getSystemAvailableFeatures} and
     * {@link #hasSystemFeature}: The device includes a proximity sensor.
     */
    @SdkConstant(SdkConstantType.FEATURE)
    public static final String FEATURE_SENSOR_PROXIMITY = "android.hardware.sensor.proximity";

    /**
     * Feature for {@link #getSystemAvailableFeatures} and
     * {@link #hasSystemFeature}: The device has a telephony radio with data
     * communication support.
     */
    @SdkConstant(SdkConstantType.FEATURE)
    public static final String FEATURE_TELEPHONY = "android.hardware.telephony";

    /**
     * Feature for {@link #getSystemAvailableFeatures} and
     * {@link #hasSystemFeature}: The device has a CDMA telephony stack.
     */
    @SdkConstant(SdkConstantType.FEATURE)
    public static final String FEATURE_TELEPHONY_CDMA = "android.hardware.telephony.cdma";

    /**
     * Feature for {@link #getSystemAvailableFeatures} and
     * {@link #hasSystemFeature}: The device has a GSM telephony stack.
     */
    @SdkConstant(SdkConstantType.FEATURE)
    public static final String FEATURE_TELEPHONY_GSM = "android.hardware.telephony.gsm";

    /**
     * Feature for {@link #getSystemAvailableFeatures} and
     * {@link #hasSystemFeature}: The device supports connecting to USB devices
     * as the USB host.
     */
    @SdkConstant(SdkConstantType.FEATURE)
    public static final String FEATURE_USB_HOST = "android.hardware.usb.host";

    /**
     * Feature for {@link #getSystemAvailableFeatures} and
     * {@link #hasSystemFeature}: The device supports connecting to USB accessories.
     */
    @SdkConstant(SdkConstantType.FEATURE)
    public static final String FEATURE_USB_ACCESSORY = "android.hardware.usb.accessory";

    /**
     * Feature for {@link #getSystemAvailableFeatures} and
     * {@link #hasSystemFeature}: The SIP API is enabled on the device.
     */
    @SdkConstant(SdkConstantType.FEATURE)
    public static final String FEATURE_SIP = "android.software.sip";

    /**
     * Feature for {@link #getSystemAvailableFeatures} and
     * {@link #hasSystemFeature}: The device supports SIP-based VOIP.
     */
    @SdkConstant(SdkConstantType.FEATURE)
    public static final String FEATURE_SIP_VOIP = "android.software.sip.voip";

    /**
     * Feature for {@link #getSystemAvailableFeatures} and
     * {@link #hasSystemFeature}: The device's display has a touch screen.
     */
    @SdkConstant(SdkConstantType.FEATURE)
    public static final String FEATURE_TOUCHSCREEN = "android.hardware.touchscreen";


    /**
     * Feature for {@link #getSystemAvailableFeatures} and
     * {@link #hasSystemFeature}: The device's touch screen supports
     * multitouch sufficient for basic two-finger gesture detection.
     */
    @SdkConstant(SdkConstantType.FEATURE)
    public static final String FEATURE_TOUCHSCREEN_MULTITOUCH = "android.hardware.touchscreen.multitouch";

    /**
     * Feature for {@link #getSystemAvailableFeatures} and
     * {@link #hasSystemFeature}: The device's touch screen is capable of
     * tracking two or more fingers fully independently.
     */
    @SdkConstant(SdkConstantType.FEATURE)
    public static final String FEATURE_TOUCHSCREEN_MULTITOUCH_DISTINCT = "android.hardware.touchscreen.multitouch.distinct";

    /**
     * Feature for {@link #getSystemAvailableFeatures} and
     * {@link #hasSystemFeature}: The device's touch screen is capable of
     * tracking a full hand of fingers fully independently -- that is, 5 or
     * more simultaneous independent pointers.
     */
    @SdkConstant(SdkConstantType.FEATURE)
    public static final String FEATURE_TOUCHSCREEN_MULTITOUCH_JAZZHAND = "android.hardware.touchscreen.multitouch.jazzhand";

    /**
     * Feature for {@link #getSystemAvailableFeatures} and
     * {@link #hasSystemFeature}: The device does not have a touch screen, but
     * does support touch emulation for basic events. For instance, the
     * device might use a mouse or remote control to drive a cursor, and
     * emulate basic touch pointer events like down, up, drag, etc. All
     * devices that support android.hardware.touchscreen or a sub-feature are
     * presumed to also support faketouch.
     */
    @SdkConstant(SdkConstantType.FEATURE)
    public static final String FEATURE_FAKETOUCH = "android.hardware.faketouch";

    /**
     * Feature for {@link #getSystemAvailableFeatures} and
     * {@link #hasSystemFeature}: The device does not have a touch screen, but
     * does support touch emulation for basic events that supports distinct
     * tracking of two or more fingers.  This is an extension of
     * {@link #FEATURE_FAKETOUCH} for input devices with this capability.  Note
     * that unlike a distinct multitouch screen as defined by
     * {@link #FEATURE_TOUCHSCREEN_MULTITOUCH_DISTINCT}, these kinds of input
     * devices will not actually provide full two-finger gestures since the
     * input is being transformed to cursor movement on the screen.  That is,
     * single finger gestures will move a cursor; two-finger swipes will
     * result in single-finger touch events; other two-finger gestures will
     * result in the corresponding two-finger touch event.
     */
    @SdkConstant(SdkConstantType.FEATURE)
    public static final String FEATURE_FAKETOUCH_MULTITOUCH_DISTINCT = "android.hardware.faketouch.multitouch.distinct";

    /**
     * Feature for {@link #getSystemAvailableFeatures} and
     * {@link #hasSystemFeature}: The device does not have a touch screen, but
     * does support touch emulation for basic events that supports tracking
     * a hand of fingers (5 or more fingers) fully independently.
     * This is an extension of
     * {@link #FEATURE_FAKETOUCH} for input devices with this capability.  Note
     * that unlike a multitouch screen as defined by
     * {@link #FEATURE_TOUCHSCREEN_MULTITOUCH_JAZZHAND}, not all two finger
     * gestures can be detected due to the limitations described for
     * {@link #FEATURE_FAKETOUCH_MULTITOUCH_DISTINCT}.
     */
    @SdkConstant(SdkConstantType.FEATURE)
    public static final String FEATURE_FAKETOUCH_MULTITOUCH_JAZZHAND = "android.hardware.faketouch.multitouch.jazzhand";

    /**
     * Feature for {@link #getSystemAvailableFeatures} and
     * {@link #hasSystemFeature}: The device supports portrait orientation
     * screens.  For backwards compatibility, you can assume that if neither
     * this nor {@link #FEATURE_SCREEN_LANDSCAPE} is set then the device supports
     * both portrait and landscape.
     */
    @SdkConstant(SdkConstantType.FEATURE)
    public static final String FEATURE_SCREEN_PORTRAIT = "android.hardware.screen.portrait";

    /**
     * Feature for {@link #getSystemAvailableFeatures} and
     * {@link #hasSystemFeature}: The device supports landscape orientation
     * screens.  For backwards compatibility, you can assume that if neither
     * this nor {@link #FEATURE_SCREEN_PORTRAIT} is set then the device supports
     * both portrait and landscape.
     */
    @SdkConstant(SdkConstantType.FEATURE)
    public static final String FEATURE_SCREEN_LANDSCAPE = "android.hardware.screen.landscape";

    /**
     * Feature for {@link #getSystemAvailableFeatures} and
     * {@link #hasSystemFeature}: The device supports live wallpapers.
     */
    @SdkConstant(SdkConstantType.FEATURE)
    public static final String FEATURE_LIVE_WALLPAPER = "android.software.live_wallpaper";

    /**
     * Feature for {@link #getSystemAvailableFeatures} and
     * {@link #hasSystemFeature}: The device supports app widgets.
     */
    @SdkConstant(SdkConstantType.FEATURE)
    public static final String FEATURE_APP_WIDGETS = "android.software.app_widgets";

    /**
     * Feature for {@link #getSystemAvailableFeatures} and
     * {@link #hasSystemFeature}: The device supports a home screen that is replaceable
     * by third party applications.
     */
    @SdkConstant(SdkConstantType.FEATURE)
    public static final String FEATURE_HOME_SCREEN = "android.software.home_screen";

    /**
     * Feature for {@link #getSystemAvailableFeatures} and
     * {@link #hasSystemFeature}: The device supports adding new input methods implemented
     * with the {@link android.inputmethodservice.InputMethodService} API.
     */
    @SdkConstant(SdkConstantType.FEATURE)
    public static final String FEATURE_INPUT_METHODS = "android.software.input_methods";

    /**
     * Feature for {@link #getSystemAvailableFeatures} and
     * {@link #hasSystemFeature}: The device supports WiFi (802.11) networking.
     */
    @SdkConstant(SdkConstantType.FEATURE)
    public static final String FEATURE_WIFI = "android.hardware.wifi";

    /**
     * Feature for {@link #getSystemAvailableFeatures} and
     * {@link #hasSystemFeature}: The device supports Wi-Fi Direct networking.
     */
    @SdkConstant(SdkConstantType.FEATURE)
    public static final String FEATURE_WIFI_DIRECT = "android.hardware.wifi.direct";

    /**
     * Feature for {@link #getSystemAvailableFeatures} and
     * {@link #hasSystemFeature}: This is a device dedicated to showing UI
     * on a television.  Television here is defined to be a typical living
     * room television experience: displayed on a big screen, where the user
     * is sitting far away from it, and the dominant form of input will be
     * something like a DPAD, not through touch or mouse.
     */
    @SdkConstant(SdkConstantType.FEATURE)
    public static final String FEATURE_TELEVISION = "android.hardware.type.television";

    /**
     * Action to external storage service to clean out removed apps.
     * @hide
     */
    public static final String ACTION_CLEAN_EXTERNAL_STORAGE
            = "android.content.pm.CLEAN_EXTERNAL_STORAGE";

    /**
     * Extra field name for the URI to a verification file. Passed to a package
     * verifier.
     *
     * @hide
     */
    public static final String EXTRA_VERIFICATION_URI = "android.content.pm.extra.VERIFICATION_URI";

    /**
     * Extra field name for the ID of a package pending verification. Passed to
     * a package verifier and is used to call back to
     * {@link PackageManager#verifyPendingInstall(int, int)}
     */
    public static final String EXTRA_VERIFICATION_ID = "android.content.pm.extra.VERIFICATION_ID";

    /**
     * Extra field name for the package identifier which is trying to install
     * the package.
     *
     * @hide
     */
    public static final String EXTRA_VERIFICATION_INSTALLER_PACKAGE
            = "android.content.pm.extra.VERIFICATION_INSTALLER_PACKAGE";

    /**
     * Extra field name for the requested install flags for a package pending
     * verification. Passed to a package verifier.
     *
     * @hide
     */
    public static final String EXTRA_VERIFICATION_INSTALL_FLAGS
            = "android.content.pm.extra.VERIFICATION_INSTALL_FLAGS";

    /**
     * Extra field name for the uid of who is requesting to install
     * the package.
     *
     * @hide
     */
    public static final String EXTRA_VERIFICATION_INSTALLER_UID
            = "android.content.pm.extra.VERIFICATION_INSTALLER_UID";

    /**
     * Extra field name for the package name of a package pending verification.
     *
     * @hide
     */
    public static final String EXTRA_VERIFICATION_PACKAGE_NAME
            = "android.content.pm.extra.VERIFICATION_PACKAGE_NAME";
    /**
     * Extra field name for the result of a verification, either
     * {@link #VERIFICATION_ALLOW}, or {@link #VERIFICATION_REJECT}.
     * Passed to package verifiers after a package is verified.
     */
    public static final String EXTRA_VERIFICATION_RESULT
            = "android.content.pm.extra.VERIFICATION_RESULT";

    /**
     * Extra field name for the version code of a package pending verification.
     *
     * @hide
     */
    public static final String EXTRA_VERIFICATION_VERSION_CODE
            = "android.content.pm.extra.VERIFICATION_VERSION_CODE";

    /**
     * The action used to request that the user approve a permission request
     * from the application.
     *
     * @hide
     */
    public static final String ACTION_REQUEST_PERMISSION
            = "android.content.pm.action.REQUEST_PERMISSION";

    /**
     * Extra field name for the list of permissions, which the user must approve.
     *
     * @hide
     */
    public static final String EXTRA_REQUEST_PERMISSION_PERMISSION_LIST
            = "android.content.pm.extra.PERMISSION_LIST";

    /**
     * Retrieve overall information about an application package that is
     * installed on the system.
     * <p>
     * Throws {@link NameNotFoundException} if a package with the given name can
     * not be found on the system.
     *
     * @param packageName The full name (i.e. com.google.apps.contacts) of the
     *            desired package.
     * @param flags Additional option flags. Use any combination of
     *            {@link #GET_ACTIVITIES}, {@link #GET_GIDS},
     *            {@link #GET_CONFIGURATIONS}, {@link #GET_INSTRUMENTATION},
     *            {@link #GET_PERMISSIONS}, {@link #GET_PROVIDERS},
     *            {@link #GET_RECEIVERS}, {@link #GET_SERVICES},
     *            {@link #GET_SIGNATURES}, {@link #GET_UNINSTALLED_PACKAGES} to
     *            modify the data returned.
     * @return Returns a PackageInfo object containing information about the
     *         package. If flag GET_UNINSTALLED_PACKAGES is set and if the
     *         package is not found in the list of installed applications, the
     *         package information is retrieved from the list of uninstalled
     *         applications (which includes installed applications as well as
     *         applications with data directory i.e. applications which had been
     *         deleted with {@code DONT_DELETE_DATA} flag set).
     * @see #GET_ACTIVITIES
     * @see #GET_GIDS
     * @see #GET_CONFIGURATIONS
     * @see #GET_INSTRUMENTATION
     * @see #GET_PERMISSIONS
     * @see #GET_PROVIDERS
     * @see #GET_RECEIVERS
     * @see #GET_SERVICES
     * @see #GET_SIGNATURES
     * @see #GET_UNINSTALLED_PACKAGES
     */
    public abstract PackageInfo getPackageInfo(String packageName, int flags)
            throws NameNotFoundException;

    /**
     * Map from the current package names in use on the device to whatever
     * the current canonical name of that package is.
     * @param names Array of current names to be mapped.
     * @return Returns an array of the same size as the original, containing
     * the canonical name for each package.
     */
    public abstract String[] currentToCanonicalPackageNames(String[] names);

    /**
     * Map from a packages canonical name to the current name in use on the device.
     * @param names Array of new names to be mapped.
     * @return Returns an array of the same size as the original, containing
     * the current name for each package.
     */
    public abstract String[] canonicalToCurrentPackageNames(String[] names);

    /**
     * Return a "good" intent to launch a front-door activity in a package,
     * for use for example to implement an "open" button when browsing through
     * packages.  The current implementation will look first for a main
     * activity in the category {@link Intent#CATEGORY_INFO}, next for a
     * main activity in the category {@link Intent#CATEGORY_LAUNCHER}, or return
     * null if neither are found.
     *
     * <p>Throws {@link NameNotFoundException} if a package with the given
     * name cannot be found on the system.
     *
     * @param packageName The name of the package to inspect.
     *
     * @return Returns either a fully-qualified Intent that can be used to
     * launch the main activity in the package, or null if the package does
     * not contain such an activity.
     */
    public abstract Intent getLaunchIntentForPackage(String packageName);

    /**
     * Return an array of all of the secondary group-ids that have been
     * assigned to a package.
     *
     * <p>Throws {@link NameNotFoundException} if a package with the given
     * name cannot be found on the system.
     *
     * @param packageName The full name (i.e. com.google.apps.contacts) of the
     *                    desired package.
     *
     * @return Returns an int array of the assigned gids, or null if there
     * are none.
     */
    public abstract int[] getPackageGids(String packageName)
            throws NameNotFoundException;

    /**
     * @hide Return the uid associated with the given package name for the
     * given user.
     *
     * <p>Throws {@link NameNotFoundException} if a package with the given
     * name can not be found on the system.
     *
     * @param packageName The full name (i.e. com.google.apps.contacts) of the
     *                    desired package.
     * @param userHandle The user handle identifier to look up the package under.
     *
     * @return Returns an integer uid who owns the given package name.
     */
    public abstract int getPackageUid(String packageName, int userHandle)
            throws NameNotFoundException;

    /**
     * Retrieve all of the information we know about a particular permission.
     *
     * <p>Throws {@link NameNotFoundException} if a permission with the given
     * name cannot be found on the system.
     *
     * @param name The fully qualified name (i.e. com.google.permission.LOGIN)
     *             of the permission you are interested in.
     * @param flags Additional option flags.  Use {@link #GET_META_DATA} to
     * retrieve any meta-data associated with the permission.
     *
     * @return Returns a {@link PermissionInfo} containing information about the
     *         permission.
     */
    public abstract PermissionInfo getPermissionInfo(String name, int flags)
            throws NameNotFoundException;

    /**
     * Query for all of the permissions associated with a particular group.
     *
     * <p>Throws {@link NameNotFoundException} if the given group does not
     * exist.
     *
     * @param group The fully qualified name (i.e. com.google.permission.LOGIN)
     *             of the permission group you are interested in.  Use null to
     *             find all of the permissions not associated with a group.
     * @param flags Additional option flags.  Use {@link #GET_META_DATA} to
     * retrieve any meta-data associated with the permissions.
     *
     * @return Returns a list of {@link PermissionInfo} containing information
     * about all of the permissions in the given group.
     */
    public abstract List<PermissionInfo> queryPermissionsByGroup(String group,
            int flags) throws NameNotFoundException;

    /**
     * Retrieve all of the information we know about a particular group of
     * permissions.
     *
     * <p>Throws {@link NameNotFoundException} if a permission group with the given
     * name cannot be found on the system.
     *
     * @param name The fully qualified name (i.e. com.google.permission_group.APPS)
     *             of the permission you are interested in.
     * @param flags Additional option flags.  Use {@link #GET_META_DATA} to
     * retrieve any meta-data associated with the permission group.
     *
     * @return Returns a {@link PermissionGroupInfo} containing information
     * about the permission.
     */
    public abstract PermissionGroupInfo getPermissionGroupInfo(String name,
            int flags) throws NameNotFoundException;

    /**
     * Retrieve all of the known permission groups in the system.
     *
     * @param flags Additional option flags.  Use {@link #GET_META_DATA} to
     * retrieve any meta-data associated with the permission group.
     *
     * @return Returns a list of {@link PermissionGroupInfo} containing
     * information about all of the known permission groups.
     */
    public abstract List<PermissionGroupInfo> getAllPermissionGroups(int flags);

    /**
     * Retrieve all of the information we know about a particular
     * package/application.
     *
     * <p>Throws {@link NameNotFoundException} if an application with the given
     * package name cannot be found on the system.
     *
     * @param packageName The full name (i.e. com.google.apps.contacts) of an
     *                    application.
     * @param flags Additional option flags. Use any combination of
     * {@link #GET_META_DATA}, {@link #GET_SHARED_LIBRARY_FILES},
     * {@link #GET_UNINSTALLED_PACKAGES} to modify the data returned.
     *
     * @return  {@link ApplicationInfo} Returns ApplicationInfo object containing
     *         information about the package.
     *         If flag GET_UNINSTALLED_PACKAGES is set and  if the package is not
     *         found in the list of installed applications,
     *         the application information is retrieved from the
     *         list of uninstalled applications(which includes
     *         installed applications as well as applications
     *         with data directory ie applications which had been
     *         deleted with {@code DONT_DELETE_DATA} flag set).
     *
     * @see #GET_META_DATA
     * @see #GET_SHARED_LIBRARY_FILES
     * @see #GET_UNINSTALLED_PACKAGES
     */
    public abstract ApplicationInfo getApplicationInfo(String packageName,
            int flags) throws NameNotFoundException;

    /**
     * Retrieve all of the information we know about a particular activity
     * class.
     *
     * <p>Throws {@link NameNotFoundException} if an activity with the given
     * class name cannot be found on the system.
     *
     * @param component The full component name (i.e.
     * com.google.apps.contacts/com.google.apps.contacts.ContactsList) of an Activity
     * class.
     * @param flags Additional option flags. Use any combination of
     * {@link #GET_META_DATA}, {@link #GET_SHARED_LIBRARY_FILES},
     * to modify the data (in ApplicationInfo) returned.
     *
     * @return {@link ActivityInfo} containing information about the activity.
     *
     * @see #GET_INTENT_FILTERS
     * @see #GET_META_DATA
     * @see #GET_SHARED_LIBRARY_FILES
     */
    public abstract ActivityInfo getActivityInfo(ComponentName component,
            int flags) throws NameNotFoundException;

    /**
     * Retrieve all of the information we know about a particular receiver
     * class.
     *
     * <p>Throws {@link NameNotFoundException} if a receiver with the given
     * class name cannot be found on the system.
     *
     * @param component The full component name (i.e.
     * com.google.apps.calendar/com.google.apps.calendar.CalendarAlarm) of a Receiver
     * class.
     * @param flags Additional option flags.  Use any combination of
     * {@link #GET_META_DATA}, {@link #GET_SHARED_LIBRARY_FILES},
     * to modify the data returned.
     *
     * @return {@link ActivityInfo} containing information about the receiver.
     *
     * @see #GET_INTENT_FILTERS
     * @see #GET_META_DATA
     * @see #GET_SHARED_LIBRARY_FILES
     */
    public abstract ActivityInfo getReceiverInfo(ComponentName component,
            int flags) throws NameNotFoundException;

    /**
     * Retrieve all of the information we know about a particular service
     * class.
     *
     * <p>Throws {@link NameNotFoundException} if a service with the given
     * class name cannot be found on the system.
     *
     * @param component The full component name (i.e.
     * com.google.apps.media/com.google.apps.media.BackgroundPlayback) of a Service
     * class.
     * @param flags Additional option flags.  Use any combination of
     * {@link #GET_META_DATA}, {@link #GET_SHARED_LIBRARY_FILES},
     * to modify the data returned.
     *
     * @return ServiceInfo containing information about the service.
     *
     * @see #GET_META_DATA
     * @see #GET_SHARED_LIBRARY_FILES
     */
    public abstract ServiceInfo getServiceInfo(ComponentName component,
            int flags) throws NameNotFoundException;

    /**
     * Retrieve all of the information we know about a particular content
     * provider class.
     *
     * <p>Throws {@link NameNotFoundException} if a provider with the given
     * class name cannot be found on the system.
     *
     * @param component The full component name (i.e.
     * com.google.providers.media/com.google.providers.media.MediaProvider) of a
     * ContentProvider class.
     * @param flags Additional option flags.  Use any combination of
     * {@link #GET_META_DATA}, {@link #GET_SHARED_LIBRARY_FILES},
     * to modify the data returned.
     *
     * @return ProviderInfo containing information about the service.
     *
     * @see #GET_META_DATA
     * @see #GET_SHARED_LIBRARY_FILES
     */
    public abstract ProviderInfo getProviderInfo(ComponentName component,
            int flags) throws NameNotFoundException;

    /**
     * Return a List of all packages that are installed
     * on the device.
     *
     * @param flags Additional option flags. Use any combination of
     * {@link #GET_ACTIVITIES},
     * {@link #GET_GIDS},
     * {@link #GET_CONFIGURATIONS},
     * {@link #GET_INSTRUMENTATION},
     * {@link #GET_PERMISSIONS},
     * {@link #GET_PROVIDERS},
     * {@link #GET_RECEIVERS},
     * {@link #GET_SERVICES},
     * {@link #GET_SIGNATURES},
     * {@link #GET_UNINSTALLED_PACKAGES} to modify the data returned.
     *
     * @return A List of PackageInfo objects, one for each package that is
     *         installed on the device.  In the unlikely case of there being no
     *         installed packages, an empty list is returned.
     *         If flag GET_UNINSTALLED_PACKAGES is set, a list of all
     *         applications including those deleted with {@code DONT_DELETE_DATA}
     *         (partially installed apps with data directory) will be returned.
     *
     * @see #GET_ACTIVITIES
     * @see #GET_GIDS
     * @see #GET_CONFIGURATIONS
     * @see #GET_INSTRUMENTATION
     * @see #GET_PERMISSIONS
     * @see #GET_PROVIDERS
     * @see #GET_RECEIVERS
     * @see #GET_SERVICES
     * @see #GET_SIGNATURES
     * @see #GET_UNINSTALLED_PACKAGES
     */
    public abstract List<PackageInfo> getInstalledPackages(int flags);

    /**
     * Return a List of all installed packages that are currently
     * holding any of the given permissions.
     *
     * @param flags Additional option flags. Use any combination of
     * {@link #GET_ACTIVITIES},
     * {@link #GET_GIDS},
     * {@link #GET_CONFIGURATIONS},
     * {@link #GET_INSTRUMENTATION},
     * {@link #GET_PERMISSIONS},
     * {@link #GET_PROVIDERS},
     * {@link #GET_RECEIVERS},
     * {@link #GET_SERVICES},
     * {@link #GET_SIGNATURES},
     * {@link #GET_UNINSTALLED_PACKAGES} to modify the data returned.
     *
     * @return Returns a List of PackageInfo objects, one for each installed
     * application that is holding any of the permissions that were provided.
     *
     * @see #GET_ACTIVITIES
     * @see #GET_GIDS
     * @see #GET_CONFIGURATIONS
     * @see #GET_INSTRUMENTATION
     * @see #GET_PERMISSIONS
     * @see #GET_PROVIDERS
     * @see #GET_RECEIVERS
     * @see #GET_SERVICES
     * @see #GET_SIGNATURES
     * @see #GET_UNINSTALLED_PACKAGES
     */
    public abstract List<PackageInfo> getPackagesHoldingPermissions(
            String[] permissions, int flags);

    /**
     * Return a List of all packages that are installed on the device, for a specific user.
     * Requesting a list of installed packages for another user
     * will require the permission INTERACT_ACROSS_USERS_FULL.
     * @param flags Additional option flags. Use any combination of
     * {@link #GET_ACTIVITIES},
     * {@link #GET_GIDS},
     * {@link #GET_CONFIGURATIONS},
     * {@link #GET_INSTRUMENTATION},
     * {@link #GET_PERMISSIONS},
     * {@link #GET_PROVIDERS},
     * {@link #GET_RECEIVERS},
     * {@link #GET_SERVICES},
     * {@link #GET_SIGNATURES},
     * {@link #GET_UNINSTALLED_PACKAGES} to modify the data returned.
     * @param userId The user for whom the installed packages are to be listed
     *
     * @return A List of PackageInfo objects, one for each package that is
     *         installed on the device.  In the unlikely case of there being no
     *         installed packages, an empty list is returned.
     *         If flag GET_UNINSTALLED_PACKAGES is set, a list of all
     *         applications including those deleted with {@code DONT_DELETE_DATA}
     *         (partially installed apps with data directory) will be returned.
     *
     * @see #GET_ACTIVITIES
     * @see #GET_GIDS
     * @see #GET_CONFIGURATIONS
     * @see #GET_INSTRUMENTATION
     * @see #GET_PERMISSIONS
     * @see #GET_PROVIDERS
     * @see #GET_RECEIVERS
     * @see #GET_SERVICES
     * @see #GET_SIGNATURES
     * @see #GET_UNINSTALLED_PACKAGES
     *
     * @hide
     */
    public abstract List<PackageInfo> getInstalledPackages(int flags, int userId);

    /**
     * Return a List of all theme packages that are installed
     * on the device.
     *
     * @return A List of PackageInfo objects, one for each theme package
     *         that is installed on the device.
     *
     * @hide
     */
    public abstract List<PackageInfo> getInstalledThemePackages();

    /**
     * Check whether a particular package has been granted a particular
     * permission.
     *
     * @param permName The name of the permission you are checking for,
     * @param pkgName The name of the package you are checking against.
     *
     * @return If the package has the permission, PERMISSION_GRANTED is
     * returned.  If it does not have the permission, PERMISSION_DENIED
     * is returned.
     *
     * @see #PERMISSION_GRANTED
     * @see #PERMISSION_DENIED
     */
    public abstract int checkPermission(String permName, String pkgName);

    /**
     * Add a new dynamic permission to the system.  For this to work, your
     * package must have defined a permission tree through the
     * {@link android.R.styleable#AndroidManifestPermissionTree
     * &lt;permission-tree&gt;} tag in its manifest.  A package can only add
     * permissions to trees that were defined by either its own package or
     * another with the same user id; a permission is in a tree if it
     * matches the name of the permission tree + ".": for example,
     * "com.foo.bar" is a member of the permission tree "com.foo".
     *
     * <p>It is good to make your permission tree name descriptive, because you
     * are taking possession of that entire set of permission names.  Thus, it
     * must be under a domain you control, with a suffix that will not match
     * any normal permissions that may be declared in any applications that
     * are part of that domain.
     *
     * <p>New permissions must be added before
     * any .apks are installed that use those permissions.  Permissions you
     * add through this method are remembered across reboots of the device.
     * If the given permission already exists, the info you supply here
     * will be used to update it.
     *
     * @param info Description of the permission to be added.
     *
     * @return Returns true if a new permission was created, false if an
     * existing one was updated.
     *
     * @throws SecurityException if you are not allowed to add the
     * given permission name.
     *
     * @see #removePermission(String)
     */
    public abstract boolean addPermission(PermissionInfo info);

    /**
     * Like {@link #addPermission(PermissionInfo)} but asynchronously
     * persists the package manager state after returning from the call,
     * allowing it to return quicker and batch a series of adds at the
     * expense of no guarantee the added permission will be retained if
     * the device is rebooted before it is written.
     */
    public abstract boolean addPermissionAsync(PermissionInfo info);

    /**
     * Removes a permission that was previously added with
     * {@link #addPermission(PermissionInfo)}.  The same ownership rules apply
     * -- you are only allowed to remove permissions that you are allowed
     * to add.
     *
     * @param name The name of the permission to remove.
     *
     * @throws SecurityException if you are not allowed to remove the
     * given permission name.
     *
     * @see #addPermission(PermissionInfo)
     */
    public abstract void removePermission(String name);

    /**
     * Returns an {@link Intent} suitable for passing to {@code startActivityForResult}
     * which prompts the user to grant {@code permissions} to this application.
     * @hide
     *
     * @throws NullPointerException if {@code permissions} is {@code null}.
     * @throws IllegalArgumentException if {@code permissions} contains {@code null}.
     */
    public Intent buildPermissionRequestIntent(String... permissions) {
        if (permissions == null) {
            throw new NullPointerException("permissions cannot be null");
        }
        for (String permission : permissions) {
            if (permission == null) {
                throw new IllegalArgumentException("permissions cannot contain null");
            }
        }

        Intent i = new Intent(ACTION_REQUEST_PERMISSION);
        i.putExtra(EXTRA_REQUEST_PERMISSION_PERMISSION_LIST, permissions);
        i.setPackage("com.android.packageinstaller");
        return i;
    }

    /**
     * Grant a permission to an application which the application does not
     * already have.  The permission must have been requested by the application,
     * but as an optional permission.  If the application is not allowed to
     * hold the permission, a SecurityException is thrown.
     * @hide
     *
     * @param packageName The name of the package that the permission will be
     * granted to.
     * @param permissionName The name of the permission.
     */
    public abstract void grantPermission(String packageName, String permissionName);

    /**
     * Revoke a permission that was previously granted by {@link #grantPermission}.
     * @hide
     *
     * @param packageName The name of the package that the permission will be
     * granted to.
     * @param permissionName The name of the permission.
     */
    public abstract void revokePermission(String packageName, String permissionName);

    /**
     * Compare the signatures of two packages to determine if the same
     * signature appears in both of them.  If they do contain the same
     * signature, then they are allowed special privileges when working
     * with each other: they can share the same user-id, run instrumentation
     * against each other, etc.
     *
     * @param pkg1 First package name whose signature will be compared.
     * @param pkg2 Second package name whose signature will be compared.
     *
     * @return Returns an integer indicating whether all signatures on the
     * two packages match. The value is >= 0 ({@link #SIGNATURE_MATCH}) if
     * all signatures match or < 0 if there is not a match ({@link
     * #SIGNATURE_NO_MATCH} or {@link #SIGNATURE_UNKNOWN_PACKAGE}).
     *
     * @see #checkSignatures(int, int)
     * @see #SIGNATURE_MATCH
     * @see #SIGNATURE_NO_MATCH
     * @see #SIGNATURE_UNKNOWN_PACKAGE
     */
    public abstract int checkSignatures(String pkg1, String pkg2);

    /**
     * Like {@link #checkSignatures(String, String)}, but takes UIDs of
     * the two packages to be checked.  This can be useful, for example,
     * when doing the check in an IPC, where the UID is the only identity
     * available.  It is functionally identical to determining the package
     * associated with the UIDs and checking their signatures.
     *
     * @param uid1 First UID whose signature will be compared.
     * @param uid2 Second UID whose signature will be compared.
     *
     * @return Returns an integer indicating whether all signatures on the
     * two packages match. The value is >= 0 ({@link #SIGNATURE_MATCH}) if
     * all signatures match or < 0 if there is not a match ({@link
     * #SIGNATURE_NO_MATCH} or {@link #SIGNATURE_UNKNOWN_PACKAGE}).
     *
     * @see #checkSignatures(String, String)
     * @see #SIGNATURE_MATCH
     * @see #SIGNATURE_NO_MATCH
     * @see #SIGNATURE_UNKNOWN_PACKAGE
     */
    public abstract int checkSignatures(int uid1, int uid2);

    /**
     * Retrieve the names of all packages that are associated with a particular
     * user id.  In most cases, this will be a single package name, the package
     * that has been assigned that user id.  Where there are multiple packages
     * sharing the same user id through the "sharedUserId" mechanism, all
     * packages with that id will be returned.
     *
     * @param uid The user id for which you would like to retrieve the
     * associated packages.
     *
     * @return Returns an array of one or more packages assigned to the user
     * id, or null if there are no known packages with the given id.
     */
    public abstract String[] getPackagesForUid(int uid);

    /**
     * Retrieve the official name associated with a user id.  This name is
     * guaranteed to never change, though it is possibly for the underlying
     * user id to be changed.  That is, if you are storing information about
     * user ids in persistent storage, you should use the string returned
     * by this function instead of the raw user-id.
     *
     * @param uid The user id for which you would like to retrieve a name.
     * @return Returns a unique name for the given user id, or null if the
     * user id is not currently assigned.
     */
    public abstract String getNameForUid(int uid);

    /**
     * Return the user id associated with a shared user name. Multiple
     * applications can specify a shared user name in their manifest and thus
     * end up using a common uid. This might be used for new applications
     * that use an existing shared user name and need to know the uid of the
     * shared user.
     *
     * @param sharedUserName The shared user name whose uid is to be retrieved.
     * @return Returns the uid associated with the shared user, or  NameNotFoundException
     * if the shared user name is not being used by any installed packages
     * @hide
     */
    public abstract int getUidForSharedUser(String sharedUserName)
            throws NameNotFoundException;

    /**
     * Return a List of all application packages that are installed on the
     * device. If flag GET_UNINSTALLED_PACKAGES has been set, a list of all
     * applications including those deleted with {@code DONT_DELETE_DATA} (partially
     * installed apps with data directory) will be returned.
     *
     * @param flags Additional option flags. Use any combination of
     * {@link #GET_META_DATA}, {@link #GET_SHARED_LIBRARY_FILES},
     * {@link #GET_UNINSTALLED_PACKAGES} to modify the data returned.
     *
     * @return Returns a List of ApplicationInfo objects, one for each application that
     *         is installed on the device.  In the unlikely case of there being
     *         no installed applications, an empty list is returned.
     *         If flag GET_UNINSTALLED_PACKAGES is set, a list of all
     *         applications including those deleted with {@code DONT_DELETE_DATA}
     *         (partially installed apps with data directory) will be returned.
     *
     * @see #GET_META_DATA
     * @see #GET_SHARED_LIBRARY_FILES
     * @see #GET_UNINSTALLED_PACKAGES
     */
    public abstract List<ApplicationInfo> getInstalledApplications(int flags);

    /**
     * Get a list of shared libraries that are available on the
     * system.
     *
     * @return An array of shared library names that are
     * available on the system, or null if none are installed.
     *
     */
    public abstract String[] getSystemSharedLibraryNames();

    /**
     * Get a list of features that are available on the
     * system.
     *
     * @return An array of FeatureInfo classes describing the features
     * that are available on the system, or null if there are none(!!).
     */
    public abstract FeatureInfo[] getSystemAvailableFeatures();

    /**
     * Check whether the given feature name is one of the available
     * features as returned by {@link #getSystemAvailableFeatures()}.
     *
     * @return Returns true if the devices supports the feature, else
     * false.
     */
    public abstract boolean hasSystemFeature(String name);

    /**
     * Determine the best action to perform for a given Intent.  This is how
     * {@link Intent#resolveActivity} finds an activity if a class has not
     * been explicitly specified.
     *
     * <p><em>Note:</em> if using an implicit Intent (without an explicit ComponentName
     * specified), be sure to consider whether to set the {@link #MATCH_DEFAULT_ONLY}
     * only flag.  You need to do so to resolve the activity in the same way
     * that {@link android.content.Context#startActivity(Intent)} and
     * {@link android.content.Intent#resolveActivity(PackageManager)
     * Intent.resolveActivity(PackageManager)} do.</p>
     *
     * @param intent An intent containing all of the desired specification
     *               (action, data, type, category, and/or component).
     * @param flags Additional option flags.  The most important is
     * {@link #MATCH_DEFAULT_ONLY}, to limit the resolution to only
     * those activities that support the {@link android.content.Intent#CATEGORY_DEFAULT}.
     *
     * @return Returns a ResolveInfo containing the final activity intent that
     *         was determined to be the best action.  Returns null if no
     *         matching activity was found. If multiple matching activities are
     *         found and there is no default set, returns a ResolveInfo
     *         containing something else, such as the activity resolver.
     *
     * @see #MATCH_DEFAULT_ONLY
     * @see #GET_INTENT_FILTERS
     * @see #GET_RESOLVED_FILTER
     */
    public abstract ResolveInfo resolveActivity(Intent intent, int flags);

    /**
     * Determine the best action to perform for a given Intent for a given user. This
     * is how {@link Intent#resolveActivity} finds an activity if a class has not
     * been explicitly specified.
     *
     * <p><em>Note:</em> if using an implicit Intent (without an explicit ComponentName
     * specified), be sure to consider whether to set the {@link #MATCH_DEFAULT_ONLY}
     * only flag.  You need to do so to resolve the activity in the same way
     * that {@link android.content.Context#startActivity(Intent)} and
     * {@link android.content.Intent#resolveActivity(PackageManager)
     * Intent.resolveActivity(PackageManager)} do.</p>
     *
     * @param intent An intent containing all of the desired specification
     *               (action, data, type, category, and/or component).
     * @param flags Additional option flags.  The most important is
     * {@link #MATCH_DEFAULT_ONLY}, to limit the resolution to only
     * those activities that support the {@link android.content.Intent#CATEGORY_DEFAULT}.
     * @param userId The user id.
     *
     * @return Returns a ResolveInfo containing the final activity intent that
     *         was determined to be the best action.  Returns null if no
     *         matching activity was found. If multiple matching activities are
     *         found and there is no default set, returns a ResolveInfo
     *         containing something else, such as the activity resolver.
     *
     * @see #MATCH_DEFAULT_ONLY
     * @see #GET_INTENT_FILTERS
     * @see #GET_RESOLVED_FILTER
     *
     * @hide
     */
    public abstract ResolveInfo resolveActivityAsUser(Intent intent, int flags, int userId);

    /**
     * Retrieve all activities that can be performed for the given intent.
     *
     * @param intent The desired intent as per resolveActivity().
     * @param flags Additional option flags.  The most important is
     * {@link #MATCH_DEFAULT_ONLY}, to limit the resolution to only
     * those activities that support the {@link android.content.Intent#CATEGORY_DEFAULT}.
     *
     * @return A List&lt;ResolveInfo&gt; containing one entry for each matching
     *         Activity. These are ordered from best to worst match -- that
     *         is, the first item in the list is what is returned by
     *         {@link #resolveActivity}.  If there are no matching activities, an empty
     *         list is returned.
     *
     * @see #MATCH_DEFAULT_ONLY
     * @see #GET_INTENT_FILTERS
     * @see #GET_RESOLVED_FILTER
     */
    public abstract List<ResolveInfo> queryIntentActivities(Intent intent,
            int flags);

    /**
     * Retrieve all activities that can be performed for the given intent, for a specific user.
     *
     * @param intent The desired intent as per resolveActivity().
     * @param flags Additional option flags.  The most important is
     * {@link #MATCH_DEFAULT_ONLY}, to limit the resolution to only
     * those activities that support the {@link android.content.Intent#CATEGORY_DEFAULT}.
     *
     * @return A List&lt;ResolveInfo&gt; containing one entry for each matching
     *         Activity. These are ordered from best to worst match -- that
     *         is, the first item in the list is what is returned by
     *         {@link #resolveActivity}.  If there are no matching activities, an empty
     *         list is returned.
     *
     * @see #MATCH_DEFAULT_ONLY
     * @see #GET_INTENT_FILTERS
     * @see #GET_RESOLVED_FILTER
     * @hide
     */
    public abstract List<ResolveInfo> queryIntentActivitiesAsUser(Intent intent,
            int flags, int userId);


    /**
     * Retrieve a set of activities that should be presented to the user as
     * similar options.  This is like {@link #queryIntentActivities}, except it
     * also allows you to supply a list of more explicit Intents that you would
     * like to resolve to particular options, and takes care of returning the
     * final ResolveInfo list in a reasonable order, with no duplicates, based
     * on those inputs.
     *
     * @param caller The class name of the activity that is making the
     *               request.  This activity will never appear in the output
     *               list.  Can be null.
     * @param specifics An array of Intents that should be resolved to the
     *                  first specific results.  Can be null.
     * @param intent The desired intent as per resolveActivity().
     * @param flags Additional option flags.  The most important is
     * {@link #MATCH_DEFAULT_ONLY}, to limit the resolution to only
     * those activities that support the {@link android.content.Intent#CATEGORY_DEFAULT}.
     *
     * @return A List&lt;ResolveInfo&gt; containing one entry for each matching
     *         Activity. These are ordered first by all of the intents resolved
     *         in <var>specifics</var> and then any additional activities that
     *         can handle <var>intent</var> but did not get included by one of
     *         the <var>specifics</var> intents.  If there are no matching
     *         activities, an empty list is returned.
     *
     * @see #MATCH_DEFAULT_ONLY
     * @see #GET_INTENT_FILTERS
     * @see #GET_RESOLVED_FILTER
     */
    public abstract List<ResolveInfo> queryIntentActivityOptions(
            ComponentName caller, Intent[] specifics, Intent intent, int flags);

    /**
     * Retrieve all receivers that can handle a broadcast of the given intent.
     *
     * @param intent The desired intent as per resolveActivity().
     * @param flags Additional option flags.
     *
     * @return A List&lt;ResolveInfo&gt; containing one entry for each matching
     *         Receiver. These are ordered from first to last in priority.  If
     *         there are no matching receivers, an empty list is returned.
     *
     * @see #MATCH_DEFAULT_ONLY
     * @see #GET_INTENT_FILTERS
     * @see #GET_RESOLVED_FILTER
     */
    public abstract List<ResolveInfo> queryBroadcastReceivers(Intent intent,
            int flags);

    /**
     * Retrieve all receivers that can handle a broadcast of the given intent, for a specific
     * user.
     *
     * @param intent The desired intent as per resolveActivity().
     * @param flags Additional option flags.
     * @param userId The userId of the user being queried.
     *
     * @return A List&lt;ResolveInfo&gt; containing one entry for each matching
     *         Receiver. These are ordered from first to last in priority.  If
     *         there are no matching receivers, an empty list is returned.
     *
     * @see #MATCH_DEFAULT_ONLY
     * @see #GET_INTENT_FILTERS
     * @see #GET_RESOLVED_FILTER
     * @hide
     */
    public abstract List<ResolveInfo> queryBroadcastReceivers(Intent intent,
            int flags, int userId);

    /**
     * Determine the best service to handle for a given Intent.
     *
     * @param intent An intent containing all of the desired specification
     *               (action, data, type, category, and/or component).
     * @param flags Additional option flags.
     *
     * @return Returns a ResolveInfo containing the final service intent that
     *         was determined to be the best action.  Returns null if no
     *         matching service was found.
     *
     * @see #GET_INTENT_FILTERS
     * @see #GET_RESOLVED_FILTER
     */
    public abstract ResolveInfo resolveService(Intent intent, int flags);

    /**
     * Retrieve all services that can match the given intent.
     *
     * @param intent The desired intent as per resolveService().
     * @param flags Additional option flags.
     *
     * @return A List&lt;ResolveInfo&gt; containing one entry for each matching
     *         ServiceInfo. These are ordered from best to worst match -- that
     *         is, the first item in the list is what is returned by
     *         resolveService().  If there are no matching services, an empty
     *         list is returned.
     *
     * @see #GET_INTENT_FILTERS
     * @see #GET_RESOLVED_FILTER
     */
    public abstract List<ResolveInfo> queryIntentServices(Intent intent,
            int flags);

    /**
     * Retrieve all services that can match the given intent for a given user.
     *
     * @param intent The desired intent as per resolveService().
     * @param flags Additional option flags.
     * @param userId The user id.
     *
     * @return A List&lt;ResolveInfo&gt; containing one entry for each matching
     *         ServiceInfo. These are ordered from best to worst match -- that
     *         is, the first item in the list is what is returned by
     *         resolveService().  If there are no matching services, an empty
     *         list is returned.
     *
     * @see #GET_INTENT_FILTERS
     * @see #GET_RESOLVED_FILTER
     *
     * @hide
     */
    public abstract List<ResolveInfo> queryIntentServicesAsUser(Intent intent,
            int flags, int userId);

    /**
     * Find a single content provider by its base path name.
     *
     * @param name The name of the provider to find.
     * @param flags Additional option flags.  Currently should always be 0.
     *
     * @return ContentProviderInfo Information about the provider, if found,
     *         else null.
     */
    public abstract ProviderInfo resolveContentProvider(String name,
            int flags);

    /**
     * Retrieve content provider information.
     *
     * <p><em>Note: unlike most other methods, an empty result set is indicated
     * by a null return instead of an empty list.</em>
     *
     * @param processName If non-null, limits the returned providers to only
     *                    those that are hosted by the given process.  If null,
     *                    all content providers are returned.
     * @param uid If <var>processName</var> is non-null, this is the required
     *        uid owning the requested content providers.
     * @param flags Additional option flags.  Currently should always be 0.
     *
     * @return A List&lt;ContentProviderInfo&gt; containing one entry for each
     *         content provider either patching <var>processName</var> or, if
     *         <var>processName</var> is null, all known content providers.
     *         <em>If there are no matching providers, null is returned.</em>
     */
    public abstract List<ProviderInfo> queryContentProviders(
            String processName, int uid, int flags);

    /**
     * Retrieve all of the information we know about a particular
     * instrumentation class.
     *
     * <p>Throws {@link NameNotFoundException} if instrumentation with the
     * given class name cannot be found on the system.
     *
     * @param className The full name (i.e.
     *                  com.google.apps.contacts.InstrumentList) of an
     *                  Instrumentation class.
     * @param flags Additional option flags.  Currently should always be 0.
     *
     * @return InstrumentationInfo containing information about the
     *         instrumentation.
     */
    public abstract InstrumentationInfo getInstrumentationInfo(
            ComponentName className, int flags) throws NameNotFoundException;

    /**
     * Retrieve information about available instrumentation code.  May be used
     * to retrieve either all instrumentation code, or only the code targeting
     * a particular package.
     *
     * @param targetPackage If null, all instrumentation is returned; only the
     *                      instrumentation targeting this package name is
     *                      returned.
     * @param flags Additional option flags.  Currently should always be 0.
     *
     * @return A List&lt;InstrumentationInfo&gt; containing one entry for each
     *         matching available Instrumentation.  Returns an empty list if
     *         there is no instrumentation available for the given package.
     */
    public abstract List<InstrumentationInfo> queryInstrumentation(
            String targetPackage, int flags);

    /**
     * Retrieve an image from a package.  This is a low-level API used by
     * the various package manager info structures (such as
     * {@link ComponentInfo} to implement retrieval of their associated
     * icon.
     *
     * @param packageName The name of the package that this icon is coming from.
     * Cannot be null.
     * @param resid The resource identifier of the desired image.  Cannot be 0.
     * @param appInfo Overall information about <var>packageName</var>.  This
     * may be null, in which case the application information will be retrieved
     * for you if needed; if you already have this information around, it can
     * be much more efficient to supply it here.
     *
     * @return Returns a Drawable holding the requested image.  Returns null if
     * an image could not be found for any reason.
     */
    public abstract Drawable getDrawable(String packageName, int resid,
            ApplicationInfo appInfo);

    /**
     * Retrieve the icon associated with an activity.  Given the full name of
     * an activity, retrieves the information about it and calls
     * {@link ComponentInfo#loadIcon ComponentInfo.loadIcon()} to return its icon.
     * If the activity cannot be found, NameNotFoundException is thrown.
     *
     * @param activityName Name of the activity whose icon is to be retrieved.
     *
     * @return Returns the image of the icon, or the default activity icon if
     * it could not be found.  Does not return null.
     * @throws NameNotFoundException Thrown if the resources for the given
     * activity could not be loaded.
     *
     * @see #getActivityIcon(Intent)
     */
    public abstract Drawable getActivityIcon(ComponentName activityName)
            throws NameNotFoundException;

    /**
     * Retrieve the icon associated with an Intent.  If intent.getClassName() is
     * set, this simply returns the result of
     * getActivityIcon(intent.getClassName()).  Otherwise it resolves the intent's
     * component and returns the icon associated with the resolved component.
     * If intent.getClassName() cannot be found or the Intent cannot be resolved
     * to a component, NameNotFoundException is thrown.
     *
     * @param intent The intent for which you would like to retrieve an icon.
     *
     * @return Returns the image of the icon, or the default activity icon if
     * it could not be found.  Does not return null.
     * @throws NameNotFoundException Thrown if the resources for application
     * matching the given intent could not be loaded.
     *
     * @see #getActivityIcon(ComponentName)
     */
    public abstract Drawable getActivityIcon(Intent intent)
            throws NameNotFoundException;

    /**
     * Return the generic icon for an activity that is used when no specific
     * icon is defined.
     *
     * @return Drawable Image of the icon.
     */
    public abstract Drawable getDefaultActivityIcon();

    /**
     * Retrieve the icon associated with an application.  If it has not defined
     * an icon, the default app icon is returned.  Does not return null.
     *
     * @param info Information about application being queried.
     *
     * @return Returns the image of the icon, or the default application icon
     * if it could not be found.
     *
     * @see #getApplicationIcon(String)
     */
    public abstract Drawable getApplicationIcon(ApplicationInfo info);

    /**
     * Retrieve the icon associated with an application.  Given the name of the
     * application's package, retrieves the information about it and calls
     * getApplicationIcon() to return its icon. If the application cannot be
     * found, NameNotFoundException is thrown.
     *
     * @param packageName Name of the package whose application icon is to be
     *                    retrieved.
     *
     * @return Returns the image of the icon, or the default application icon
     * if it could not be found.  Does not return null.
     * @throws NameNotFoundException Thrown if the resources for the given
     * application could not be loaded.
     *
     * @see #getApplicationIcon(ApplicationInfo)
     */
    public abstract Drawable getApplicationIcon(String packageName)
            throws NameNotFoundException;

    /**
     * Retrieve the logo associated with an activity.  Given the full name of
     * an activity, retrieves the information about it and calls
     * {@link ComponentInfo#loadLogo ComponentInfo.loadLogo()} to return its logo.
     * If the activity cannot be found, NameNotFoundException is thrown.
     *
     * @param activityName Name of the activity whose logo is to be retrieved.
     *
     * @return Returns the image of the logo or null if the activity has no
     * logo specified.
     *
     * @throws NameNotFoundException Thrown if the resources for the given
     * activity could not be loaded.
     *
     * @see #getActivityLogo(Intent)
     */
    public abstract Drawable getActivityLogo(ComponentName activityName)
            throws NameNotFoundException;

    /**
     * Retrieve the logo associated with an Intent.  If intent.getClassName() is
     * set, this simply returns the result of
     * getActivityLogo(intent.getClassName()).  Otherwise it resolves the intent's
     * component and returns the logo associated with the resolved component.
     * If intent.getClassName() cannot be found or the Intent cannot be resolved
     * to a component, NameNotFoundException is thrown.
     *
     * @param intent The intent for which you would like to retrieve a logo.
     *
     * @return Returns the image of the logo, or null if the activity has no
     * logo specified.
     *
     * @throws NameNotFoundException Thrown if the resources for application
     * matching the given intent could not be loaded.
     *
     * @see #getActivityLogo(ComponentName)
     */
    public abstract Drawable getActivityLogo(Intent intent)
            throws NameNotFoundException;

    /**
     * Retrieve the logo associated with an application.  If it has not specified
     * a logo, this method returns null.
     *
     * @param info Information about application being queried.
     *
     * @return Returns the image of the logo, or null if no logo is specified
     * by the application.
     *
     * @see #getApplicationLogo(String)
     */
    public abstract Drawable getApplicationLogo(ApplicationInfo info);

    /**
     * Retrieve the logo associated with an application.  Given the name of the
     * application's package, retrieves the information about it and calls
     * getApplicationLogo() to return its logo. If the application cannot be
     * found, NameNotFoundException is thrown.
     *
     * @param packageName Name of the package whose application logo is to be
     *                    retrieved.
     *
     * @return Returns the image of the logo, or null if no application logo
     * has been specified.
     *
     * @throws NameNotFoundException Thrown if the resources for the given
     * application could not be loaded.
     *
     * @see #getApplicationLogo(ApplicationInfo)
     */
    public abstract Drawable getApplicationLogo(String packageName)
            throws NameNotFoundException;

    /**
     * Retrieve text from a package.  This is a low-level API used by
     * the various package manager info structures (such as
     * {@link ComponentInfo} to implement retrieval of their associated
     * labels and other text.
     *
     * @param packageName The name of the package that this text is coming from.
     * Cannot be null.
     * @param resid The resource identifier of the desired text.  Cannot be 0.
     * @param appInfo Overall information about <var>packageName</var>.  This
     * may be null, in which case the application information will be retrieved
     * for you if needed; if you already have this information around, it can
     * be much more efficient to supply it here.
     *
     * @return Returns a CharSequence holding the requested text.  Returns null
     * if the text could not be found for any reason.
     */
    public abstract CharSequence getText(String packageName, int resid,
            ApplicationInfo appInfo);

    /**
     * Retrieve an XML file from a package.  This is a low-level API used to
     * retrieve XML meta data.
     *
     * @param packageName The name of the package that this xml is coming from.
     * Cannot be null.
     * @param resid The resource identifier of the desired xml.  Cannot be 0.
     * @param appInfo Overall information about <var>packageName</var>.  This
     * may be null, in which case the application information will be retrieved
     * for you if needed; if you already have this information around, it can
     * be much more efficient to supply it here.
     *
     * @return Returns an XmlPullParser allowing you to parse out the XML
     * data.  Returns null if the xml resource could not be found for any
     * reason.
     */
    public abstract XmlResourceParser getXml(String packageName, int resid,
            ApplicationInfo appInfo);

    /**
     * Return the label to use for this application.
     *
     * @return Returns the label associated with this application, or null if
     * it could not be found for any reason.
     * @param info The application to get the label of.
     */
    public abstract CharSequence getApplicationLabel(ApplicationInfo info);

    /**
     * Retrieve the resources associated with an activity.  Given the full
     * name of an activity, retrieves the information about it and calls
     * getResources() to return its application's resources.  If the activity
     * cannot be found, NameNotFoundException is thrown.
     *
     * @param activityName Name of the activity whose resources are to be
     *                     retrieved.
     *
     * @return Returns the application's Resources.
     * @throws NameNotFoundException Thrown if the resources for the given
     * application could not be loaded.
     *
     * @see #getResourcesForApplication(ApplicationInfo)
     */
    public abstract Resources getResourcesForActivity(ComponentName activityName)
            throws NameNotFoundException;

    /**
     * Retrieve the resources for an application.  Throws NameNotFoundException
     * if the package is no longer installed.
     *
     * @param app Information about the desired application.
     *
     * @return Returns the application's Resources.
     * @throws NameNotFoundException Thrown if the resources for the given
     * application could not be loaded (most likely because it was uninstalled).
     */
    public abstract Resources getResourcesForApplication(ApplicationInfo app)
            throws NameNotFoundException;

    /**
     * Retrieve the resources associated with an application.  Given the full
     * package name of an application, retrieves the information about it and
     * calls getResources() to return its application's resources.  If the
     * appPackageName cannot be found, NameNotFoundException is thrown.
     *
     * @param appPackageName Package name of the application whose resources
     *                       are to be retrieved.
     *
     * @return Returns the application's Resources.
     * @throws NameNotFoundException Thrown if the resources for the given
     * application could not be loaded.
     *
     * @see #getResourcesForApplication(ApplicationInfo)
     */
    public abstract Resources getResourcesForApplication(String appPackageName)
            throws NameNotFoundException;

    /** @hide */
    public abstract Resources getResourcesForApplicationAsUser(String appPackageName, int userId)
            throws NameNotFoundException;

    /**
     * Retrieve overall information about an application package defined
     * in a package archive file
     *
     * @param archiveFilePath The path to the archive file
     * @param flags Additional option flags. Use any combination of
     * {@link #GET_ACTIVITIES},
     * {@link #GET_GIDS},
     * {@link #GET_CONFIGURATIONS},
     * {@link #GET_INSTRUMENTATION},
     * {@link #GET_PERMISSIONS},
     * {@link #GET_PROVIDERS},
     * {@link #GET_RECEIVERS},
     * {@link #GET_SERVICES},
     * {@link #GET_SIGNATURES}, to modify the data returned.
     *
     * @return Returns the information about the package. Returns
     * null if the package could not be successfully parsed.
     *
     * @see #GET_ACTIVITIES
     * @see #GET_GIDS
     * @see #GET_CONFIGURATIONS
     * @see #GET_INSTRUMENTATION
     * @see #GET_PERMISSIONS
     * @see #GET_PROVIDERS
     * @see #GET_RECEIVERS
     * @see #GET_SERVICES
     * @see #GET_SIGNATURES
     *
     */
    public PackageInfo getPackageArchiveInfo(String archiveFilePath, int flags) {
        PackageParser packageParser = new PackageParser(archiveFilePath);
        DisplayMetrics metrics = new DisplayMetrics();
        metrics.setToDefaults();
        final File sourceFile = new File(archiveFilePath);
        PackageParser.Package pkg = packageParser.parsePackage(
                sourceFile, archiveFilePath, metrics, 0);
        if (pkg == null) {
            return null;
        }
        if ((flags & GET_SIGNATURES) != 0) {
            packageParser.collectCertificates(pkg, 0);
        }
        PackageUserState state = new PackageUserState();
        return PackageParser.generatePackageInfo(pkg, null, flags, 0, 0, null, state);
    }

    /**
     * @hide
     *
     * Install a package. Since this may take a little while, the result will
     * be posted back to the given observer.  An installation will fail if the calling context
     * lacks the {@link android.Manifest.permission#INSTALL_PACKAGES} permission, if the
     * package named in the package file's manifest is already installed, or if there's no space
     * available on the device.
     *
     * @param packageURI The location of the package file to install.  This can be a 'file:' or a
     * 'content:' URI.
     * @param observer An observer callback to get notified when the package installation is
     * complete. {@link IPackageInstallObserver#packageInstalled(String, int)} will be
     * called when that happens.  observer may be null to indicate that no callback is desired.
     * @param flags - possible values: {@link #INSTALL_FORWARD_LOCK},
     * {@link #INSTALL_REPLACE_EXISTING}, {@link #INSTALL_ALLOW_TEST}.
     * @param installerPackageName Optional package name of the application that is performing the
     * installation. This identifies which market the package came from.
     */
    public abstract void installPackage(
            Uri packageURI, IPackageInstallObserver observer, int flags,
            String installerPackageName);

    /**
     * Similar to
     * {@link #installPackage(Uri, IPackageInstallObserver, int, String)} but
     * with an extra verification file provided.
     *
     * @param packageURI The location of the package file to install. This can
     *            be a 'file:' or a 'content:' URI.
     * @param observer An observer callback to get notified when the package
     *            installation is complete.
     *            {@link IPackageInstallObserver#packageInstalled(String, int)}
     *            will be called when that happens. observer may be null to
     *            indicate that no callback is desired.
     * @param flags - possible values: {@link #INSTALL_FORWARD_LOCK},
     *            {@link #INSTALL_REPLACE_EXISTING}, {@link #INSTALL_ALLOW_TEST}
     *            .
     * @param installerPackageName Optional package name of the application that
     *            is performing the installation. This identifies which market
     *            the package came from.
     * @param verificationURI The location of the supplementary verification
     *            file. This can be a 'file:' or a 'content:' URI. May be
     *            {@code null}.
     * @param manifestDigest an object that holds the digest of the package
     *            which can be used to verify ownership. May be {@code null}.
     * @param encryptionParams if the package to be installed is encrypted,
     *            these parameters describing the encryption and authentication
     *            used. May be {@code null}.
     * @hide
     */
    public abstract void installPackageWithVerification(Uri packageURI,
            IPackageInstallObserver observer, int flags, String installerPackageName,
            Uri verificationURI, ManifestDigest manifestDigest,
            ContainerEncryptionParams encryptionParams);

    /**
     * Similar to
     * {@link #installPackage(Uri, IPackageInstallObserver, int, String)} but
     * with an extra verification information provided.
     *
     * @param packageURI The location of the package file to install. This can
     *            be a 'file:' or a 'content:' URI.
     * @param observer An observer callback to get notified when the package
     *            installation is complete.
     *            {@link IPackageInstallObserver#packageInstalled(String, int)}
     *            will be called when that happens. observer may be null to
     *            indicate that no callback is desired.
     * @param flags - possible values: {@link #INSTALL_FORWARD_LOCK},
     *            {@link #INSTALL_REPLACE_EXISTING}, {@link #INSTALL_ALLOW_TEST}
     *            .
     * @param installerPackageName Optional package name of the application that
     *            is performing the installation. This identifies which market
     *            the package came from.
     * @param verificationParams an object that holds signal information to
     *            assist verification. May be {@code null}.
     * @param encryptionParams if the package to be installed is encrypted,
     *            these parameters describing the encryption and authentication
     *            used. May be {@code null}.
     *
     * @hide
     */
    public abstract void installPackageWithVerificationAndEncryption(Uri packageURI,
            IPackageInstallObserver observer, int flags, String installerPackageName,
            VerificationParams verificationParams,
            ContainerEncryptionParams encryptionParams);

    /**
     * If there is already an application with the given package name installed
     * on the system for other users, also install it for the calling user.
     * @hide
     */
    public abstract int installExistingPackage(String packageName)
            throws NameNotFoundException;

    /**
     * Allows a package listening to the
     * {@link Intent#ACTION_PACKAGE_NEEDS_VERIFICATION package verification
     * broadcast} to respond to the package manager. The response must include
     * the {@code verificationCode} which is one of
     * {@link PackageManager#VERIFICATION_ALLOW} or
     * {@link PackageManager#VERIFICATION_REJECT}.
     *
     * @param id pending package identifier as passed via the
     *            {@link PackageManager#EXTRA_VERIFICATION_ID} Intent extra.
     * @param verificationCode either {@link PackageManager#VERIFICATION_ALLOW}
     *            or {@link PackageManager#VERIFICATION_REJECT}.
     * @throws SecurityException if the caller does not have the
     *            PACKAGE_VERIFICATION_AGENT permission.
     */
    public abstract void verifyPendingInstall(int id, int verificationCode);

    /**
     * Allows a package listening to the
     * {@link Intent#ACTION_PACKAGE_NEEDS_VERIFICATION package verification
     * broadcast} to extend the default timeout for a response and declare what
     * action to perform after the timeout occurs. The response must include
     * the {@code verificationCodeAtTimeout} which is one of
     * {@link PackageManager#VERIFICATION_ALLOW} or
     * {@link PackageManager#VERIFICATION_REJECT}.
     *
     * This method may only be called once per package id. Additional calls
     * will have no effect.
     *
     * @param id pending package identifier as passed via the
     *            {@link PackageManager#EXTRA_VERIFICATION_ID} Intent extra.
     * @param verificationCodeAtTimeout either
     *            {@link PackageManager#VERIFICATION_ALLOW} or
     *            {@link PackageManager#VERIFICATION_REJECT}. If
     *            {@code verificationCodeAtTimeout} is neither
     *            {@link PackageManager#VERIFICATION_ALLOW} or
     *            {@link PackageManager#VERIFICATION_REJECT}, then
     *            {@code verificationCodeAtTimeout} will default to
     *            {@link PackageManager#VERIFICATION_REJECT}.
     * @param millisecondsToDelay the amount of time requested for the timeout.
     *            Must be positive and less than
     *            {@link PackageManager#MAXIMUM_VERIFICATION_TIMEOUT}. If
     *            {@code millisecondsToDelay} is out of bounds,
     *            {@code millisecondsToDelay} will be set to the closest in
     *            bounds value; namely, 0 or
     *            {@link PackageManager#MAXIMUM_VERIFICATION_TIMEOUT}.
     * @throws SecurityException if the caller does not have the
     *            PACKAGE_VERIFICATION_AGENT permission.
     */
    public abstract void extendVerificationTimeout(int id,
            int verificationCodeAtTimeout, long millisecondsToDelay);

    /**
     * Change the installer associated with a given package.  There are limitations
     * on how the installer package can be changed; in particular:
     * <ul>
     * <li> A SecurityException will be thrown if <var>installerPackageName</var>
     * is not signed with the same certificate as the calling application.
     * <li> A SecurityException will be thrown if <var>targetPackage</var> already
     * has an installer package, and that installer package is not signed with
     * the same certificate as the calling application.
     * </ul>
     *
     * @param targetPackage The installed package whose installer will be changed.
     * @param installerPackageName The package name of the new installer.  May be
     * null to clear the association.
     */
    public abstract void setInstallerPackageName(String targetPackage,
            String installerPackageName);

    /**
     * Attempts to delete a package.  Since this may take a little while, the result will
     * be posted back to the given observer.  A deletion will fail if the calling context
     * lacks the {@link android.Manifest.permission#DELETE_PACKAGES} permission, if the
     * named package cannot be found, or if the named package is a "system package".
     * (TODO: include pointer to documentation on "system packages")
     *
     * @param packageName The name of the package to delete
     * @param observer An observer callback to get notified when the package deletion is
     * complete. {@link android.content.pm.IPackageDeleteObserver#packageDeleted(boolean)} will be
     * called when that happens.  observer may be null to indicate that no callback is desired.
     * @param flags - possible values: {@link #DELETE_KEEP_DATA},
     * {@link #DELETE_ALL_USERS}.
     *
     * @hide
     */
    public abstract void deletePackage(
            String packageName, IPackageDeleteObserver observer, int flags);

    /**
     * Retrieve the package name of the application that installed a package. This identifies
     * which market the package came from.
     *
     * @param packageName The name of the package to query
     */
    public abstract String getInstallerPackageName(String packageName);

    /**
     * Attempts to clear the user data directory of an application.
     * Since this may take a little while, the result will
     * be posted back to the given observer.  A deletion will fail if the
     * named package cannot be found, or if the named package is a "system package".
     *
     * @param packageName The name of the package
     * @param observer An observer callback to get notified when the operation is finished
     * {@link android.content.pm.IPackageDataObserver#onRemoveCompleted(String, boolean)}
     * will be called when that happens.  observer may be null to indicate that
     * no callback is desired.
     *
     * @hide
     */
    public abstract void clearApplicationUserData(String packageName,
            IPackageDataObserver observer);
    /**
     * Attempts to delete the cache files associated with an application.
     * Since this may take a little while, the result will
     * be posted back to the given observer.  A deletion will fail if the calling context
     * lacks the {@link android.Manifest.permission#DELETE_CACHE_FILES} permission, if the
     * named package cannot be found, or if the named package is a "system package".
     *
     * @param packageName The name of the package to delete
     * @param observer An observer callback to get notified when the cache file deletion
     * is complete.
     * {@link android.content.pm.IPackageDataObserver#onRemoveCompleted(String, boolean)}
     * will be called when that happens.  observer may be null to indicate that
     * no callback is desired.
     *
     * @hide
     */
    public abstract void deleteApplicationCacheFiles(String packageName,
            IPackageDataObserver observer);

    /**
     * Free storage by deleting LRU sorted list of cache files across
     * all applications. If the currently available free storage
     * on the device is greater than or equal to the requested
     * free storage, no cache files are cleared. If the currently
     * available storage on the device is less than the requested
     * free storage, some or all of the cache files across
     * all applications are deleted (based on last accessed time)
     * to increase the free storage space on the device to
     * the requested value. There is no guarantee that clearing all
     * the cache files from all applications will clear up
     * enough storage to achieve the desired value.
     * @param freeStorageSize The number of bytes of storage to be
     * freed by the system. Say if freeStorageSize is XX,
     * and the current free storage is YY,
     * if XX is less than YY, just return. if not free XX-YY number
     * of bytes if possible.
     * @param observer call back used to notify when
     * the operation is completed
     *
     * @hide
     */
    public abstract void freeStorageAndNotify(long freeStorageSize, IPackageDataObserver observer);

    /**
     * Free storage by deleting LRU sorted list of cache files across
     * all applications. If the currently available free storage
     * on the device is greater than or equal to the requested
     * free storage, no cache files are cleared. If the currently
     * available storage on the device is less than the requested
     * free storage, some or all of the cache files across
     * all applications are deleted (based on last accessed time)
     * to increase the free storage space on the device to
     * the requested value. There is no guarantee that clearing all
     * the cache files from all applications will clear up
     * enough storage to achieve the desired value.
     * @param freeStorageSize The number of bytes of storage to be
     * freed by the system. Say if freeStorageSize is XX,
     * and the current free storage is YY,
     * if XX is less than YY, just return. if not free XX-YY number
     * of bytes if possible.
     * @param pi IntentSender call back used to
     * notify when the operation is completed.May be null
     * to indicate that no call back is desired.
     *
     * @hide
     */
    public abstract void freeStorage(long freeStorageSize, IntentSender pi);

    /**
     * Retrieve the size information for a package.
     * Since this may take a little while, the result will
     * be posted back to the given observer.  The calling context
     * should have the {@link android.Manifest.permission#GET_PACKAGE_SIZE} permission.
     *
     * @param packageName The name of the package whose size information is to be retrieved
     * @param userHandle The user whose size information should be retrieved.
     * @param observer An observer callback to get notified when the operation
     * is complete.
     * {@link android.content.pm.IPackageStatsObserver#onGetStatsCompleted(PackageStats, boolean)}
     * The observer's callback is invoked with a PackageStats object(containing the
     * code, data and cache sizes of the package) and a boolean value representing
     * the status of the operation. observer may be null to indicate that
     * no callback is desired.
     *
     * @hide
     */
    public abstract void getPackageSizeInfo(String packageName, int userHandle,
            IPackageStatsObserver observer);

    /**
     * Like {@link #getPackageSizeInfo(String, int, IPackageStatsObserver)}, but
     * returns the size for the calling user.
     *
     * @hide
     */
    public void getPackageSizeInfo(String packageName, IPackageStatsObserver observer) {
        getPackageSizeInfo(packageName, UserHandle.myUserId(), observer);
    }

    /**
     * @deprecated This function no longer does anything; it was an old
     * approach to managing preferred activities, which has been superseded
     * by (and conflicts with) the modern activity-based preferences.
     */
    @Deprecated
    public abstract void addPackageToPreferred(String packageName);

    /**
     * @deprecated This function no longer does anything; it was an old
     * approach to managing preferred activities, which has been superseded
     * by (and conflicts with) the modern activity-based preferences.
     */
    @Deprecated
    public abstract void removePackageFromPreferred(String packageName);

    /**
     * Retrieve the list of all currently configured preferred packages.  The
     * first package on the list is the most preferred, the last is the
     * least preferred.
     *
     * @param flags Additional option flags. Use any combination of
     * {@link #GET_ACTIVITIES},
     * {@link #GET_GIDS},
     * {@link #GET_CONFIGURATIONS},
     * {@link #GET_INSTRUMENTATION},
     * {@link #GET_PERMISSIONS},
     * {@link #GET_PROVIDERS},
     * {@link #GET_RECEIVERS},
     * {@link #GET_SERVICES},
     * {@link #GET_SIGNATURES}, to modify the data returned.
     *
     * @return Returns a list of PackageInfo objects describing each
     * preferred application, in order of preference.
     *
     * @see #GET_ACTIVITIES
     * @see #GET_GIDS
     * @see #GET_CONFIGURATIONS
     * @see #GET_INSTRUMENTATION
     * @see #GET_PERMISSIONS
     * @see #GET_PROVIDERS
     * @see #GET_RECEIVERS
     * @see #GET_SERVICES
     * @see #GET_SIGNATURES
     */
    public abstract List<PackageInfo> getPreferredPackages(int flags);

    /**
     * @deprecated This is a protected API that should not have been available
     * to third party applications.  It is the platform's responsibility for
     * assigning preferred activities and this cannot be directly modified.
     *
     * Add a new preferred activity mapping to the system.  This will be used
     * to automatically select the given activity component when
     * {@link Context#startActivity(Intent) Context.startActivity()} finds
     * multiple matching activities and also matches the given filter.
     *
     * @param filter The set of intents under which this activity will be
     * made preferred.
     * @param match The IntentFilter match category that this preference
     * applies to.
     * @param set The set of activities that the user was picking from when
     * this preference was made.
     * @param activity The component name of the activity that is to be
     * preferred.
     */
    @Deprecated
    public abstract void addPreferredActivity(IntentFilter filter, int match,
            ComponentName[] set, ComponentName activity);

    /**
     * Same as {@link #addPreferredActivity(IntentFilter, int,
            ComponentName[], ComponentName)}, but with a specific userId to apply the preference
            to.
     * @hide
     */
    public void addPreferredActivity(IntentFilter filter, int match,
            ComponentName[] set, ComponentName activity, int userId) {
        throw new RuntimeException("Not implemented. Must override in a subclass.");
    }

    /**
     * @deprecated This is a protected API that should not have been available
     * to third party applications.  It is the platform's responsibility for
     * assigning preferred activities and this cannot be directly modified.
     *
     * Replaces an existing preferred activity mapping to the system, and if that were not present
     * adds a new preferred activity.  This will be used
     * to automatically select the given activity component when
     * {@link Context#startActivity(Intent) Context.startActivity()} finds
     * multiple matching activities and also matches the given filter.
     *
     * @param filter The set of intents under which this activity will be
     * made preferred.
     * @param match The IntentFilter match category that this preference
     * applies to.
     * @param set The set of activities that the user was picking from when
     * this preference was made.
     * @param activity The component name of the activity that is to be
     * preferred.
     * @hide
     */
    @Deprecated
    public abstract void replacePreferredActivity(IntentFilter filter, int match,
            ComponentName[] set, ComponentName activity);

    /**
     * Remove all preferred activity mappings, previously added with
     * {@link #addPreferredActivity}, from the
     * system whose activities are implemented in the given package name.
     * An application can only clear its own package(s).
     *
     * @param packageName The name of the package whose preferred activity
     * mappings are to be removed.
     */
    public abstract void clearPackagePreferredActivities(String packageName);

    /**
     * Retrieve all preferred activities, previously added with
     * {@link #addPreferredActivity}, that are
     * currently registered with the system.
     *
     * @param outFilters A list in which to place the filters of all of the
     * preferred activities, or null for none.
     * @param outActivities A list in which to place the component names of
     * all of the preferred activities, or null for none.
     * @param packageName An option package in which you would like to limit
     * the list.  If null, all activities will be returned; if non-null, only
     * those activities in the given package are returned.
     *
     * @return Returns the total number of registered preferred activities
     * (the number of distinct IntentFilter records, not the number of unique
     * activity components) that were found.
     */
    public abstract int getPreferredActivities(List<IntentFilter> outFilters,
            List<ComponentName> outActivities, String packageName);

    /**
     * Set the enabled setting for a package component (activity, receiver, service, provider).
     * This setting will override any enabled state which may have been set by the component in its
     * manifest.
     *
     * @param componentName The component to enable
     * @param newState The new enabled state for the component.  The legal values for this state
     *                 are:
     *                   {@link #COMPONENT_ENABLED_STATE_ENABLED},
     *                   {@link #COMPONENT_ENABLED_STATE_DISABLED}
     *                   and
     *                   {@link #COMPONENT_ENABLED_STATE_DEFAULT}
     *                 The last one removes the setting, thereby restoring the component's state to
     *                 whatever was set in it's manifest (or enabled, by default).
     * @param flags Optional behavior flags: {@link #DONT_KILL_APP} or 0.
     */
    public abstract void setComponentEnabledSetting(ComponentName componentName,
            int newState, int flags);


    /**
     * Return the the enabled setting for a package component (activity,
     * receiver, service, provider).  This returns the last value set by
     * {@link #setComponentEnabledSetting(ComponentName, int, int)}; in most
     * cases this value will be {@link #COMPONENT_ENABLED_STATE_DEFAULT} since
     * the value originally specified in the manifest has not been modified.
     *
     * @param componentName The component to retrieve.
     * @return Returns the current enabled state for the component.  May
     * be one of {@link #COMPONENT_ENABLED_STATE_ENABLED},
     * {@link #COMPONENT_ENABLED_STATE_DISABLED}, or
     * {@link #COMPONENT_ENABLED_STATE_DEFAULT}.  The last one means the
     * component's enabled state is based on the original information in
     * the manifest as found in {@link ComponentInfo}.
     */
    public abstract int getComponentEnabledSetting(ComponentName componentName);

    /**
     * Set the enabled setting for an application
     * This setting will override any enabled state which may have been set by the application in
     * its manifest.  It also overrides the enabled state set in the manifest for any of the
     * application's components.  It does not override any enabled state set by
     * {@link #setComponentEnabledSetting} for any of the application's components.
     *
     * @param packageName The package name of the application to enable
     * @param newState The new enabled state for the component.  The legal values for this state
     *                 are:
     *                   {@link #COMPONENT_ENABLED_STATE_ENABLED},
     *                   {@link #COMPONENT_ENABLED_STATE_DISABLED}
     *                   and
     *                   {@link #COMPONENT_ENABLED_STATE_DEFAULT}
     *                 The last one removes the setting, thereby restoring the applications's state to
     *                 whatever was set in its manifest (or enabled, by default).
     * @param flags Optional behavior flags: {@link #DONT_KILL_APP} or 0.
     */
    public abstract void setApplicationEnabledSetting(String packageName,
            int newState, int flags);

    /**
     * Return the the enabled setting for an application.  This returns
     * the last value set by
     * {@link #setApplicationEnabledSetting(String, int, int)}; in most
     * cases this value will be {@link #COMPONENT_ENABLED_STATE_DEFAULT} since
     * the value originally specified in the manifest has not been modified.
     *
     * @param packageName The component to retrieve.
     * @return Returns the current enabled state for the component.  May
     * be one of {@link #COMPONENT_ENABLED_STATE_ENABLED},
     * {@link #COMPONENT_ENABLED_STATE_DISABLED}, or
     * {@link #COMPONENT_ENABLED_STATE_DEFAULT}.  The last one means the
     * application's enabled state is based on the original information in
     * the manifest as found in {@link ComponentInfo}.
     * @throws IllegalArgumentException if the named package does not exist.
     */
    public abstract int getApplicationEnabledSetting(String packageName);

    /**
     * @param packageName
     * @return
     *
     * @hide
     */
    public abstract boolean getPrivacyGuardSetting(String packageName);

    /**
     * @param packageName
     * @param enabled
     *
     * @hide
     */
    public abstract void setPrivacyGuardSetting(String packageName, boolean enabled);

    /**
     * Return whether the device has been booted into safe mode.
     */
    public abstract boolean isSafeMode();

    /**
     * Attempts to move package resources from internal to external media or vice versa.
     * Since this may take a little while, the result will
     * be posted back to the given observer.   This call may fail if the calling context
     * lacks the {@link android.Manifest.permission#MOVE_PACKAGE} permission, if the
     * named package cannot be found, or if the named package is a "system package".
     *
     * @param packageName The name of the package to delete
     * @param observer An observer callback to get notified when the package move is
     * complete. {@link android.content.pm.IPackageMoveObserver#packageMoved(boolean)} will be
     * called when that happens.  observer may be null to indicate that no callback is desired.
     * @param flags To indicate install location {@link #MOVE_INTERNAL} or
     * {@link #MOVE_EXTERNAL_MEDIA}
     *
     * @hide
     */
    public abstract void movePackage(
            String packageName, IPackageMoveObserver observer, int flags);

    /**
     * Returns the device identity that verifiers can use to associate their scheme to a particular
     * device. This should not be used by anything other than a package verifier.
     * 
     * @return identity that uniquely identifies current device
     * @hide
     */
    public abstract VerifierDeviceIdentity getVerifierDeviceIdentity();

    /**
     * Returns the data directory for a particular user and package, given the uid of the package.
     * @param uid uid of the package, including the userId and appId
     * @param packageName name of the package
     * @return the user-specific data directory for the package
     * @hide
     */
    public static String getDataDirForUser(int userId, String packageName) {
        // TODO: This should be shared with Installer's knowledge of user directory
        return Environment.getDataDirectory().toString() + "/user/" + userId
                + "/" + packageName;
    }
}<|MERGE_RESOLUTION|>--- conflicted
+++ resolved
@@ -669,18 +669,19 @@
     /**
      * Installation failed return code: this is passed to the {@link IPackageInstallObserver} by
      * {@link #installPackage(android.net.Uri, IPackageInstallObserver, int)}
-<<<<<<< HEAD
-     * if the system failed to install the package because of a policy denial.
-     * @hide
-     */
-    public static final int INSTALL_FAILED_POLICY_REJECTED_PERMISSION = -111;
-=======
      * if the system failed to install the package because the user is restricted from installing
      * apps.
      * @hide
      */
     public static final int INSTALL_FAILED_USER_RESTRICTED = -111;
->>>>>>> a34a64d2
+
+    /**
+     * Installation failed return code: this is passed to the {@link IPackageInstallObserver} by
+     * {@link #installPackage(android.net.Uri, IPackageInstallObserver, int)}
+     * if the system failed to install the package because of a policy denial.
+     * @hide
+     */
+    public static final int INSTALL_FAILED_POLICY_REJECTED_PERMISSION = -112;
 
     /**
      * Flag parameter for {@link #deletePackage} to indicate that you don't want to delete the
