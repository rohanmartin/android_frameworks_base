--- conflicted
+++ resolved
@@ -701,8 +701,6 @@
         }
     }
 
-<<<<<<< HEAD
-=======
     /* enable poisoning of memory of freed objects */
     property_get("dalvik.vm.gc.overwritefree", propBuf, "false");
     if (strcmp(propBuf, "true") == 0) {
@@ -739,7 +737,6 @@
         LOGW("dalvik.vm.gc.verifycardtable should be 'true' or 'false'");
     }
 
->>>>>>> 50d35946
     /* enable debugging; set suspend=y to pause during VM init */
 #ifdef HAVE_ANDROID_OS
     /* use android ADB transport */
