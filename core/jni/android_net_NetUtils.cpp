--- conflicted
+++ resolved
@@ -221,7 +221,6 @@
     return (jboolean)(result == 0);
 }
 
-<<<<<<< HEAD
 #ifdef BOARD_HAVE_SQN_WIMAX
 static jint android_net_utils_addRoutingRule(JNIEnv* env,
         jobject clazz,
@@ -234,7 +233,6 @@
 }
 #endif
 
-=======
 static jboolean android_net_utils_runDhcpRenew(JNIEnv* env, jobject clazz, jstring ifname, jobject info)
 {
     int result = -1;
@@ -257,7 +255,6 @@
 
     return (jboolean)(result == 0);
 }
->>>>>>> f0f1ceeb
 // ----------------------------------------------------------------------------
 
 /*
@@ -279,13 +276,10 @@
     { "releaseDhcpLease", "(Ljava/lang/String;)Z",  (void *)android_net_utils_releaseDhcpLease },
     { "configureNative", "(Ljava/lang/String;IIIII)Z",  (void *)android_net_utils_configureInterface },
     { "getDhcpError", "()Ljava/lang/String;", (void*) android_net_utils_getDhcpError },
-<<<<<<< HEAD
 #ifdef BOARD_HAVE_SQN_WIMAX
     { "addRoutingRule", "(Ljava/lang/String;Ljava/lang/String;Ljava/lang/String;I)I", (void*) android_net_utils_addRoutingRule },
 #endif
-=======
     { "runDhcpRenew", "(Ljava/lang/String;Landroid/net/DhcpInfo;)Z",  (void *)android_net_utils_runDhcpRenew}
->>>>>>> f0f1ceeb
 };
 
 int register_android_net_NetworkUtils(JNIEnv* env)
