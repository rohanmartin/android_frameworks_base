--- conflicted
+++ resolved
@@ -154,19 +154,11 @@
     }
 
     private final void checkWritePermission(int userId) {
-<<<<<<< HEAD
-        mContext.checkCallingOrSelfPermission(PERMISSION);
-    }
-
-    private final void checkPasswordReadPermission(int userId) {
-        mContext.checkCallingOrSelfPermission(PERMISSION);
-=======
         mContext.enforceCallingOrSelfPermission(PERMISSION, "LockSettingsWrite");
     }
 
     private final void checkPasswordReadPermission(int userId) {
         mContext.enforceCallingOrSelfPermission(PERMISSION, "LockSettingsRead");
->>>>>>> bac61807
     }
 
     private final void checkReadPermission(String requestedKey, int userId) {
