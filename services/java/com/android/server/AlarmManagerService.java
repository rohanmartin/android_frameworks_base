--- conflicted
+++ resolved
@@ -1138,15 +1138,11 @@
         public long repeatInterval;
         public PendingIntent operation;
         public WorkSource workSource;
-<<<<<<< HEAD
         public int uid;
         public int pid;
 
-        public Alarm(int _type, long _when, long _whenElapsed, long _maxWhen,
-=======
         
         public Alarm(int _type, long _when, long _whenElapsed, long _windowLength, long _maxWhen,
->>>>>>> feef9887
                 long _interval, PendingIntent _op, WorkSource _ws) {
             type = _type;
             when = _when;
