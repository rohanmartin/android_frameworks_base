--- conflicted
+++ resolved
@@ -2212,29 +2212,12 @@
                     if (more) {
                         mScreenOffHandler.postAtTime(this, now+(1000/60));
                     }
-<<<<<<< HEAD
-                }
-            } else {
-                synchronized (mLocks) {
-                    // we're turning off
-                    final boolean animate = animating
-                            && targetValue == Power.BRIGHTNESS_OFF
-                            && !mHeadless;
-                    if (animate) {
-                        // It's pretty scary to hold mLocks for this long, and we should
-                        // redesign this, but it works for now.
-                        nativeStartSurfaceFlingerAnimation(
-                                mScreenOffReason == WindowManagerPolicy.OFF_BECAUSE_OF_PROX_SENSOR
-                                ? 0 : mAnimationSetting);
-                    }
-=======
                 } else {
                     // It's pretty scary to hold mLocks for this long, and we should
                     // redesign this, but it works for now.
                     nativeStartSurfaceFlingerAnimation(
                             mScreenOffReason == WindowManagerPolicy.OFF_BECAUSE_OF_PROX_SENSOR
                             ? 0 : mAnimationSetting);
->>>>>>> b4529b0a
                     mScreenBrightness.jumpToTargetLocked();
                 }
             }
