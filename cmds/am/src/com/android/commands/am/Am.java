--- conflicted
+++ resolved
@@ -215,13 +215,10 @@
                     list[i] = Long.valueOf(strings[i]);
                 }
                 intent.putExtra(key, list);
-<<<<<<< HEAD
-                hasIntentInfo = true;
             } else if (opt.equals("--ef")) {
                 String key = nextArgRequired();
                 String value = nextArgRequired();
                 intent.putExtra(key, Float.valueOf(value));
-                hasIntentInfo = true;
             } else if (opt.equals("--efa")) {
                 String key = nextArgRequired();
                 String value = nextArgRequired();
@@ -231,9 +228,6 @@
                     list[i] = Float.valueOf(strings[i]);
                 }
                 intent.putExtra(key, list);
-                hasIntentInfo = true;
-=======
->>>>>>> 0c0120ef
             } else if (opt.equals("--ez")) {
                 String key = nextArgRequired();
                 String value = nextArgRequired();
